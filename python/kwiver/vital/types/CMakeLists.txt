project(vital_python_types)

include_directories(${pybind11_INCLUDE_DIR})

set( vital_python_headers
     image.h
     image_container.h
  )

set( vital_python_sources
     image.cxx
     image_container.cxx
     types_module.cxx
   )

kwiver_add_python_library(types
  vital/types
  ${vital_python_headers}
  ${vital_python_sources}
  )

target_link_libraries(python-vital.types-types
  PUBLIC ${PYTHON_LIBRARIES}
         vital)

kwiver_add_python_library(activity
  vital/types
  activity.cxx
  )

target_link_libraries(python-vital.types-activity
  PRIVATE ${PYTHON_LIBRARIES}
         vital)

kwiver_add_python_library(activity_type
  vital/types
  activity_type.cxx
  )
target_link_libraries(python-vital.types-activity_type
  PRIVATE ${PYTHON_LIBRARIES}
         vital)

kwiver_add_python_library(bounding_box
  vital/types
  bounding_box.cxx)
target_link_libraries(python-vital.types-bounding_box
  PRIVATE ${PYTHON_LIBRARIES}
         vital)

kwiver_add_python_library(camera
  vital/types
  camera.cxx)
target_link_libraries(python-vital.types-camera
  PRIVATE ${PYTHON_LIBRARIES}
         vital)

kwiver_add_python_library(camera_intrinsics
  vital/types
  camera_intrinsics.cxx)
target_link_libraries(python-vital.types-camera_intrinsics
  PRIVATE ${PYTHON_LIBRARIES}
         vital)

kwiver_add_python_library(camera_map
  vital/types
  camera_map.cxx)
target_link_libraries(python-vital.types-camera_map
  PRIVATE ${PYTHON_LIBRARIES}
         vital)

kwiver_add_python_library(camera_perspective
  vital/types
  camera_perspective.cxx)
target_link_libraries(python-vital.types-camera_perspective
  PRIVATE ${PYTHON_LIBRARIES}
         vital)

kwiver_add_python_library(camera_perspective_map
  vital/types
  camera_perspective_map.cxx)
target_link_libraries(python-vital.types-camera_perspective_map
  PRIVATE ${PYTHON_LIBRARIES}
          vital)

kwiver_add_python_library(camera_rpc
  vital/types
  camera_rpc.cxx)
target_link_libraries(python-vital.types-camera_rpc
  PRIVATE ${PYTHON_LIBRARIES}
         vital)

kwiver_add_python_library(category_hierarchy
  vital/types
  category_hierarchy.cxx)
target_link_libraries(python-vital.types-category_hierarchy
  PRIVATE ${PYTHON_LIBRARIES}
         vital)

kwiver_add_python_library(category_hierarchy
  vital/types
  category_hierarchy.cxx)
target_link_libraries(python-vital.types-category_hierarchy
  PUBLIC ${PYTHON_LIBRARIES}
         vital)

kwiver_add_python_library(color
  vital/types
  color.cxx)
target_link_libraries(python-vital.types-color
  PRIVATE ${PYTHON_LIBRARIES}
         vital)

kwiver_add_python_library(covariance
  vital/types
  covariance.cxx)
target_link_libraries(python-vital.types-covariance
  PRIVATE ${PYTHON_LIBRARIES}
         vital)

kwiver_add_python_library(database_query
  vital/types
  database_query.cxx)
target_link_libraries(python-vital.types-database_query
  PRIVATE ${PYTHON_LIBRARIES}
         vital)

kwiver_add_python_library(descriptor
  vital/types
  descriptor.cxx)
target_link_libraries(python-vital.types-descriptor
  PRIVATE ${PYTHON_LIBRARIES}
         vital)

kwiver_add_python_library(descriptor_request
  vital/types
  descriptor_request.cxx)
target_link_libraries(python-vital.types-descriptor_request
  PRIVATE ${PYTHON_LIBRARIES}
         vital)

kwiver_add_python_library(descriptor_set
  vital/types
  descriptor_set.cxx)
target_link_libraries(python-vital.types-descriptor_set
  PRIVATE ${PYTHON_LIBRARIES}
         vital)

kwiver_add_python_library(detected_object
  vital/types
  detected_object.cxx)
target_link_libraries(python-vital.types-detected_object
  PRIVATE ${PYTHON_LIBRARIES}
         vital)

kwiver_add_python_library(detected_object_set
  vital/types
  detected_object_set.cxx)
target_link_libraries(python-vital.types-detected_object_set
  PRIVATE ${PYTHON_LIBRARIES}
         vital)

kwiver_add_python_library(detected_object_type
  vital/types
  detected_object_type.cxx)
target_link_libraries(python-vital.types-detected_object_type
  PRIVATE ${PYTHON_LIBRARIES}
  vital)

kwiver_add_python_library(essential_matrix
  vital/types
  essential_matrix.cxx)
target_link_libraries(python-vital.types-essential_matrix
  PRIVATE ${PYTHON_LIBRARIES}
  vital)

kwiver_add_python_library(feature
  vital/types
  feature.cxx)
target_link_libraries(python-vital.types-feature
  PRIVATE ${PYTHON_LIBRARIES}
         vital)

kwiver_add_python_library(feature_set
  vital/types
  feature_set.cxx)
target_link_libraries(python-vital.types-feature_set
  PRIVATE ${PYTHON_LIBRARIES}
         vital)

kwiver_add_python_library(feature_track_set
  vital/types
  feature_track_set.cxx)
target_link_libraries(python-vital.types-feature_track_set
  PRIVATE ${PYTHON_LIBRARIES}
         vital)

kwiver_add_python_library(fundamental_matrix
  vital/types
  fundamental_matrix.cxx)
target_link_libraries(python-vital.types-fundamental_matrix
  PRIVATE ${PYTHON_LIBRARIES}
         vital)

kwiver_add_python_library(geodesy
  vital/types
  geodesy.cxx)
target_link_libraries(python-vital.types-geodesy
  PRIVATE ${PYTHON_LIBRARIES}
         vital)

kwiver_add_python_library(geo_MGRS
  vital/types
  geo_MGRS.cxx)
target_link_libraries(python-vital.types-geo_MGRS
  PRIVATE ${PYTHON_LIBRARIES}
         vital)

kwiver_add_python_library(geo_covariance
  vital/types
  geo_covariance.cxx)
target_link_libraries(python-vital.types-geo_covariance
  PRIVATE ${PYTHON_LIBRARIES}
         vital)

kwiver_add_python_library(geo_point
  vital/types
  geo_point.cxx)
target_link_libraries(python-vital.types-geo_point
  PRIVATE ${PYTHON_LIBRARIES}
         vital)

kwiver_add_python_library(geo_polygon
  vital/types
  geo_polygon.cxx)
target_link_libraries(python-vital.types-geo_polygon
  PRIVATE ${PYTHON_LIBRARIES}
         vital)

kwiver_add_python_library(homography
  vital/types
  homography.cxx)
target_link_libraries(python-vital.types-homography
  PRIVATE ${PYTHON_LIBRARIES}
         vital)

kwiver_add_python_library(homography_f2f
  vital/types
  homography_f2f.cxx)
target_link_libraries(python-vital.types-homography_f2f
  PRIVATE ${PYTHON_LIBRARIES}
         vital)

kwiver_add_python_library(homography_f2w
  vital/types
  homography_f2w.cxx)
target_link_libraries(python-vital.types-homography_f2w
  PRIVATE ${PYTHON_LIBRARIES}
         vital)

kwiver_add_python_library(iqr_feedback
  vital/types
  iqr_feedback.cxx)
target_link_libraries(python-vital.types-iqr_feedback
  PRIVATE ${PYTHON_LIBRARIES}
         vital)

kwiver_add_python_library(landmark
  vital/types
  landmark.cxx)
target_link_libraries(python-vital.types-landmark
  PRIVATE ${PYTHON_LIBRARIES}
  vital)

kwiver_add_python_library(landmark_map
  vital/types
  landmark_map.cxx)
target_link_libraries(python-vital.types-landmark_map
  PRIVATE ${PYTHON_LIBRARIES}
         vital)

kwiver_add_python_library(local_cartesian
  vital/types
  local_cartesian.cxx)
target_link_libraries(python-vital.types-local_cartesian
  PRIVATE ${PYTHON_LIBRARIES}
         vital)

kwiver_add_python_library(local_geo_cs
  vital/types
  local_geo_cs.cxx)
target_link_libraries(python-vital.types-local_geo_cs
  PRIVATE ${PYTHON_LIBRARIES}
         vital)

kwiver_add_python_library(match_set
  vital/types
  match_set.cxx)
target_link_libraries(python-vital.types-match_set
  PRIVATE ${PYTHON_LIBRARIES}
         vital)

kwiver_add_python_library(mesh
  vital/types
  mesh.cxx)
target_link_libraries(python-vital.types-mesh
  PRIVATE ${PYTHON_LIBRARIES}
         vital)

kwiver_add_python_library(metadata
  vital/types
  metadata.cxx)
target_link_libraries(python-vital.types-metadata
  PRIVATE ${PYTHON_LIBRARIES}
         vital)

kwiver_add_python_library(metadata_map
  vital/types
  metadata_map.cxx)
target_link_libraries(python-vital.types-metadata_map
  PRIVATE ${PYTHON_LIBRARIES}
         vital)

kwiver_add_python_library(metadata_tags
  vital/types
  metadata_tags.cxx)
target_link_libraries(python-vital.types-metadata_tags
  PRIVATE ${PYTHON_LIBRARIES}
         vital)

kwiver_add_python_library(metadata_traits
  vital/types
  metadata_traits.cxx)
target_link_libraries(python-vital.types-metadata_traits
  PRIVATE ${PYTHON_LIBRARIES}
         vital)

kwiver_add_python_library(point
  vital/types
  point.cxx)
target_link_libraries(python-vital.types-point
  PRIVATE ${PYTHON_LIBRARIES}
         vital)

kwiver_add_python_library(polygon
  vital/types
  polygon.cxx)
target_link_libraries(python-vital.types-polygon
  PRIVATE ${PYTHON_LIBRARIES}
         vital)

kwiver_add_python_library(query_result
  vital/types
  query_result.cxx)
target_link_libraries(python-vital.types-query_result
  PRIVATE ${PYTHON_LIBRARIES}
         vital)

kwiver_add_python_library(rotation
  vital/types
  rotation.cxx)
target_link_libraries(python-vital.types-rotation
  PRIVATE ${PYTHON_LIBRARIES}
         vital)

kwiver_add_python_library(similarity
  vital/types
  similarity.cxx)
target_link_libraries(python-vital.types-similarity
  PRIVATE ${PYTHON_LIBRARIES}
         vital)

kwiver_add_python_library(sfm_constraints
  vital/types
  sfm_constraints.cxx)
target_link_libraries(python-vital.types-sfm_constraints
  PRIVATE ${PYTHON_LIBRARIES}
         vital)

kwiver_add_python_library(timestamp
  vital/types
  timestamp.cxx)
target_link_libraries(python-vital.types-timestamp
  PRIVATE ${PYTHON_LIBRARIES}
         vital)

kwiver_add_python_library(track
  vital/types
  track.cxx)
target_link_libraries(python-vital.types-track
  PRIVATE ${PYTHON_LIBRARIES}
         vital)

kwiver_add_python_library(track_descriptor
  vital/types
  track_descriptor.cxx)
target_link_libraries(python-vital.types-track_descriptor
  PRIVATE ${PYTHON_LIBRARIES}
         vital)

kwiver_add_python_library(track_interval
  vital/types
  track_interval.cxx)
target_link_libraries(python-vital.types-track_interval
  PRIVATE ${PYTHON_LIBRARIES}
         vital)

kwiver_add_python_library(track_set
  vital/types
  track_set.cxx)
target_link_libraries(python-vital.types-track_set
  PRIVATE ${PYTHON_LIBRARIES}
         vital)

kwiver_add_python_library(transform_2d
  vital/types
  transform_2d.cxx)
target_link_libraries(python-vital.types-transform_2d
  PRIVATE ${PYTHON_LIBRARIES}
         vital)

kwiver_add_python_library(uid
  vital/types
  uid.cxx)
target_link_libraries(python-vital.types-uid
  PRIVATE ${PYTHON_LIBRARIES}
         vital)

kwiver_add_python_library(object_track_set
  vital/types
  object_track_set.cxx)
target_link_libraries(python-vital.types-object_track_set
  PRIVATE ${PYTHON_LIBRARIES}
         vital)

if(NOT SKBUILD)
  kwiver_create_python_init(vital/types
    types
    activity_type
    bounding_box
    category_hierarchy
    camera
    camera_intrinsics
    camera_map
<<<<<<< HEAD
    category_hierarchy
=======
    camera_perspective
    camera_perspective_map
    camera_rpc
>>>>>>> d23dd851
    color
    covariance
    database_query
    descriptor
    descriptor_request
    descriptor_set
    # Next module is required by detected_object, so must be loaded first.
    detected_object_type
    detected_object
    detected_object_set
    essential_matrix
    feature
    feature_set
    feature_track_set
    fundamental_matrix
    geodesy
    geo_covariance
    geo_MGRS
    geo_polygon
    geo_point
    transform_2d
    homography
    homography_f2f
    homography_f2w
    iqr_feedback
    landmark
    landmark_map
    local_cartesian
    rotation
    local_geo_cs
    match_set
    mesh
    metadata
    metadata_map
    metadata_tags
    metadata_traits
    point
    polygon
    query_result
    similarity
    sfm_constraints
    timestamp
    track
    track_descriptor
    track_interval
    track_set
    uid
    object_track_set
    # activity depends on timestamp, which must be loaded first
    activity
  )
endif()<|MERGE_RESOLUTION|>--- conflicted
+++ resolved
@@ -441,13 +441,10 @@
     camera
     camera_intrinsics
     camera_map
-<<<<<<< HEAD
-    category_hierarchy
-=======
     camera_perspective
     camera_perspective_map
     camera_rpc
->>>>>>> d23dd851
+    category_hierarchy
     color
     covariance
     database_query
