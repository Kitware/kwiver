--- conflicted
+++ resolved
@@ -27,6 +27,7 @@
   vital/types
   activity.cxx
   )
+
 target_link_libraries(python-vital.types-activity
   PUBLIC ${PYTHON_LIBRARIES}
          vital)
@@ -67,7 +68,6 @@
   PUBLIC ${PYTHON_LIBRARIES}
          vital)
 
-<<<<<<< HEAD
 kwiver_add_python_library(category_hierarchy
   vital/types
   category_hierarchy.cxx)
@@ -75,15 +75,6 @@
   PUBLIC ${PYTHON_LIBRARIES}
          vital)
 
-kwiver_add_python_library(class_map
-  vital/types
-  class_map.cxx)
-target_link_libraries(python-vital.types-class_map
-  PUBLIC ${PYTHON_LIBRARIES}
-         vital)
-
-=======
->>>>>>> b7463030
 kwiver_add_python_library(color
   vital/types
   color.cxx)
@@ -218,11 +209,7 @@
     camera
     camera_intrinsics
     camera_map
-<<<<<<< HEAD
     category_hierarchy
-    class_map
-=======
->>>>>>> b7463030
     color
     covariance
     descriptor
