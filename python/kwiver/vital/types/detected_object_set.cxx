--- conflicted
+++ resolved
@@ -37,14 +37,11 @@
 namespace py = pybind11;
 namespace kv = kwiver::vital;
 
-<<<<<<< HEAD
 typedef kv::detected_object_set det_obj_set;
-=======
-typedef kwiver::vital::detected_object_set det_obj_set;
-using detected_object_sptr = std::shared_ptr< kwiver::vital::detected_object >;
-using detected_object_scptr = std::shared_ptr< kwiver::vital::detected_object const >;
+using detected_object_sptr = std::shared_ptr< kv::detected_object >;
+using detected_object_scptr = std::shared_ptr< kv::detected_object const >;
 
-class det_obj_set_trampoline : public kwiver::vital::detected_object_set{
+class det_obj_set_trampoline : public det_obj_set {
   
   using det_obj_set::det_obj_set;
   size_t size() const override;
@@ -91,7 +88,6 @@
   );
 }
 
->>>>>>> 0b9ece9f
 
 PYBIND11_MODULE(detected_object_set, m)
 {
