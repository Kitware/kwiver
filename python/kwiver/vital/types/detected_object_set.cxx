/*ckwg +29
 * Copyright 2017-2020 by Kitware, Inc.
 * All rights reserved.
 *
 * Redistribution and use in source and binary forms, with or without
 * modification, are permitted provided that the following conditions are met:
 *
 *  * Redistributions of source code must retain the above copyright notice,
 *    this list of conditions and the following disclaimer.
 *
 *  * Redistributions in binary form must reproduce the above copyright notice,
 *    this list of conditions and the following disclaimer in the documentation
 *    and/or other materials provided with the distribution.
 *
 *  * Neither name of Kitware, Inc. nor the names of any contributors may be used
 *    to endorse or promote products derived from this software without specific
 *    prior written permission.
 *
 * THIS SOFTWARE IS PROVIDED BY THE COPYRIGHT HOLDERS AND CONTRIBUTORS ``AS IS''
 * AND ANY EXPRESS OR IMPLIED WARRANTIES, INCLUDING, BUT NOT LIMITED TO, THE
 * IMPLIED WARRANTIES OF MERCHANTABILITY AND FITNESS FOR A PARTICULAR PURPOSE
 * ARE DISCLAIMED. IN NO EVENT SHALL THE AUTHORS OR CONTRIBUTORS BE LIABLE FOR
 * ANY DIRECT, INDIRECT, INCIDENTAL, SPECIAL, EXEMPLARY, OR CONSEQUENTIAL
 * DAMAGES (INCLUDING, BUT NOT LIMITED TO, PROCUREMENT OF SUBSTITUTE GOODS OR
 * SERVICES; LOSS OF USE, DATA, OR PROFITS; OR BUSINESS INTERRUPTION) HOWEVER
 * CAUSED AND ON ANY THEORY OF LIABILITY, WHETHER IN CONTRACT, STRICT LIABILITY,
 * OR TORT (INCLUDING NEGLIGENCE OR OTHERWISE) ARISING IN ANY WAY OUT OF THE USE
 * OF THIS SOFTWARE, EVEN IF ADVISED OF THE POSSIBILITY OF SUCH DAMAGE.
 */

#include <vital/types/detected_object_set.h>

#include <pybind11/pybind11.h>
#include <pybind11/stl.h>
#include <pybind11/embed.h>

namespace py = pybind11;
namespace kv = kwiver::vital;

typedef kv::detected_object_set det_obj_set;

PYBIND11_MODULE(detected_object_set, m)
{
  /*
   *

    Developer:
        python -c "import kwiver.vital.types; help(kwiver.vital.types.DetectedObjectSet)"
        python -m xdoctest kwiver.vital.types DetectedObjectSet --xdoc-dynamic

   *
   */
  py::class_<det_obj_set, std::shared_ptr<det_obj_set>>(m, "DetectedObjectSet", R"(
      Collection holding a multiple detected objects

      Example:
          >>> from kwiver.vital.types import *
          >>> bbox = BoundingBox(0, 10, 100, 50)
          >>> dobj1 = DetectedObject(bbox, 0.2)
          >>> dobj2 = DetectedObject(bbox, 0.5)
          >>> dobj3 = DetectedObject(bbox, 0.4)
          >>> self = DetectedObjectSet()
          >>> self.add(dobj1)
          >>> self.add(dobj2)
          >>> self.add(dobj3)
          >>> self.add(dobj3)
          >>> assert len(self) == 4
          >>> assert list(self) == [dobj1, dobj2, dobj3, dobj3]
          >>> assert list(self) != [dobj1, dobj1, dobj1, dobj1]
          >>> print(self)
          <DetectedObjectSet(size=4)>
    )")
  .def(py::init<>())
  .def(py::init<std::vector<std::shared_ptr<kv::detected_object>>>())
  .def("add", [](det_obj_set &self, py::object object)
    {
      try
      {
        auto det_obj = object.cast<std::shared_ptr<kv::detected_object>>();
        return self.add(det_obj);
      }
      catch(...){};
      auto det_obj = object.cast<std::shared_ptr<det_obj_set>>();
      return self.add(det_obj);
    })
  .def("size", &det_obj_set::size)
  .def("__len__", &det_obj_set::size)
  .def("select", [](det_obj_set &self, double threshold, py::object class_name)
    {
      if(class_name.is(py::none()))
      {
        return self.select(threshold);
      }
      return self.select(class_name.cast<std::string>(), threshold);
    },
<<<<<<< HEAD
    py::arg("threshold")=kv::class_map::INVALID_SCORE,
    py::arg("class_name")=py::none())
=======
    py::arg("threshold")=kwiver::vital::detected_object_type::INVALID_SCORE, py::arg("class_name")=py::none())
>>>>>>> b7463030
  .def("__getitem__", [](det_obj_set &self, size_t idx)
    {
      return self.at(idx);
    })

  .def("__iter__", [](det_obj_set &self)
    {
      return py::make_iterator(self.begin(), self.end());
    },
    py::keep_alive<0, 1>())
  .def("__nice__", [](det_obj_set& self) -> std::string {
    auto locals = py::dict(py::arg("self")=self);
    py::exec(R"(
        retval = 'size={}'.format(len(self))
    )", py::globals(), locals);
    return locals["retval"].cast<std::string>();
    })
  .def("__repr__", [](py::object& self) -> std::string {
    auto locals = py::dict(py::arg("self")=self);
    py::exec(R"(
        classname = self.__class__.__name__
        devnice = self.__nice__()
        retval = '<%s(%s) at %s>' % (classname, devnice, hex(id(self)))
    )", py::globals(), locals);
    return locals["retval"].cast<std::string>();
    })
  .def("__str__", [](py::object& self) -> std::string {
    auto locals = py::dict(py::arg("self")=self);
    py::exec(R"(
        classname = self.__class__.__name__
        devnice = self.__nice__()
        retval = '<%s(%s)>' % (classname, devnice)
    )", py::globals(), locals);
    return locals["retval"].cast<std::string>();
    })
  ;
}<|MERGE_RESOLUTION|>--- conflicted
+++ resolved
@@ -93,12 +93,8 @@
       }
       return self.select(class_name.cast<std::string>(), threshold);
     },
-<<<<<<< HEAD
-    py::arg("threshold")=kv::class_map::INVALID_SCORE,
+    py::arg("threshold")=kv::detected_object_type::INVALID_SCORE,
     py::arg("class_name")=py::none())
-=======
-    py::arg("threshold")=kwiver::vital::detected_object_type::INVALID_SCORE, py::arg("class_name")=py::none())
->>>>>>> b7463030
   .def("__getitem__", [](det_obj_set &self, size_t idx)
     {
       return self.at(idx);
