#
# Python support
#

add_subdirectory(cpp_helpers)

# Define modules with tests in them
set(__testable_modnames
<<<<<<< HEAD
  test_algorithms_common
=======
  test_activity
>>>>>>> a7da66ba
  test_algorithm_factory
  test_camera
  test_camera_intrinsics
  test_category_hierarchy
  test_config
  test_camera_map
  test_camera_perspective
  test_camera_perspective_map
  test_camera_rpc
  test_color
  test_covariance
  test_database_query
  test_detected_object_set
  # test_detected_object_type
  test_descriptor
  test_descriptor_request
  test_descriptor_set
  test_detected_object
  test_feature
<<<<<<< HEAD
  test_feature_descriptor_io
=======
  test_feature_set
  test_feature_track_set
  test_fundamental_matrix
  test_geo_covariance
  test_geo_MGRS
  test_geo_point
  test_geo_polygon
  test_geodesy
>>>>>>> a7da66ba
  test_homography
  test_homography_f2f
  test_homography_f2w
  test_image
  test_image_container
<<<<<<< HEAD
  test_image_io
=======
  test_iqr_feedback
>>>>>>> a7da66ba
  test_landmark
  test_local_cartesian
  test_local_geo_cs
  test_metadata
  test_metadata_map
  test_metadata_tags
  test_metadata_traits
  test_object_track_state
  test_object_track_set
  test_query_result
  test_rotation
  test_point
  test_polygon
  test_sfm_constraints
  test_similarity
  test_timestamp
  test_track
  test_track_descriptor
  test_track_interval
  test_track_set
  test_track_state
<<<<<<< HEAD
  test_transform_2d_io
=======
  test_transform_2d
  test_uid
>>>>>>> a7da66ba
  )

# All python filenames_we in the vital.tests module
set(__all_modnames
  __init__
  py_helpers
  ${__testable_modnames}
  )


set(mod_dst)
# may need to somehow grab the location the module is written to
# so we can then have nose run on it - configured to - pyfile_dst of kwiver_configure_file
# Add files to the vital.tests python module
foreach (modname IN LISTS __all_modnames)
  kwiver_add_python_module( ${CMAKE_CURRENT_SOURCE_DIR}/${modname}.py
    vital/tests
    ${modname})
endforeach()

<<<<<<< HEAD
add_subdirectory(alg)
# dont select all tests, just configure a single add test with the name vital_types
# and have nose run, exporting the output to an Xunit xml via commandline args to ctest --
# could probably have set that in the set kwiver_test_runner command or add test...
=======
# dont select all tests, just configure a single add test with the name vital_types
# and have nose run, exporting the output to an Xunit xml via commandline args to ctest -- 
# could probably have set that in the set kwiver_test_runner command or add test... 
>>>>>>> a7da66ba
# here all we should be doing is setting a single nosetest with the path
# to the above generated module

if (KWIVER_ENABLE_TESTS)

  set(NOSE_RUNNER)
  set(modpath vital/tests/)
  set(kwiver_test_working_path)
  set(kwiver_test_output_path)


  include(kwiver-setup-tests-python)
  if (NOSE_RUNNER)

<<<<<<< HEAD
    kwiver_add_nosetests(py_vital)
=======
    kwiver_add_nosetests(py_vital_types)
>>>>>>> a7da66ba

  endif()

endif()<|MERGE_RESOLUTION|>--- conflicted
+++ resolved
@@ -6,11 +6,8 @@
 
 # Define modules with tests in them
 set(__testable_modnames
-<<<<<<< HEAD
+  test_activity
   test_algorithms_common
-=======
-  test_activity
->>>>>>> a7da66ba
   test_algorithm_factory
   test_camera
   test_camera_intrinsics
@@ -30,9 +27,7 @@
   test_descriptor_set
   test_detected_object
   test_feature
-<<<<<<< HEAD
   test_feature_descriptor_io
-=======
   test_feature_set
   test_feature_track_set
   test_fundamental_matrix
@@ -41,17 +36,13 @@
   test_geo_point
   test_geo_polygon
   test_geodesy
->>>>>>> a7da66ba
   test_homography
   test_homography_f2f
   test_homography_f2w
   test_image
   test_image_container
-<<<<<<< HEAD
   test_image_io
-=======
   test_iqr_feedback
->>>>>>> a7da66ba
   test_landmark
   test_local_cartesian
   test_local_geo_cs
@@ -73,12 +64,9 @@
   test_track_interval
   test_track_set
   test_track_state
-<<<<<<< HEAD
+  test_transform_2d
   test_transform_2d_io
-=======
-  test_transform_2d
   test_uid
->>>>>>> a7da66ba
   )
 
 # All python filenames_we in the vital.tests module
@@ -99,16 +87,10 @@
     ${modname})
 endforeach()
 
-<<<<<<< HEAD
 add_subdirectory(alg)
 # dont select all tests, just configure a single add test with the name vital_types
 # and have nose run, exporting the output to an Xunit xml via commandline args to ctest --
 # could probably have set that in the set kwiver_test_runner command or add test...
-=======
-# dont select all tests, just configure a single add test with the name vital_types
-# and have nose run, exporting the output to an Xunit xml via commandline args to ctest -- 
-# could probably have set that in the set kwiver_test_runner command or add test... 
->>>>>>> a7da66ba
 # here all we should be doing is setting a single nosetest with the path
 # to the above generated module
 
@@ -123,11 +105,7 @@
   include(kwiver-setup-tests-python)
   if (NOSE_RUNNER)
 
-<<<<<<< HEAD
     kwiver_add_nosetests(py_vital)
-=======
-    kwiver_add_nosetests(py_vital_types)
->>>>>>> a7da66ba
 
   endif()
 
