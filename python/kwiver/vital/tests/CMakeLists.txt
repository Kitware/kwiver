#
# Python support
#

# Define modules with tests in them
set(__testable_modnames
  test_algorithms_common
  test_algorithm_factory
  test_camera
  test_camera_intrinsics
  test_config
  test_camera_map
  test_color
  test_covariance
  test_descriptor
  test_descriptor_set
  test_eigen_numpy
  test_feature
  test_feature_descriptor_io
  test_homography
  test_image
  test_image_container
  test_image_io
  test_landmark
  test_object_track_state
  test_object_track_set
  test_rotation
  test_similarity
  test_timestamp
  test_track
  test_track_set
  test_track_state
  test_transform_2d_io
  )

<<<<<<< HEAD
if(KWIVER_ENABLE_SPROKIT AND KWIVER_ENABLE_ARROWS)
  # ImageObjectDetector test requires config bindings in sprokit
  list(APPEND
      __testable_modnames
      test_detected_object_set_input
      test_image_object_detector
    )
endif()

=======
>>>>>>> e8632599
# All python filenames_we in the vital.tests module
set(__all_modnames
  helpers
  ${__testable_modnames}
  )


set(mod_dst)
# may need to somehow grab the location the module is written to
# so we can then have nose run on it - configured to - pyfile_dst of kwiver_configure_file
# Add files to the vital.tests python module
foreach (modname IN LISTS __all_modnames)
  kwiver_add_python_module( ${CMAKE_CURRENT_SOURCE_DIR}/${modname}.py
    vital/tests
    ${modname})
endforeach()

add_subdirectory(alg)
# dont select all tests, just configure a single add test with the name vital_types
# and have nose run, exporting the output to an Xunit xml via commandline args to ctest --
# could probably have set that in the set kwiver_test_runner command or add test...
# here all we should be doing is setting a single nosetest with the path
# to the above generated module

if (KWIVER_ENABLE_TESTS)

  set(NOSE_RUNNER)
  set(modpath vital/tests/)
  set(kwiver_test_working_path)
  set(kwiver_test_output_path)


  include(kwiver-setup-tests-python)
  if (NOSE_RUNNER)

    kwiver_add_nosetests(py_vital)

  endif()

endif()<|MERGE_RESOLUTION|>--- conflicted
+++ resolved
@@ -33,18 +33,14 @@
   test_transform_2d_io
   )
 
-<<<<<<< HEAD
 if(KWIVER_ENABLE_SPROKIT AND KWIVER_ENABLE_ARROWS)
-  # ImageObjectDetector test requires config bindings in sprokit
+  # DetectedObjectSetInput test requires config bindings in sprokit
   list(APPEND
       __testable_modnames
       test_detected_object_set_input
-      test_image_object_detector
     )
 endif()
 
-=======
->>>>>>> e8632599
 # All python filenames_we in the vital.tests module
 set(__all_modnames
   helpers
