--- conflicted
+++ resolved
@@ -1,11 +1,8 @@
 set(__test_algorithms
-  simple_image_object_detector
-<<<<<<< HEAD
-  simple_write_object_track_set
-=======
   simple_associate_detections_to_tracks
   simple_bundle_adjust
->>>>>>> 449a09ef
+  simple_image_object_detector
+  simple_write_object_track_set
   simple_write_track_descriptor_set
   
   )
