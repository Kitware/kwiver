set( vital_config_python_headers
     config_module_helpers.h
    )

set( vital_config_python_sources
     config_module.cxx
     config_module_helpers.cxx
   )

<<<<<<< HEAD
kwiver_add_python_library( _config
      vital/config
      ${vital_config_python_headers}
      ${vital_config_python_sources}
    )

target_link_libraries( python-vital.config-config
                      PRIVATE ${PYTHON_LIBRARIES} pybind11::pybind11
                      vital_config vital
                     )

kwiver_add_python_module( ${CMAKE_CURRENT_SOURCE_DIR}/__init__.py
                          vital/config
                          __init__
=======
kwiver_add_python_library(
  _config
  vital/config
  SOURCES ${module_headers}
          ${module_sources}
  PRIVATE pybind11::pybind11
          vital
>>>>>>> 40a8dbd9
)<|MERGE_RESOLUTION|>--- conflicted
+++ resolved
@@ -7,28 +7,17 @@
      config_module_helpers.cxx
    )
 
-<<<<<<< HEAD
 kwiver_add_python_library( _config
       vital/config
+      SOURCES
       ${vital_config_python_headers}
       ${vital_config_python_sources}
+      PRIVATE pybind11::pybind11
+              vital_config
+              vital
     )
-
-target_link_libraries( python-vital.config-config
-                      PRIVATE ${PYTHON_LIBRARIES} pybind11::pybind11
-                      vital_config vital
-                     )
 
 kwiver_add_python_module( ${CMAKE_CURRENT_SOURCE_DIR}/__init__.py
                           vital/config
                           __init__
-=======
-kwiver_add_python_library(
-  _config
-  vital/config
-  SOURCES ${module_headers}
-          ${module_sources}
-  PRIVATE pybind11::pybind11
-          vital
->>>>>>> 40a8dbd9
 )