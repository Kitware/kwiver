set( vital_config_python_headers
     config_module_helpers.h
    )

<<<<<<< HEAD
set( vital_config_python_sources
     config_module.cxx
     config_module_helpers.cxx
   )
=======
set( module_headers
  module_config_helpers.h
  )
set( module_sources
  module_config.cxx
  module_config_helpers.cxx
  )
>>>>>>> 9b41c848

kwiver_add_python_library( _config
      vital/config
      SOURCES
      ${vital_config_python_headers}
      ${vital_config_python_sources}
      PRIVATE pybind11::pybind11
              vital_config
              vital
    )

kwiver_add_python_module( ${CMAKE_CURRENT_SOURCE_DIR}/__init__.py
                          vital/config
                          __init__
)<|MERGE_RESOLUTION|>--- conflicted
+++ resolved
@@ -1,21 +1,11 @@
 set( vital_config_python_headers
-     config_module_helpers.h
+     module_config_helpers.h
     )
 
-<<<<<<< HEAD
 set( vital_config_python_sources
-     config_module.cxx
-     config_module_helpers.cxx
+     module_config.cxx
+     module_config_helpers.cxx
    )
-=======
-set( module_headers
-  module_config_helpers.h
-  )
-set( module_sources
-  module_config.cxx
-  module_config_helpers.cxx
-  )
->>>>>>> 9b41c848
 
 kwiver_add_python_library( _config
       vital/config
