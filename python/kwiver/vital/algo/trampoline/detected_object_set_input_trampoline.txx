/*ckwg +29
 * Copyright 2019-2020 by Kitware, Inc.
 * All rights reserved.
 *
 * Redistribution and use in source and binary forms, with or without
 * modification, are permitted provided that the following conditions are met:
 *
 *  * Redistributions of source code must retain the above copyright notice,
 *    this list of conditions and the following disclaimer.
 *
 *  * Redistributions in binary form must reproduce the above copyright notice,
 *    this list of conditions and the following disclaimer in the documentation
 *    and/or other materials provided with the distribution.
 *
 *  * Neither name of Kitware, Inc. nor the names of any contributors may be used
 *    to endorse or promote products derived from this software without specific
 *    prior written permission.
 *
 * THIS SOFTWARE IS PROVIDED BY THE COPYRIGHT HOLDERS AND CONTRIBUTORS ``AS IS''
 * AND ANY EXPRESS OR IMPLIED WARRANTIES, INCLUDING, BUT NOT LIMITED TO, THE
 * IMPLIED WARRANTIES OF MERCHANTABILITY AND FITNESS FOR A PARTICULAR PURPOSE
 * ARE DISCLAIMED. IN NO EVENT SHALL THE AUTHORS OR CONTRIBUTORS BE LIABLE FOR
 * ANY DIRECT, INDIRECT, INCIDENTAL, SPECIAL, EXEMPLARY, OR CONSEQUENTIAL
 * DAMAGES (INCLUDING, BUT NOT LIMITED TO, PROCUREMENT OF SUBSTITUTE GOODS OR
 * SERVICES; LOSS OF USE, DATA, OR PROFITS; OR BUSINESS INTERRUPTION) HOWEVER
 * CAUSED AND ON ANY THEORY OF LIABILITY, WHETHER IN CONTRACT, STRICT LIABILITY,
 * OR TORT (INCLUDING NEGLIGENCE OR OTHERWISE) ARISING IN ANY WAY OUT OF THE USE
 * OF THIS SOFTWARE, EVEN IF ADVISED OF THE POSSIBILITY OF SUCH DAMAGE.
 */

/**
 * \file detected_object_set_input_trampoline.txx
 *
 * \brief trampoline for overriding virtual functions of algorithm_def<detected_object_set_input> and detected_object_set_input
 */

#ifndef DETECTED_OBJECT_SET_INPUT_TRAMPOLINE_TXX
#define DETECTED_OBJECT_SET_INPUT_TRAMPOLINE_TXX

#include <tuple>

#include <python/kwiver/vital/util/pybind11.h>
#include <vital/algo/detected_object_set_input.h>
#include <vital/types/detected_object_set.h>
#include <vital/types/image_container.h>
<<<<<<< HEAD
=======
#include <python/kwiver/vital/algo/trampoline/algorithm_trampoline.txx>
>>>>>>> b7463030

using dosi = kwiver::vital::algo::detected_object_set_input;

namespace kwiver {
namespace vital {
namespace python {

template <class algorithm_def_dosi_base=kwiver::vital::algorithm_def<dosi>>
class algorithm_def_dosi_trampoline :
      public algorithm_trampoline<algorithm_def_dosi_base>
{
  public:
    using algorithm_trampoline<algorithm_def_dosi_base>::algorithm_trampoline;

    std::string type_name() const override
    {
      VITAL_PYBIND11_OVERLOAD(
        std::string,
        kwiver::vital::algorithm_def<dosi>,
        type_name,
      );
    }
};


template <class detected_object_set_input_base=dosi>
class detected_object_set_input_trampoline :
      public algorithm_def_dosi_trampoline<detected_object_set_input_base>
{
  using super = algorithm_def_dosi_trampoline<detected_object_set_input_base>;

  public:
    using super::super;

    bool read_set(kwiver::vital::detected_object_set_sptr& set, std::string& image_path) override
    {
      kwiver::vital::python::gil_scoped_acquire gil;
<<<<<<< HEAD
      if (image_path.empty()) {
	pybind11::function overload = pybind11::get_overload(static_cast<dosi const*>(this), "read_set");
	if (overload) {
	  auto o = overload();
	  if (pybind11::isinstance<pybind11::none>(o)) {
	    return false;
	  }
	  std::tie(set, image_path) = o.cast<std::tuple<kwiver::vital::detected_object_set_sptr, std::string>>();
	  return true;
	}
      } else {
	pybind11::function overload = pybind11::get_overload(static_cast<dosi const*>(this), "read_set_by_path");
	if (overload) {
	  auto o = overload(image_path);
	  set = o.cast<kwiver::vital::detected_object_set_sptr>();
	  return true;
	}
      }
      pybind11::pybind11_fail("Tried to call pure virtual function \"dosi::read_set\"");
=======
      pybind11::function overload = pybind11::get_overload(static_cast<dosi const*>(this), "read_set");
      if (overload) {
	auto o = overload();
	if (pybind11::isinstance<pybind11::none>(o)) {
	  return false;
	}
	std::tie(set, image_path) = o.cast<std::tuple<kwiver::vital::detected_object_set_sptr, std::string>>();
	return true;
      } else {
	pybind11::pybind11_fail("Tried to call pure virtual function \"dosi::read_set\"");
      }
>>>>>>> b7463030
    }

    void open(std::string const& filename) override
    {
      VITAL_PYBIND11_OVERLOAD(
        void,
        dosi,
        open,
	filename
      );
    }

    void close() override
    {
      VITAL_PYBIND11_OVERLOAD(
        void,
        dosi,
        close,
      );
    }
};

}
}
}
#endif<|MERGE_RESOLUTION|>--- conflicted
+++ resolved
@@ -43,10 +43,7 @@
 #include <vital/algo/detected_object_set_input.h>
 #include <vital/types/detected_object_set.h>
 #include <vital/types/image_container.h>
-<<<<<<< HEAD
-=======
 #include <python/kwiver/vital/algo/trampoline/algorithm_trampoline.txx>
->>>>>>> b7463030
 
 using dosi = kwiver::vital::algo::detected_object_set_input;
 
@@ -84,7 +81,6 @@
     bool read_set(kwiver::vital::detected_object_set_sptr& set, std::string& image_path) override
     {
       kwiver::vital::python::gil_scoped_acquire gil;
-<<<<<<< HEAD
       if (image_path.empty()) {
 	pybind11::function overload = pybind11::get_overload(static_cast<dosi const*>(this), "read_set");
 	if (overload) {
@@ -104,19 +100,6 @@
 	}
       }
       pybind11::pybind11_fail("Tried to call pure virtual function \"dosi::read_set\"");
-=======
-      pybind11::function overload = pybind11::get_overload(static_cast<dosi const*>(this), "read_set");
-      if (overload) {
-	auto o = overload();
-	if (pybind11::isinstance<pybind11::none>(o)) {
-	  return false;
-	}
-	std::tie(set, image_path) = o.cast<std::tuple<kwiver::vital::detected_object_set_sptr, std::string>>();
-	return true;
-      } else {
-	pybind11::pybind11_fail("Tried to call pure virtual function \"dosi::read_set\"");
-      }
->>>>>>> b7463030
     }
 
     void open(std::string const& filename) override
