<<<<<<< HEAD

PYTHON_PLUGIN_ENTRYPOINT = 'kwiver.python_plugin_registration'
CPP_SEARCH_PATHS_ENTRYPOINT = 'kwiver.cpp_search_paths'
=======
import logging
import os

_LOGGING_ENVIRON_VAR = "KWIVER_PYTHON_DEFAULT_LOG_LEVEL"


def _logging_onetime_init() -> None:
    """
    One-time initialize kwiver-module-scope logging level.

    This will default to the WARNING level unless the environment variable
    "KWIVER_PYTHON_DEFAULT_LOG_LEVEL" is set to a valid case-insensitive value
    (see the map below).

    This does NOT create a logging formatter. This is left to the discretion of
    the application.
    """
    if not hasattr(_logging_onetime_init, "called"):
        # Pull logging from environment variable if set
        llevel = logging.WARN
        if _LOGGING_ENVIRON_VAR in os.environ:
            llevel_str = os.environ[_LOGGING_ENVIRON_VAR].lower()
            # error warn info debug trace
            m = {"error": logging.ERROR,
                 "warn": logging.WARN,
                 "info": logging.INFO,
                 "debug": logging.DEBUG,
                 "trace": 1}
            if llevel_str in m:
                llevel = m[llevel_str]
            else:
                logging.getLogger("kwiver").warning(
                    f"KWIVER python logging level value set but did not match "
                    f"a valid value. Was given: \"{llevel_str}\". "
                    f"Must be one of: {list(m.keys())}. Defaulting to warning "
                    f"level.")
        logging.getLogger(__name__).setLevel(llevel)
        # Mark this one-time logic as invoked to mater calls are idempotent.
        _logging_onetime_init.called = True
    else:
        logging.getLogger(__name__).debug(
            "Logging one-time setup already called, doing nothing."
        )


_logging_onetime_init()
>>>>>>> 2531460f
<|MERGE_RESOLUTION|>--- conflicted
+++ resolved
@@ -1,10 +1,10 @@
-<<<<<<< HEAD
+import logging
+import os
+
 
 PYTHON_PLUGIN_ENTRYPOINT = 'kwiver.python_plugin_registration'
 CPP_SEARCH_PATHS_ENTRYPOINT = 'kwiver.cpp_search_paths'
-=======
-import logging
-import os
+
 
 _LOGGING_ENVIRON_VAR = "KWIVER_PYTHON_DEFAULT_LOG_LEVEL"
 
@@ -48,5 +48,4 @@
         )
 
 
-_logging_onetime_init()
->>>>>>> 2531460f
+_logging_onetime_init()