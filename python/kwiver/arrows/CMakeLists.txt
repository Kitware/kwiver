add_subdirectory(serialize)

if(KWIVER_ENABLE_TESTS)
  add_subdirectory( tests )
endif()

kwiver_add_python_module(${CMAKE_CURRENT_SOURCE_DIR}/__init__.py
                         arrows
<<<<<<< HEAD
                         __init__)

kwiver_add_python_module(${CMAKE_CURRENT_SOURCE_DIR}/simple_image_object_detector.py
                         arrows
                         simple_image_object_detector)

kwiver_add_python_module(${CMAKE_CURRENT_SOURCE_DIR}/detected_object_set_input_coco.py
                         arrows
                         detected_object_set_input_coco)

kwiver_add_python_module(${CMAKE_CURRENT_SOURCE_DIR}/detected_object_set_output_coco.py
                         arrows
                         detected_object_set_output_coco)
=======
                         __init__)
>>>>>>> e8632599
<|MERGE_RESOLUTION|>--- conflicted
+++ resolved
@@ -6,12 +6,7 @@
 
 kwiver_add_python_module(${CMAKE_CURRENT_SOURCE_DIR}/__init__.py
                          arrows
-<<<<<<< HEAD
                          __init__)
-
-kwiver_add_python_module(${CMAKE_CURRENT_SOURCE_DIR}/simple_image_object_detector.py
-                         arrows
-                         simple_image_object_detector)
 
 kwiver_add_python_module(${CMAKE_CURRENT_SOURCE_DIR}/detected_object_set_input_coco.py
                          arrows
@@ -19,7 +14,4 @@
 
 kwiver_add_python_module(${CMAKE_CURRENT_SOURCE_DIR}/detected_object_set_output_coco.py
                          arrows
-                         detected_object_set_output_coco)
-=======
-                         __init__)
->>>>>>> e8632599
+                         detected_object_set_output_coco)