# ckwg +28
# Copyright 2018 by Kitware, Inc.
# All rights reserved.
#
# Redistribution and use in source and binary forms, with or without
# modification, are permitted provided that the following conditions are met:
#
#  * Redistributions of source code must retain the above copyright notice,
#    this list of conditions and the following disclaimer.
#
#  * Redistributions in binary form must reproduce the above copyright notice,
#    this list of conditions and the following disclaimer in the documentation
#    and/or other materials provided with the distribution.
#
#  * Neither name of Kitware, Inc. nor the names of any contributors may be used
#    to endorse or promote products derived from this software without specific
#    prior written permission.
#
# THIS SOFTWARE IS PROVIDED BY THE COPYRIGHT HOLDERS AND CONTRIBUTORS ``AS IS''
# AND ANY EXPRESS OR IMPLIED WARRANTIES, INCLUDING, BUT NOT LIMITED TO, THE
# IMPLIED WARRANTIES OF MERCHANTABILITY AND FITNESS FOR A PARTICULAR PURPOSE
# ARE DISCLAIMED. IN NO EVENT SHALL THE AUTHORS OR CONTRIBUTORS BE LIABLE FOR
# ANY DIRECT, INDIRECT, INCIDENTAL, SPECIAL, EXEMPLARY, OR CONSEQUENTIAL
# DAMAGES (INCLUDING, BUT NOT LIMITED TO, PROCUREMENT OF SUBSTITUTE GOODS OR
# SERVICES; LOSS OF USE, DATA, OR PROFITS; OR BUSINESS INTERRUPTION) HOWEVER
# CAUSED AND ON ANY THEORY OF LIABILITY, WHETHER IN CONTRACT, STRICT LIABILITY,
# OR TORT (INCLUDING NEGLIGENCE OR OTHERWISE) ARISING IN ANY WAY OUT OF THE USE
# OF THIS SOFTWARE, EVEN IF ADVISED OF THE POSSIBILITY OF SUCH DAMAGE.

from __future__ import print_function
from __future__ import division
from __future__ import absolute_import

import torch
import torch.utils.data as data

from torchvision import transforms

from PIL import Image as pilImage

from kwiver.vital.types import BoundingBoxD
from .models import Siamese
from .parse_gpu_list import get_device


class SiameseDataLoader(data.Dataset):
    def __init__(self, bbox_list, transform, frame_img, in_size):
        self._frame_img = frame_img
        self._transform = transform
        self._bbox_list = bbox_list
        self._in_size = in_size

    def __getitem__(self, index):
<<<<<<< HEAD
        bb = self._bbox_list[index] if self._mot_flag else self._bbox_list[index].bounding_box
=======
        bb = self._bbox_list[index]
>>>>>>> 50c7d24e
        im = self._frame_img.crop((float(bb.min_x()), float(bb.min_y()),
                      float(bb.max_x()), float(bb.max_y())))
        im = im.resize((self._in_size, self._in_size), pilImage.BILINEAR)
        im.convert('RGB')
        if self._transform is not None:
            im = self._transform(im)

        return im

    def __len__(self):
        return len(self._bbox_list)


class SiameseFeatureExtractor(object):
    """
    Obtain the appearance features from a trained pytorch siamese
    model
    """

    def __init__(self, siamese_model_path, img_size, batch_size, gpu_list=None):
        self._device, use_gpu_flag = get_device(gpu_list)
        # load Siamese model
        self._siamese_model = Siamese().to(self._device)
        if use_gpu_flag:
            self._siamese_model = torch.nn.DataParallel(self._siamese_model,
                                                        device_ids=gpu_list)
            snapshot = torch.load(siamese_model_path)
            self._siamese_model.load_state_dict(snapshot['state_dict'])
        else:
            snapshot = torch.load(siamese_model_path, map_location='cpu')
            tmp = {self._strip_prefix(k, 'module.'): v
                   for k, v in snapshot['state_dict'].items()}
            self._siamese_model.load_state_dict(tmp)

        print('Model loaded from {}'.format(siamese_model_path))
        self._siamese_model.train(False)

        self._transform = transforms.Compose([
            transforms.Scale(img_size),
            transforms.ToTensor(),
            transforms.Normalize([0.485, 0.456, 0.406], [0.229, 0.224, 0.225]),
        ])
        self._img_size = img_size
        self._b_size = batch_size

    @classmethod
    def _strip_prefix(_cls, string, prefix):
        if not string.startswith(prefix):
            raise ValueError("{!r} was supposed to start with {!r} but does not"
                             .format(string, prefix))
        return string[len(prefix):]

    def __call__(self, frame, bbox_list):
        return self._obtain_features(frame, bbox_list)

    def _obtain_features(self, frame, bbox_list):
        kwargs = {'num_workers': 0, 'pin_memory': True}
        if frame is not None:
            bbox_loader_class = SiameseDataLoader(bbox_list, self._transform,
                                    frame, self._img_size)
        else:
            raise ValueError("Trying to create SiameseDataLoader without providing frame")

        bbox_loader = torch.utils.data.DataLoader(bbox_loader_class,
                            batch_size=self._b_size, shuffle=False, **kwargs)

        torch.set_grad_enabled(False)
        for idx, imgs in enumerate(bbox_loader):
            v_imgs = imgs.to(self._device)
            output = self._siamese_model(v_imgs)

            if idx == 0:
                app_features = output.data
            else:
                app_features = torch.cat((app_features, output.data), dim=0)

        return app_features.cpu()<|MERGE_RESOLUTION|>--- conflicted
+++ resolved
@@ -51,11 +51,7 @@
         self._in_size = in_size
 
     def __getitem__(self, index):
-<<<<<<< HEAD
-        bb = self._bbox_list[index] if self._mot_flag else self._bbox_list[index].bounding_box
-=======
         bb = self._bbox_list[index]
->>>>>>> 50c7d24e
         im = self._frame_img.crop((float(bb.min_x()), float(bb.min_y()),
                       float(bb.max_x()), float(bb.max_y())))
         im = im.resize((self._in_size, self._in_size), pilImage.BILINEAR)
