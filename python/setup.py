# ckwg +29
# Copyright 2019-2020 by Kitware, Inc.
# All rights reserved.
#
# Redistribution and use in source and binary forms, with or without
# modification, are permitted provided that the following conditions are met:
#
#  * Redistributions of source code must retain the above copyright notice,
#    this list of conditions and the following disclaimer.
#
#  * Redistributions in binary form must reproduce the above copyright notice,
#    this list of conditions and the following disclaimer in the documentation
#    and/or other materials provided with the distribution.
#
#  * Neither name of Kitware, Inc. nor the names of any contributors may be used
#    to endorse or promote products derived from this software without specific
#    prior written permission.
#
# THIS SOFTWARE IS PROVIDED BY THE COPYRIGHT HOLDERS AND CONTRIBUTORS ``AS IS''
# AND ANY EXPRESS OR IMPLIED WARRANTIES, INCLUDING, BUT NOT LIMITED TO, THE
# IMPLIED WARRANTIES OF MERCHANTABILITY AND FITNESS FOR A PARTICULAR PURPOSE
# ARE DISCLAIMED. IN NO EVENT SHALL THE AUTHORS OR CONTRIBUTORS BE LIABLE FOR
# ANY DIRECT, INDIRECT, INCIDENTAL, SPECIAL, EXEMPLARY, OR CONSEQUENTIAL
# DAMAGES (INCLUDING, BUT NOT LIMITED TO, PROCUREMENT OF SUBSTITUTE GOODS OR
# SERVICES; LOSS OF USE, DATA, OR PROFITS; OR BUSINESS INTERRUPTION) HOWEVER
# CAUSED AND ON ANY THEORY OF LIABILITY, WHETHER IN CONTRACT, STRICT LIABILITY,
# OR TORT (INCLUDING NEGLIGENCE OR OTHERWISE) ARISING IN ANY WAY OUT OF



from skbuild import setup
import os.path as osp
import os
from setuptools import find_packages

kwiver_install_dir = 'kwiver'
kwiver_source_dir = '../'

with open('VERSION', 'r') as f:
    version = f.read().strip()

with open(os.path.join(kwiver_source_dir, 'README.rst'), 'r') as f:
    long_description = f.read()

setup(
        name='kwiver',
        version=version,
        description='Python and C++ toolkit that pulls together computer vision algorithms '
                     ' into highly modular run time configurable systems',
        long_description=long_description,
        author='Kitware, Inc.',
        author_email='kwiver-developers@kitware.com',
        url='https://github.com/Kitware/kwiver',
        cmake_install_dir=kwiver_install_dir,
        cmake_source_dir=kwiver_source_dir,
        license='BSD 3-Clause',
        classifiers=[
            'Intended Audience :: Developers',
            'Intended Audience :: Science/Research',
            'License :: OSI Approved :: BSD License',
            'Programming Language :: Python :: 3.5',
            'Programming Language :: Python :: 3.6',
            'Programming Language :: Python :: 3.7',
            'Programming Language :: Python :: 3.8',
            'Operating System :: Unix',
            'Topic :: Scientific/Engineering :: Artificial Intelligence',
            ],
        platforms=[
                   'linux',
                   'Unix',
                   ],
        cmake_minimum_required_version='3.3',
        packages = find_packages(
            exclude=['test-*', 'kwiver.sprokit.util'],
            include=['kwiver*', 'vital*', 'sprokit*'],
        ),
        python_requires='>=3.5',
        setup_requires=[
                        'setuptools',
                        'cmake',
                        'scikit-build',
                       ],
        install_requires=[
                          'numpy',
                          'pillow',
                          'six',
                         ],
        tests_require=[
                        'nose',
                        'mock',
                        'coverage',
                        'external_arrow',
                        'pytest',
                      ],
        cmake_args=[
                    '-DCMAKE_BUILD_TYPE=Release',
                    '-DKWIVER_BUILD_SHARED=OFF',
                    '-DKWIVER_ENABLE_C_BINDINGS=ON',
                    '-DKWIVER_ENABLE_PYTHON=ON',
                    '-DKWIVER_PYTHON_MAJOR_VERSION=3',
                    '-DPYBIND11_PYTHON_VERSION=3',
                    '-DCMAKE_BUILD_WITH_INSTALL_RPATH=ON',
                    '-DKWIVER_ENABLE_SPROKIT=ON',
                    '-DKWIVER_ENABLE_ARROWS=ON',
                    '-DKWIVER_ENABLE_PROCESSES=ON',
                    '-DKWIVER_ENABLE_TOOLS=ON',
                    '-DKWIVER_ENABLE_LOG4CPLUS=ON',
                    '-DKWIVER_INSTALL_SET_UP_SCRIPT=OFF',
                    '-DKWIVER_ENABLE_OPENCV=ON',
                    '-DKWIVER_ENABLE_FFMPEG=ON',
                    '-DKWIVER_ENABLE_ZeroMQ=ON',
                    '-DKWIVER_ENABLE_SERIALIZE_JSON=ON',
                    '-DKWIVER_ENABLE_SERIALIZE_PROTOBUF=ON',
                   ],
        entry_points={
            'kwiver.python_plugin_registration': [
                'pythread_process=kwiver.sprokit.schedulers.pythread_per_process',
                'apply_descriptor=kwiver.sprokit.processes.apply_descriptor',
                'process_image=kwiver.sprokit.processes.process_image',
                'print_number_process=kwiver.sprokit.processes.kw_print_number_process',
                'homography_writer=kwiver.sprokit.processes.homography_writer',
<<<<<<< HEAD
                'simple_homog_tracker=kwiver.sprokit.processes.simple_homog_tracker',
                'alexnet_descriptors=kwiver.sprokit.processes.pytorch.alexnet_descriptors',
                'resnet_augmentation=kwiver.sprokit.processes.pytorch.resnet_augmentation',
                'resnet_descriptors=kwiver.sprokit.processes.pytorch.resnet_descriptors',
                'srnn_tracker=kwiver.sprokit.processes.pytorch.srnn_tracker',
		'simple_image_object_detector=kwiver.arrows.simple_image_object_detector',
=======
                'simple_homog_tracker=kwiver.sprokit.processes.simple_homog_tracker'
                'simple_object_detector=kwiver.vital.tests.alg.simple_image_object_detector'
>>>>>>> e8632599
                ],
            'kwiver.cpp_search_paths': [
                'sprokit_process=kwiver.vital.util.entrypoint:sprokit_process_path',
                'applets=kwiver.vital.util.entrypoint:applets_path',
                'plugin_explorer=kwiver.vital.util.entrypoint:plugin_explorer_path'
                ],
            'kwiver.env.ld_library_path': [
                'kwiver_ld_library_path=kwiver.vital.util.entrypoint:get_library_path',
                ],
            'kwiver.env.logger_factory': [
                'vital_log4cplus_logger_factory=kwiver.vital.util.entrypoint:get_vital_logger_factory',
                ],
            'console_scripts': [
                'plugin_explorer=kwiver.kwiver_tools:plugin_explorer',
                'kwiver=kwiver.kwiver_tools:kwiver',
                ],
        },
    )<|MERGE_RESOLUTION|>--- conflicted
+++ resolved
@@ -119,17 +119,12 @@
                 'process_image=kwiver.sprokit.processes.process_image',
                 'print_number_process=kwiver.sprokit.processes.kw_print_number_process',
                 'homography_writer=kwiver.sprokit.processes.homography_writer',
-<<<<<<< HEAD
                 'simple_homog_tracker=kwiver.sprokit.processes.simple_homog_tracker',
                 'alexnet_descriptors=kwiver.sprokit.processes.pytorch.alexnet_descriptors',
                 'resnet_augmentation=kwiver.sprokit.processes.pytorch.resnet_augmentation',
                 'resnet_descriptors=kwiver.sprokit.processes.pytorch.resnet_descriptors',
                 'srnn_tracker=kwiver.sprokit.processes.pytorch.srnn_tracker',
-		'simple_image_object_detector=kwiver.arrows.simple_image_object_detector',
-=======
-                'simple_homog_tracker=kwiver.sprokit.processes.simple_homog_tracker'
-                'simple_object_detector=kwiver.vital.tests.alg.simple_image_object_detector'
->>>>>>> e8632599
+		'simple_image_object_detector=kwiver.vital.tests.alg.simple_image_object_detector',
                 ],
             'kwiver.cpp_search_paths': [
                 'sprokit_process=kwiver.vital.util.entrypoint:sprokit_process_path',
