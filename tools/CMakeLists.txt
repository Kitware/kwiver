<<<<<<< HEAD
#
# CMake file for the kwiver tool runner
#

###
# built the tool runner
kwiver_add_executable( kwiver
           kwiver_tool_runner.cxx
)

target_link_libraries( kwiver
  PRIVATE        vital
                 vital_vpm
                 vital_logger
                 kwiversys
                 kwiver_tools_applet
=======
kwiver_add_executable( demo_macro_magic demo_macro_magic.cxx )
target_link_libraries(
  demo_macro_magic
  PRIVATE   vital
>>>>>>> 32b60415
)

kwiver_add_executable( demo_python_impl_call demo_python_impl_call.cxx )
target_link_libraries(
  demo_python_impl_call
  PRIVATE   vital
)

configure_file(
  demo_python_impl_call.py
  ${KWIVER_BINARY_DIR}/bin/demo_python_impl_call.py
  COPYONLY
)<|MERGE_RESOLUTION|>--- conflicted
+++ resolved
@@ -1,4 +1,3 @@
-<<<<<<< HEAD
 #
 # CMake file for the kwiver tool runner
 #
@@ -15,12 +14,12 @@
                  vital_logger
                  kwiversys
                  kwiver_tools_applet
-=======
+)
+
 kwiver_add_executable( demo_macro_magic demo_macro_magic.cxx )
 target_link_libraries(
   demo_macro_magic
   PRIVATE   vital
->>>>>>> 32b60415
 )
 
 kwiver_add_executable( demo_python_impl_call demo_python_impl_call.cxx )
