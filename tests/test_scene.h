/*ckwg +29
 * Copyright 2011-2016 by Kitware, Inc.
 * All rights reserved.
 *
 * Redistribution and use in source and binary forms, with or without
 * modification, are permitted provided that the following conditions are met:
 *
 *  * Redistributions of source code must retain the above copyright notice,
 *    this list of conditions and the following disclaimer.
 *
 *  * Redistributions in binary form must reproduce the above copyright notice,
 *    this list of conditions and the following disclaimer in the documentation
 *    and/or other materials provided with the distribution.
 *
 *  * Neither name of Kitware, Inc. nor the names of any contributors may be used
 *    to endorse or promote products derived from this software without specific
 *    prior written permission.
 *
 * THIS SOFTWARE IS PROVIDED BY THE COPYRIGHT HOLDERS AND CONTRIBUTORS ``AS IS''
 * AND ANY EXPRESS OR IMPLIED WARRANTIES, INCLUDING, BUT NOT LIMITED TO, THE
 * IMPLIED WARRANTIES OF MERCHANTABILITY AND FITNESS FOR A PARTICULAR PURPOSE
 * ARE DISCLAIMED. IN NO EVENT SHALL THE AUTHORS OR CONTRIBUTORS BE LIABLE FOR
 * ANY DIRECT, INDIRECT, INCIDENTAL, SPECIAL, EXEMPLARY, OR CONSEQUENTIAL
 * DAMAGES (INCLUDING, BUT NOT LIMITED TO, PROCUREMENT OF SUBSTITUTE GOODS OR
 * SERVICES; LOSS OF USE, DATA, OR PROFITS; OR BUSINESS INTERRUPTION) HOWEVER
 * CAUSED AND ON ANY THEORY OF LIABILITY, WHETHER IN CONTRACT, STRICT LIABILITY,
 * OR TORT (INCLUDING NEGLIGENCE OR OTHERWISE) ARISING IN ANY WAY OUT OF THE USE
 * OF THIS SOFTWARE, EVEN IF ADVISED OF THE POSSIBILITY OF SUCH DAMAGE.
 */

/**
 * \file
 *
 * \brief Various functions for creating a simple SBA test scene
 *
 * These functions are based on VITAL core and shared by various tests
 */

#ifndef VITAL_TEST_TEST_SCENE_H_
#define VITAL_TEST_TEST_SCENE_H_

#include "test_random_point.h"

#include <vital/types/camera_map.h>
#include <vital/types/landmark_map.h>
#include <vital/types/feature_track_set.h>

namespace kwiver {
namespace testing {

// construct a map of landmarks at the corners of a cube centered at c
// with a side length of s
kwiver::vital::landmark_map_sptr
cube_corners( double s, const kwiver::vital::vector_3d& c = kwiver::vital::vector_3d(0, 0, 0) )
{
  using namespace kwiver::vital;

  // create corners of a cube
  landmark_map::map_landmark_t landmarks;
  s /= 2.0;
  landmarks[0] = landmark_sptr( new landmark_d( c + vector_3d( -s, -s, -s ) ) );
  landmarks[1] = landmark_sptr( new landmark_d( c + vector_3d( -s, -s,  s ) ) );
  landmarks[2] = landmark_sptr( new landmark_d( c + vector_3d( -s,  s, -s ) ) );
  landmarks[3] = landmark_sptr( new landmark_d( c + vector_3d( -s,  s,  s ) ) );
  landmarks[4] = landmark_sptr( new landmark_d( c + vector_3d( s, -s, -s ) ) );
  landmarks[5] = landmark_sptr( new landmark_d( c + vector_3d( s, -s,  s ) ) );
  landmarks[6] = landmark_sptr( new landmark_d( c + vector_3d( s,  s, -s ) ) );
  landmarks[7] = landmark_sptr( new landmark_d( c + vector_3d( s,  s,  s ) ) );

  return landmark_map_sptr( new simple_landmark_map( landmarks ) );
}


// construct map of landmarks will all locations at c
kwiver::vital::landmark_map_sptr
init_landmarks( kwiver::vital::landmark_id_t num_lm,
                const kwiver::vital::vector_3d& c = kwiver::vital::vector_3d(0, 0, 0) )
{
  using namespace kwiver::vital;

  landmark_map::map_landmark_t lm_map;
  for ( landmark_id_t i = 0; i < num_lm; ++i )
  {
    lm_map[i] = landmark_sptr( new landmark_d( c ) );
  }
  return landmark_map_sptr( new simple_landmark_map( lm_map ) );
}


// add Gaussian noise to the landmark positions
kwiver::vital::landmark_map_sptr
noisy_landmarks( kwiver::vital::landmark_map_sptr  landmarks,
                 double                     stdev = 1.0 )
{
  using namespace kwiver::vital;

  landmark_map::map_landmark_t lm_map = landmarks->landmarks();
  for( landmark_map::map_landmark_t::value_type& p : lm_map )
  {
    landmark_sptr l = p.second->clone();
    landmark_d& lm = dynamic_cast<landmark_d&>(*l);

    lm.set_loc( lm.get_loc() + random_point3d( stdev ) );
    lm_map[p.first] = l;
  }
  return landmark_map_sptr( new simple_landmark_map( lm_map ) );
}


// create a camera sequence (elliptical path)
kwiver::vital::camera_map_sptr
camera_seq(kwiver::vital::frame_id_t num_cams,
           kwiver::vital::camera_intrinsics_sptr K)
{
  using namespace kwiver::vital;
  camera_map::map_camera_t cameras;

  // create a camera sequence (elliptical path)
  rotation_d R; // identity
  for ( frame_id_t i = 0; i < num_cams; ++i )
  {
    double frac = static_cast< double > ( i ) / num_cams;
    double x = 4 * std::cos( 2 * frac );
    double y = 3 * std::sin( 2 * frac );
    simple_camera* cam = new simple_camera(vector_3d(x,y,2+frac), R, K);
    // look at the origin
    cam->look_at( vector_3d( 0, 0, 0 ) );
    cameras[i] = camera_sptr( cam );
  }
  return camera_map_sptr( new simple_camera_map( cameras ) );
}


// create a camera sequence (elliptical path)
kwiver::vital::camera_map_sptr
camera_seq(kwiver::vital::frame_id_t num_cams = 20,
           kwiver::vital::simple_camera_intrinsics K =
               kwiver::vital::simple_camera_intrinsics(1000, kwiver::vital::vector_2d(640, 480)))
{
  return camera_seq(num_cams, K.clone());
}


// create an initial camera sequence with all cameras at the same location
kwiver::vital::camera_map_sptr
init_cameras(kwiver::vital::frame_id_t num_cams,
             kwiver::vital::camera_intrinsics_sptr K)
{
  using namespace kwiver::vital;
  camera_map::map_camera_t cameras;

  // create a camera sequence (elliptical path)

  rotation_d R; // identity
  vector_3d c( 0, 0, 1 );
  for ( frame_id_t i = 0; i < num_cams; ++i )
  {
    simple_camera* cam = new simple_camera(c, R, K);
    // look at the origin
    cam->look_at( vector_3d( 0, 0, 0 ), vector_3d( 0, 1, 0 ) );
    cameras[i] = camera_sptr( cam );
  }
  return camera_map_sptr( new simple_camera_map( cameras ) );
}


// create an initial camera sequence with all cameras at the same location
kwiver::vital::camera_map_sptr
init_cameras(kwiver::vital::frame_id_t num_cams = 20,
             kwiver::vital::simple_camera_intrinsics K =
                 kwiver::vital::simple_camera_intrinsics(1000, kwiver::vital::vector_2d(640, 480)))
{
  return init_cameras(num_cams, K.clone());
}


// add positional and rotational Gaussian noise to cameras
kwiver::vital::camera_map_sptr
noisy_cameras( kwiver::vital::camera_map_sptr cameras,
               double pos_stdev = 1.0, double rot_stdev = 1.0 )
{
  using namespace kwiver::vital;

  camera_map::map_camera_t cam_map;
  for( camera_map::map_camera_t::value_type const& p : cameras->cameras() )
  {
    camera_sptr c = p.second->clone();

    simple_camera& cam = dynamic_cast<simple_camera&>(*c);

    cam.set_center( cam.get_center() + random_point3d( pos_stdev ) );
    rotation_d rand_rot( random_point3d( rot_stdev ) );
    cam.set_rotation( cam.get_rotation() * rand_rot );

    cam_map[p.first] = c;
  }
  return camera_map_sptr( new simple_camera_map( cam_map ) );
}


// randomly drop a fraction of the track states
kwiver::vital::feature_track_set_sptr
subset_tracks( kwiver::vital::feature_track_set_sptr in_tracks, double keep_frac = 0.75 )
{
  using namespace kwiver::vital;

  std::srand( 0 );
  std::vector< track_sptr > tracks = in_tracks->tracks();
  std::vector< track_sptr > new_tracks;
  const int rand_thresh = static_cast< int > ( keep_frac * RAND_MAX );
  for( const track_sptr &t : tracks )
  {
<<<<<<< HEAD
    auto nt = track::create();
=======
    auto nt = track::make();
>>>>>>> d8807aa5

    nt->set_id( t->id() );
    std::cout << "track " << t->id() << ":";
    for( auto const& ts : *t )
    {
      if ( std::rand() < rand_thresh )
      {
        nt->append( ts->clone() );
        std::cout << " .";
      }
      else
      {
        std::cout << " X";
      }
    }
    std::cout << std::endl;
    new_tracks.push_back( nt );
  }
  return std::make_shared<feature_track_set>( new_tracks );
}


// add Gaussian noise to track feature locations
kwiver::vital::feature_track_set_sptr
noisy_tracks( kwiver::vital::feature_track_set_sptr in_tracks, double stdev = 1.0 )
{
  using namespace kwiver::vital;

  std::vector< track_sptr > tracks = in_tracks->tracks();
  std::vector< track_sptr > new_tracks;
  for( const track_sptr &t : tracks )
  {
<<<<<<< HEAD
    auto nt = track::create();
=======
    auto nt = track::make();
>>>>>>> d8807aa5
    nt->set_id(t->id());
    for(track::history_const_itr it=t->begin(); it!=t->end(); ++it)
    {
      auto fts = std::dynamic_pointer_cast<feature_track_state>(*it);
      if( !fts || !fts->feature )
      {
        continue;
      }
      vector_2d loc = fts->feature->loc() + random_point2d(stdev);
      auto new_fts = std::make_shared<feature_track_state>(*fts);
      new_fts->feature = std::make_shared<feature_d>(loc);
      nt->append(new_fts);
    }
    new_tracks.push_back(nt);
  }
  return std::make_shared<feature_track_set>( new_tracks );
}


// randomly select a fraction of the track states to make outliers
// outliers are created by adding random noise with large standard deviation
kwiver::vital::feature_track_set_sptr
add_outliers_to_tracks(kwiver::vital::feature_track_set_sptr in_tracks,
                       double outlier_frac=0.1,
                       double stdev=20.0)
{
  using namespace kwiver::vital;

  std::srand(0);
  std::vector<track_sptr> tracks = in_tracks->tracks();
  std::vector<track_sptr> new_tracks;
  const int rand_thresh = static_cast<int>(outlier_frac * RAND_MAX);
  for(const track_sptr& t : tracks)
  {
<<<<<<< HEAD
    track_sptr nt = track::create();
=======
    track_sptr nt = track::make();
>>>>>>> d8807aa5
    nt->set_id( t->id() );
    for( const auto &ts : *t )
    {
      auto fts = std::dynamic_pointer_cast<feature_track_state>(ts);
      if( !fts || !fts->feature )
      {
        std::cout << " X";
        continue;
      }
      if(std::rand() < rand_thresh)
      {
        vector_2d loc = fts->feature->loc() + random_point2d( stdev );
        auto new_fts = std::make_shared<feature_track_state>(*fts);
        new_fts->feature = std::make_shared<feature_d>(loc);
        nt->append( new_fts );
        std::cout << " M";
      }
      else
      {
        std::cout << " .";
        nt->append(ts->clone());
      }
    }
    std::cout << std::endl;
    new_tracks.push_back( nt );
  }
  return std::make_shared<feature_track_set>( new_tracks );
}


} // end namespace testing
} // end namespace kwiver

#endif // VITAL_TEST_TEST_SCENE_H_<|MERGE_RESOLUTION|>--- conflicted
+++ resolved
@@ -210,11 +210,7 @@
   const int rand_thresh = static_cast< int > ( keep_frac * RAND_MAX );
   for( const track_sptr &t : tracks )
   {
-<<<<<<< HEAD
     auto nt = track::create();
-=======
-    auto nt = track::make();
->>>>>>> d8807aa5
 
     nt->set_id( t->id() );
     std::cout << "track " << t->id() << ":";
@@ -247,11 +243,7 @@
   std::vector< track_sptr > new_tracks;
   for( const track_sptr &t : tracks )
   {
-<<<<<<< HEAD
     auto nt = track::create();
-=======
-    auto nt = track::make();
->>>>>>> d8807aa5
     nt->set_id(t->id());
     for(track::history_const_itr it=t->begin(); it!=t->end(); ++it)
     {
@@ -286,11 +278,7 @@
   const int rand_thresh = static_cast<int>(outlier_frac * RAND_MAX);
   for(const track_sptr& t : tracks)
   {
-<<<<<<< HEAD
     track_sptr nt = track::create();
-=======
-    track_sptr nt = track::make();
->>>>>>> d8807aa5
     nt->set_id( t->id() );
     for( const auto &ts : *t )
     {
