# Required Boost external dependency

if (KWIVER_ENABLE_SPROKIT OR KWIVER_ENABLE_TRACK_ORACLE)

  if(WIN32)
    set(Boost_WIN_MODULES chrono)
  endif()

<<<<<<< HEAD
if (NOT DEFINED KWIVER_BOOST_VERSION)
	set(KWIVER_BOOST_VERSION 1.54)
endif()

find_package(Boost ${KWIVER_BOOST_VERSION} REQUIRED
  COMPONENTS
    chrono
    date_time
    ${kwiver_boost_python_package}
    filesystem
    program_options
    regex
    system
    thread)
=======
  find_package(Boost 1.55 REQUIRED
    COMPONENTS
      chrono
      date_time
      ${kwiver_boost_python_package}
      filesystem
      program_options
      regex
      system
      thread)
>>>>>>> 3f0e893a

  add_definitions(-DBOOST_ALL_NO_LIB)

  include_directories(SYSTEM ${Boost_INCLUDE_DIRS})
  link_directories(${Boost_LIBRARY_DIRS})

endif()
####<|MERGE_RESOLUTION|>--- conflicted
+++ resolved
@@ -6,7 +6,6 @@
     set(Boost_WIN_MODULES chrono)
   endif()
 
-<<<<<<< HEAD
 if (NOT DEFINED KWIVER_BOOST_VERSION)
 	set(KWIVER_BOOST_VERSION 1.54)
 endif()
@@ -21,18 +20,6 @@
     regex
     system
     thread)
-=======
-  find_package(Boost 1.55 REQUIRED
-    COMPONENTS
-      chrono
-      date_time
-      ${kwiver_boost_python_package}
-      filesystem
-      program_options
-      regex
-      system
-      thread)
->>>>>>> 3f0e893a
 
   add_definitions(-DBOOST_ALL_NO_LIB)
 
