# Central location for KWIVER external dependency declaration and resolution

# On macOS, prefer unix-style packages (e.g. from Fletch) over Frameworks
# when looking for dependencies
set(CMAKE_FIND_FRAMEWORK LAST)

# Required for Vital
include( kwiver-depends-Eigen )

# Optional for Vital (loggers)
include( kwiver-depends-log4cxx )
include( kwiver-depends-log4cplus )

# Required for Sprokit and Track Oracle
<<<<<<< HEAD
if(KWIVER_ENABLE_SPROKIT OR KWIVER_ENABLE_TRACK_ORACLE OR KWIVER_ENABLE_SVM)
=======
if(KWIVER_ENABLE_SPROKIT OR KWIVER_ENABLE_TRACK_ORACLE
    OR (KWIVER_ENABLE_TOOLS AND NOT VITAL_USE_STD_REGEX))
>>>>>>> 2fca7dac
  include( kwiver-depends-Boost )
endif()

# Required for Track Oracle
if(KWIVER_ENABLE_TRACK_ORACLE)
  include( kwiver-depends-TinyXML )
  include( kwiver-depends-VXL )
endif()

# Optional for Arrows
if(KWIVER_ENABLE_ARROWS)
  include( kwiver-depends-CUDA )
  include( kwiver-depends-OpenCV )
  include( kwiver-depends-PROJ )
  include( kwiver-depends-VisCL )
  include( kwiver-depends-Ceres )
  include( kwiver-depends-Qt )
  include( kwiver-depends-VXL )
  include( kwiver-depends-Matlab )
  include( kwiver-depends-darknet )
  include( kwiver-depends-database )
  include( kwiver-depends-Burn-Out )
  include( kwiver-depends-uuid )
  include( kwiver-depends-kpf )
  include( kwiver-depends-SVM )
  include( kwiver-depends-ffmpeg )
  include( kwiver-depends-GDAL )
  include( kwiver-depends-PyTorch )
endif()

include( kwiver-depends-ZeroMQ )
include( kwiver-depends-OpenMP )<|MERGE_RESOLUTION|>--- conflicted
+++ resolved
@@ -12,12 +12,8 @@
 include( kwiver-depends-log4cplus )
 
 # Required for Sprokit and Track Oracle
-<<<<<<< HEAD
-if(KWIVER_ENABLE_SPROKIT OR KWIVER_ENABLE_TRACK_ORACLE OR KWIVER_ENABLE_SVM)
-=======
 if(KWIVER_ENABLE_SPROKIT OR KWIVER_ENABLE_TRACK_ORACLE
     OR (KWIVER_ENABLE_TOOLS AND NOT VITAL_USE_STD_REGEX))
->>>>>>> 2fca7dac
   include( kwiver-depends-Boost )
 endif()
 
