--- conflicted
+++ resolved
@@ -128,10 +128,6 @@
   file( APPEND "${KWIVER_SETUP_SCRIPT_FILE}" "\n# set to suppress loading python modules/processes\n" )
   file( APPEND "${KWIVER_SETUP_SCRIPT_FILE}" "# export SPROKIT_NO_PYTHON_MODULES\n\n" )
   file( APPEND "${KWIVER_SETUP_SCRIPT_FILE}" "export KWIVER_PYTHON_DEFAULT_LOG_LEVEL=WARN\n" )
-<<<<<<< HEAD
-=======
-#  file( APPEND "${KWIVER_SETUP_SCRIPT_FILE}" "python${KWIVER_PYTHON_MAJOR_VERSION} -m pip install -r ${KWIVER_BINARY_DIR}/python/requirements.txt\n" )
->>>>>>> 861b984b
 
 
   file( APPEND "${KWIVER_SETUP_BATCH_FILE}" ":: Python environment\n")
@@ -147,7 +143,6 @@
   file( APPEND "${KWIVER_SETUP_BATCH_FILE}" "\n:: set to suppress loading python modules/processes\n" )
   file( APPEND "${KWIVER_SETUP_BATCH_FILE}" "::set SPROKIT_NO_PYTHON_MODULES=false\n\n" )
   file( APPEND "${KWIVER_SETUP_BATCH_FILE}" "set KWIVER_PYTHON_DEFAULT_LOG_LEVEL=WARN\n" )
-<<<<<<< HEAD
 
 
   file( APPEND "${KWIVER_SETUP_POWERSHELL_FILE}" "# Python environment\n")
@@ -163,9 +158,6 @@
   file( APPEND "${KWIVER_SETUP_POWERSHELL_FILE}" "\n# set to suppress loading python modules/processes\n" )
   file( APPEND "${KWIVER_SETUP_POWERSHELL_FILE}" "#$ENV:SPROKIT_NO_PYTHON_MODULES = \"false\"\n\n" )
   file( APPEND "${KWIVER_SETUP_POWERSHELL_FILE}" "$ENV:KWIVER_PYTHON_DEFAULT_LOG_LEVEL = \"WARN\"\n" )
-=======
-#  file( APPEND "${KWIVER_SETUP_BATCH_FILE}" "python${KWIVER_PYTHON_MAJOR_VERSION} -m pip install -r ${KWIVER_BINARY_DIR}/python/requirements.txt\n" )
->>>>>>> 861b984b
 endif()
 
 if ( KWIVER_ENABLE_MATLAB )
