--- conflicted
+++ resolved
@@ -127,11 +127,7 @@
         string(REPLACE "/" ";" library_dir_list ${lib_dir})
         list(LENGTH library_dir_list len_library_dir_list)
         if(CMAKE_VERSION VERSION_GREATER "3.15")
-<<<<<<< HEAD
-          string(REPEAT "../" ${len_library_dir_list} path_to_root)
-=======
           string(REPEAT "../" ${len_library_dir_list} _path_to_root)
->>>>>>> 1c0e76e6
         else()
           foreach(_ RANGE 1 ${len_library_dir_list})
             string(CONCAT _path_to_root "${_path_to_root}" "../")
