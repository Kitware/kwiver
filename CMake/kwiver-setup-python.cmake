--- conflicted
+++ resolved
@@ -133,19 +133,8 @@
 ###
 # Python interpreter and libraries
 #
-<<<<<<< HEAD
-if (KWIVER_PYTHON_MAJOR_VERSION STREQUAL "3")
-  # note, 3.4 is a minimum version
-  find_package(Python 3.4 COMPONENTS Interpreter Development REQUIRED)
-else()
-  find_package(Python 2.7 COMPONENTS Interpreter Development REQUIRED)
-endif()
-=======
 # note, 3.6 is a minimum version
-find_package(PythonInterp 3.6 REQUIRED)
-find_package(PythonLibs 3.6 REQUIRED)
-include_directories(SYSTEM ${PYTHON_INCLUDE_DIR})
->>>>>>> 861b984b
+find_package(Python 3.6 COMPONENTS Interpreter Development REQUIRED)
 
 set(PYTHON_EXECUTABLE ${Python_EXECUTABLE} CACHE FILEPATH "Path to Python executable")
 set(PYTHON_INCLUDE_DIR ${Python_INCLUDE_DIRS} CACHE STRING "Paths to Python include directories")
