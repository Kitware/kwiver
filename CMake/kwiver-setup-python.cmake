--- conflicted
+++ resolved
@@ -192,22 +192,6 @@
 # Add python packages needed to execute the bindings
 # to requirements.txt file
 #
-<<<<<<< HEAD
-list(APPEND PYTHON_REQS "numpy>=1.13.0,<=1.19.0" "six>=1.10.0,<=1.13.0")
-
-if(SKBUILD)
-  list(APPEND PYTHON_REQS "scikit-build<=0.11.1")
-endif()
-
-if(KWIVER_ENABLE_PYTORCH)
-  list(APPEND PYTHON_REQS "opencv-python>=3.4.2.17,<=4.0.0"
-                          "pillow>=7.0.0,<=7.1.2"
-                          "scipy>=1.2,<=1.5"
-                          "torch==1.4.0"
-                          "torchvision==0.5.0"
-                        )
-endif()
-=======
 # TODO: Just copy the requirements/* stuff into the build tree? Why is this necessary?
 #
 #list(APPEND PYTHON_REQS "numpy>=1.13.0,<=1.19.0")
@@ -216,7 +200,7 @@
 #  list(APPEND PYTHON_REQS "scikit-build<=0.11.1")
 #endif()
 #
-#if(KWIVER_ENABLE_DEP_PYTORCH)
+#if(KWIVER_ENABLE_PYTORCH)
 #  list(APPEND PYTHON_REQS "opencv-python>=3.4.2.17,<=4.0.0"
 #                          "pillow>=7.0.0,<=7.1.2"
 #                          "scipy>=1.2,<=1.5"
@@ -224,7 +208,6 @@
 #                          "torchvision==0.5.0"
 #                        )
 #endif()
->>>>>>> 2df2a905
 
 
 ###
