--- conflicted
+++ resolved
@@ -3,31 +3,19 @@
 #
 
 function(vital_check_feature NAME TEST)
-<<<<<<< HEAD
-  try_compile(_vital_check_feature_${NAME}
-=======
   if(DEFINED VITAL_USE_${NAME})
     return()
   endif()
   try_compile(VITAL_USE_${NAME}
->>>>>>> c575db28
     ${CMAKE_BINARY_DIR}
     ${CMAKE_CURRENT_LIST_DIR}/configcheck/${TEST}
     CMAKE_FLAGS
       -DCMAKE_CXX_FLAGS:STRING=${CMAKE_CXX_FLAGS}
       -DCMAKE_CXX_STANDARD:STRING=${CMAKE_CXX_STANDARD})
-<<<<<<< HEAD
-
-  set(VITAL_USE_${NAME} ${_vital_check_feature_${NAME}} PARENT_SCOPE)
-endfunction()
-
-macro(vital_check_required_feature NAME TEST MESSAGE)
-=======
 endfunction()
 
 macro(vital_check_required_feature NAME TEST MESSAGE)
   message(STATUS "checking ${NAME} ${TEST}")
->>>>>>> c575db28
   vital_check_feature(${NAME} ${TEST})
   if (NOT VITAL_USE_${NAME})
     message(SEND_ERROR "Required C++ feature '${MESSAGE}' is not available")
