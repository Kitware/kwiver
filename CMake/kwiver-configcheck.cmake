--- conflicted
+++ resolved
@@ -50,24 +50,6 @@
   endif()
 endmacro()
 
-<<<<<<< HEAD
-vital_check_required_feature(CPP_AUTO         auto.cxx            "auto type specifier")
-vital_check_required_feature(CPP_CONSTEXPR    constexpr.cxx       "constant expressions")
-vital_check_required_feature(CPP_DEFAULT_CTOR default-ctor.cxx    "explicitly defaulted constructors")
-vital_check_required_feature(CPP_FINAL        final.cxx           "final keyword")
-vital_check_required_feature(CPP_NOEXCEPT     throw-noexcept.cxx  "noexcept specifier")
-vital_check_required_feature(CPP_RANGE_FOR    range-for.cxx       "range-based for")
-vital_check_required_feature(STD_CHRONO       std_chrono.cxx      "std::chrono")
-vital_check_required_feature(STD_NULLPTR      null_ptr.cxx        "nullptr")
-vital_check_optional_feature(STD_REGEX        std_regex.cxx       "std::regex")
-=======
-# Set default visibility
-set(CMAKE_CXX_VISIBILITY_PRESET hidden)
-
-# C++11 is required
-set(CMAKE_CXX_STANDARD 17)
-set(CMAKE_CXX_STANDARD_REQUIRED True)
-
 kwiver_check_required_feature(CPP_AUTO         auto.cxx            "auto type specifier")
 kwiver_check_required_feature(CPP_CONSTEXPR    constexpr.cxx       "constant expressions")
 kwiver_check_required_feature(CPP_DEFAULT_CTOR default-ctor.cxx    "explicitly defaulted constructors")
@@ -77,7 +59,6 @@
 kwiver_check_required_feature(STD_CHRONO       std_chrono.cxx      "std::chrono")
 kwiver_check_required_feature(STD_NULLPTR      null_ptr.cxx        "nullptr")
 kwiver_check_optional_feature(STD_REGEX        std_regex.cxx       "std::regex")
->>>>>>> 861b984b
 
 ###
 # See if demangle API is supported
