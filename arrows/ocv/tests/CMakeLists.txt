--- conflicted
+++ resolved
@@ -24,10 +24,6 @@
 
   kwiver_discover_gtests(ocv estimate_fundamental_matrix LIBRARIES ${test_libraries})
   kwiver_discover_gtests(ocv estimate_homography         LIBRARIES ${test_libraries})
-<<<<<<< HEAD
   #kwiver_discover_gtests(ocv estimate_pnp                LIBRARIES ${test_libraries})
-=======
-  kwiver_discover_gtests(ocv estimate_pnp                LIBRARIES ${test_libraries})
   kwiver_discover_gtests(ocv resection_camera            LIBRARIES ${test_libraries})
->>>>>>> 82682e83
 endif()