--- conflicted
+++ resolved
@@ -68,14 +68,11 @@
   * A given mask image should be one-channel (mask->depth() == 1). If the
   * given mask image has more than one channel, only the first will be
   * considered.
-<<<<<<< HEAD
-=======
   * This method overrides the base detect method and adds dynamic threshold
   * adaptation.  It adjusts the detector's feature strength threshold to try
   * and extract a target number of features in each frame. Because scene
   * content varies between images, different feature strength thresholds may
   * be necessary to get the same number of feautres in different images.
->>>>>>> 539cf4f6
   *
   * \param image_data contains the image data to process
   * \param mask Mask image where regions of positive values (boolean true)
@@ -85,11 +82,7 @@
   */
   virtual vital::feature_set_sptr
     detect(vital::image_container_sptr image_data,
-<<<<<<< HEAD
-      vital::image_container_sptr mask = vital::image_container_sptr());
-=======
       vital::image_container_sptr mask = vital::image_container_sptr()) const;
->>>>>>> 539cf4f6
 
 private:
   class priv;
