/*ckwg +29
 * Copyright 2016-2018 by Kitware, Inc.
 * All rights reserved.
 *
 * Redistribution and use in source and binary forms, with or without
 * modification, are permitted provided that the following conditions are met:
 *
 *  * Redistributions of source code must retain the above copyright notice,
 *    this list of conditions and the following disclaimer.
 *
 *  * Redistributions in binary form must reproduce the above copyright notice,
 *    this list of conditions and the following disclaimer in the documentation
 *    and/or other materials provided with the distribution.
 *
 *  * Neither name of Kitware, Inc. nor the names of any contributors may be used
 *    to endorse or promote products derived from this software without specific
 *    prior written permission.
 *
 * THIS SOFTWARE IS PROVIDED BY THE COPYRIGHT HOLDERS AND CONTRIBUTORS ``AS IS''
 * AND ANY EXPRESS OR IMPLIED WARRANTIES, INCLUDING, BUT NOT LIMITED TO, THE
 * IMPLIED WARRANTIES OF MERCHANTABILITY AND FITNESS FOR A PARTICULAR PURPOSE
 * ARE DISCLAIMED. IN NO EVENT SHALL THE AUTHORS OR CONTRIBUTORS BE LIABLE FOR
 * ANY DIRECT, INDIRECT, INCIDENTAL, SPECIAL, EXEMPLARY, OR CONSEQUENTIAL
 * DAMAGES (INCLUDING, BUT NOT LIMITED TO, PROCUREMENT OF SUBSTITUTE GOODS OR
 * SERVICES; LOSS OF USE, DATA, OR PROFITS; OR BUSINESS INTERRUPTION) HOWEVER
 * CAUSED AND ON ANY THEORY OF LIABILITY, WHETHER IN CONTRACT, STRICT LIABILITY,
 * OR TORT (INCLUDING NEGLIGENCE OR OTHERWISE) ARISING IN ANY WAY OUT OF THE USE
 * OF THIS SOFTWARE, EVEN IF ADVISED OF THE POSSIBILITY OF SUCH DAMAGE.
 */

/**
 * \file
 * \brief OCV FAST feature detector wrapper implementation
 */

#include "detect_features_FAST.h"

using namespace kwiver::vital;

namespace kwiver {
namespace arrows {
namespace ocv {


class detect_features_FAST::priv
{
public:
  /// Constructor
  priv()
    : threshold(10),
      nonmaxSuppression(true),
      targetNumDetections(2500)
  {
#ifdef KWIVER_HAS_OPENCV_VER_3
    neighborhood_type = cv::FastFeatureDetector::TYPE_9_16;
#endif
  }

  /// Create a new FAST detector instance with the current parameter values
  cv::Ptr<cv::FastFeatureDetector> create() const
  {
#ifndef KWIVER_HAS_OPENCV_VER_3
    // 2.4.x version constructor
    return cv::Ptr<cv::FastFeatureDetector>(
        new cv::FastFeatureDetector(threshold, nonmaxSuppression)
    );
#else
    // 3.x version constructor
    return cv::FastFeatureDetector::create(threshold, nonmaxSuppression,
                                           neighborhood_type);
#endif
  }

  /// Update the parameters of the given detector with the currently set values
  void update(cv::Ptr<cv::FeatureDetector> detector) const
  {
#ifndef KWIVER_HAS_OPENCV_VER_3
    detector->set("threshold", threshold);
    detector->set("nonmaxSuppression", nonmaxSuppression);
#else
    auto det = detector.dynamicCast<cv::FastFeatureDetector>();
    det->setThreshold(threshold);
    det->setNonmaxSuppression(nonmaxSuppression);
    det->setType(neighborhood_type);
#endif
  }

  /// Update given config block with currently set parameter values
  void update_config( config_block_sptr config ) const
  {
    config->set_value( "threshold", threshold,
                       "Integer threshold on difference between intensity of "
                       "the central pixel and pixels of a circle around this "
                       "pixel" );
    config->set_value( "nonmaxSuppression", nonmaxSuppression,
                       "if true, non-maximum suppression is applied to "
                       "detected corners (keypoints)" );

#ifdef KWIVER_HAS_OPENCV_VER_3
    std::stringstream ss;
    ss << "one of the three neighborhoods as defined in the paper: "
      "TYPE_5_8=" << cv::FastFeatureDetector::TYPE_5_8 << ", "
      "TYPE_7_12=" << cv::FastFeatureDetector::TYPE_7_12 << ", "
      "TYPE_9_16=" << cv::FastFeatureDetector::TYPE_9_16 << ".";
    config->set_value( "neighborhood_type", neighborhood_type , ss.str());
#endif

    config->set_value("target_num_features_detected", targetNumDetections,
                      "algorithm tries to output approximately this many features. "
                      "Disable by setting to negative value.");

  }

  /// Set parameter values based on given config block
  void set_config( config_block_sptr const &config )
  {
    threshold = config->get_value<int>( "threshold" );
    nonmaxSuppression = config->get_value<bool>( "nonmaxSuppression" );

#ifdef KWIVER_HAS_OPENCV_VER_3
    neighborhood_type = config->get_value<int>( "neighborhood_type" );
#endif
    targetNumDetections = config->get_value<int>("target_num_features_detected");
  }

  /// Check config parameter values
  bool check_config(vital::config_block_sptr const &config,
                    logger_handle_t const &logger) const
  {
    bool valid = true;

#ifdef KWIVER_HAS_OPENCV_VER_3
    // Check that the input integer is one of the valid enum values
    int nt = config->get_value<int>( "neighborhood_type" );
    if( ! ( nt == cv::FastFeatureDetector::TYPE_5_8 ||
            nt == cv::FastFeatureDetector::TYPE_7_12 ||
            nt == cv::FastFeatureDetector::TYPE_9_16) )
    {
      std::stringstream ss;
      ss << "FAST feature detector neighborhood type is not one of the valid "
        "values (see config comment). Given " << nt;
      LOG_ERROR( logger, ss.str() );
      valid = false;
    }
#endif

    return valid;
  }

  mutable int threshold;
  bool nonmaxSuppression;
#ifdef KWIVER_HAS_OPENCV_VER_3
  int neighborhood_type;
#endif
  int targetNumDetections;
};


/// Constructor
detect_features_FAST
::detect_features_FAST()
  : p_(new priv)
{
  attach_logger("arrows.ocv.detect_features_FAST");
  detector = p_->create();
}


/// Destructor
detect_features_FAST
::~detect_features_FAST()
{
}


vital::config_block_sptr
detect_features_FAST
::get_configuration() const
{
  vital::config_block_sptr config = ocv::detect_features::get_configuration();
  p_->update_config( config );
  return config;
}


void
detect_features_FAST
::set_configuration(vital::config_block_sptr in_config)
{
  vital::config_block_sptr config = get_configuration();
  config->merge_config( in_config );
  p_->set_config( config );

  // Update the wrapped algo inst with new parameters
  p_->update(detector);
}


bool
detect_features_FAST
::check_configuration(vital::config_block_sptr in_config) const
{
  vital::config_block_sptr config = get_configuration();
  config->merge_config(in_config);
  return p_->check_config( config, logger() );
}

/// Extract a set of image features from the provided image
vital::feature_set_sptr
detect_features_FAST
::detect(vital::image_container_sptr image_data, vital::image_container_sptr mask) const
{
  float close_detect_thresh = 0.1; //be within 10% of target
  const int duplicate_feat_count_thresh = 4;
  auto last_det_feat_set = ocv::detect_features::detect(image_data, mask);

  if (p_->targetNumDetections <= 0)
  {
    return last_det_feat_set;
  }

  if (last_det_feat_set->size() > (1.0 + close_detect_thresh)*p_->targetNumDetections)
  {
    //we got too many features
    int same_num_feat_count = 0;
    while (true)
    {
      auto last_threshold = p_->threshold;
      //make the threshold higher so we detect fewer features
      p_->threshold *= (1.0 + close_detect_thresh);
      if (p_->threshold == last_threshold)
      {
        p_->threshold += 1;
      }
      p_->update(detector);
      // Update the wrapped algo inst with new parameters

      auto higher_thresh_feat_set = ocv::detect_features::detect(image_data, mask);

      if (last_det_feat_set->size() == higher_thresh_feat_set->size())
      {
        ++same_num_feat_count;
      }
      else
      {
        same_num_feat_count = 0;
      }

<<<<<<< HEAD
      if (higher_thresh_feat_set->size() <= p_->targetNumDetections ||
=======
      if (higher_thresh_feat_set->size() <= static_cast<size_t>(p_->targetNumDetections) ||
>>>>>>> 73221e74
          same_num_feat_count > duplicate_feat_count_thresh)
      {
        //ok, we've crossed from too many to too few features
        // or we aren't changing the number of detected features much
        int higher_diff = abs(p_->targetNumDetections - int(higher_thresh_feat_set->size()));
        int last_diff =  abs(int(last_det_feat_set->size()) - p_->targetNumDetections);

        if (higher_diff < last_diff)
        {
          last_det_feat_set = higher_thresh_feat_set;
          // keep existing threshold. it worked.
        }
        else
        {
          // set threshold back to one used in last detection
          p_->threshold = last_threshold;
          p_->update(detector);
        }
        break;
      }
      last_det_feat_set = higher_thresh_feat_set;
      last_threshold = p_->threshold;
    }
  }
  else
  {
    if (last_det_feat_set->size() < (1.0 - close_detect_thresh) * p_->targetNumDetections)
    {
      //we got too few features
      // or we aren't changing the number of detected features much
      int same_num_feat_count = 0;
      while (true)
      {
        auto last_threshold = p_->threshold;
        p_->threshold *= (1.0 - close_detect_thresh);  //make the threshold higer so we detect fewer features
        if (p_->threshold == last_threshold)
        {
          p_->threshold -= 1;
        }
        if (p_->threshold <= 0)
        {
          //can't have a non-positive detection threshold.
          break;
        }
        p_->update(detector);
        auto lower_thresh_feat_set = ocv::detect_features::detect(image_data, mask);

        if (last_det_feat_set->size() == lower_thresh_feat_set->size())
        {
          ++same_num_feat_count;
        }
        else
        {
          same_num_feat_count = 0;
        }

<<<<<<< HEAD
        if (lower_thresh_feat_set->size() >= p_->targetNumDetections ||
=======
        if (lower_thresh_feat_set->size() >= static_cast<size_t>(p_->targetNumDetections) ||
>>>>>>> 73221e74
          same_num_feat_count > duplicate_feat_count_thresh)
        {
          int lower_diff = abs(int(lower_thresh_feat_set->size()) - p_->targetNumDetections);
          int last_diff = abs(int(last_det_feat_set->size()) - p_->targetNumDetections);

          //ok, we've crossed from too few to too many features
          if (lower_diff < last_diff)
          {
            last_det_feat_set = lower_thresh_feat_set;
            // keep existing threshold. it worked.
          }
          else
          {
            // set threshold back to one used in last detection
            p_->threshold = last_threshold;
            p_->update(detector);
          }
          break;
        }
        last_det_feat_set = lower_thresh_feat_set;
        last_threshold = p_->threshold;
      }
    }
  }


  return last_det_feat_set;
}

} // end namespace ocv
} // end namespace arrows
} // end namespace kwiver<|MERGE_RESOLUTION|>--- conflicted
+++ resolved
@@ -246,11 +246,7 @@
         same_num_feat_count = 0;
       }
 
-<<<<<<< HEAD
-      if (higher_thresh_feat_set->size() <= p_->targetNumDetections ||
-=======
       if (higher_thresh_feat_set->size() <= static_cast<size_t>(p_->targetNumDetections) ||
->>>>>>> 73221e74
           same_num_feat_count > duplicate_feat_count_thresh)
       {
         //ok, we've crossed from too many to too few features
@@ -307,11 +303,7 @@
           same_num_feat_count = 0;
         }
 
-<<<<<<< HEAD
-        if (lower_thresh_feat_set->size() >= p_->targetNumDetections ||
-=======
         if (lower_thresh_feat_set->size() >= static_cast<size_t>(p_->targetNumDetections) ||
->>>>>>> 73221e74
           same_num_feat_count > duplicate_feat_count_thresh)
         {
           int lower_diff = abs(int(lower_thresh_feat_set->size()) - p_->targetNumDetections);
