/*ckwg +29
 * Copyright 2017-2018 by Kitware, Inc.
 * All rights reserved.
 *
 * Redistribution and use in source and binary forms, with or without
 * modification, are permitted provided that the following conditions are met:
 *
 *  * Redistributions of source code must retain the above copyright notice,
 *    this list of conditions and the following disclaimer.
 *
 *  * Redistributions in binary form must reproduce the above copyright notice,
 *    this list of conditions and the following disclaimer in the documentation
 *    and/or other materials provided with the distribution.
 *
 *  * Neither name of Kitware, Inc. nor the names of any contributors may be used
 *    to endorse or promote products derived from this software without specific
 *    prior written permission.
 *
 * THIS SOFTWARE IS PROVIDED BY THE COPYRIGHT HOLDERS AND CONTRIBUTORS ``AS IS''
 * AND ANY EXPRESS OR IMPLIED WARRANTIES, INCLUDING, BUT NOT LIMITED TO, THE
 * IMPLIED WARRANTIES OF MERCHANTABILITY AND FITNESS FOR A PARTICULAR PURPOSE
 * ARE DISCLAIMED. IN NO EVENT SHALL THE AUTHORS OR CONTRIBUTORS BE LIABLE FOR
 * ANY DIRECT, INDIRECT, INCIDENTAL, SPECIAL, EXEMPLARY, OR CONSEQUENTIAL
 * DAMAGES (INCLUDING, BUT NOT LIMITED TO, PROCUREMENT OF SUBSTITUTE GOODS OR
 * SERVICES; LOSS OF USE, DATA, OR PROFITS; OR BUSINESS INTERRUPTION) HOWEVER
 * CAUSED AND ON ANY THEORY OF LIABILITY, WHETHER IN CONTRACT, STRICT LIABILITY,
 * OR TORT (INCLUDING NEGLIGENCE OR OTHERWISE) ARISING IN ANY WAY OUT OF THE USE
 * OF THIS SOFTWARE, EVEN IF ADVISED OF THE POSSIBILITY OF SUCH DAMAGE.
 */

/**
 * \file
 * \brief OpenCV algorithm registration implementation
 */

#include <arrows/ocv/kwiver_algo_ocv_plugin_export.h>
#include <vital/algo/algorithm_factory.h>

#include <opencv2/opencv_modules.hpp>
#ifdef HAVE_OPENCV_NONFREE
#include <opencv2/nonfree/nonfree.hpp>
#endif

#include <arrows/ocv/analyze_tracks.h>
#include <arrows/ocv/detect_features_AGAST.h>
#include <arrows/ocv/detect_features_FAST.h>
#include <arrows/ocv/detect_features_GFTT.h>
#include <arrows/ocv/detect_features_MSD.h>
#include <arrows/ocv/detect_features_MSER.h>
#include <arrows/ocv/detect_features_simple_blob.h>
#include <arrows/ocv/detect_features_STAR.h>
#include <arrows/ocv/draw_detected_object_set.h>
#include <arrows/ocv/draw_tracks.h>
#include <arrows/ocv/estimate_fundamental_matrix.h>
#include <arrows/ocv/estimate_homography.h>
//#include <arrows/ocv/estimate_pnp.h>
#include <arrows/ocv/extract_descriptors_BRIEF.h>
#include <arrows/ocv/extract_descriptors_DAISY.h>
#include <arrows/ocv/extract_descriptors_FREAK.h>
#include <arrows/ocv/extract_descriptors_LATCH.h>
#include <arrows/ocv/extract_descriptors_LUCID.h>
#include <arrows/ocv/feature_detect_extract_BRISK.h>
#include <arrows/ocv/feature_detect_extract_ORB.h>
#include <arrows/ocv/feature_detect_extract_SIFT.h>
#include <arrows/ocv/feature_detect_extract_SURF.h>
#include <arrows/ocv/image_io.h>
#include <arrows/ocv/match_features_bruteforce.h>
#include <arrows/ocv/match_features_flannbased.h>
#include <arrows/ocv/merge_images.h>
#include <arrows/ocv/hough_circle_detector.h>
#include <arrows/ocv/refine_detections_write_to_disk.h>
#include <arrows/ocv/split_image.h>
#include <arrows/ocv/track_features_klt.h>

namespace kwiver {
namespace arrows {
namespace ocv {

extern "C"
KWIVER_ALGO_OCV_PLUGIN_EXPORT
void
register_factories( kwiver::vital::plugin_loader& vpm )
{
  kwiver::vital::algorithm_registrar reg( vpm, "arrows.ocv" );

  if (reg.is_module_loaded())
  {
    return;
  }

#if defined(HAVE_OPENCV_NONFREE)
  cv::initModule_nonfree();
#endif

  reg.register_algorithm< analyze_tracks >();
  reg.register_algorithm< draw_tracks >();
  reg.register_algorithm< estimate_fundamental_matrix >();
  reg.register_algorithm< estimate_homography >();
  reg.register_algorithm< image_io >();
  reg.register_algorithm< draw_detected_object_set >();

  reg.register_algorithm< detect_features_BRISK >();
  reg.register_algorithm< detect_features_FAST >();
  reg.register_algorithm< detect_features_GFTT >();
  reg.register_algorithm< detect_features_MSER >();
  reg.register_algorithm< detect_features_ORB >();
  reg.register_algorithm< detect_features_simple_blob >();

  reg.register_algorithm< extract_descriptors_BRISK >();
  reg.register_algorithm< extract_descriptors_ORB >();

  reg.register_algorithm< match_features_bruteforce >();
  reg.register_algorithm< match_features_flannbased >();

  reg.register_algorithm< hough_circle_detector >();

  // Conditional algorithms
  // Source ``KWIVER_OCV_HAS_*`` symbol definitions can be found in the header
  //  files of the algorithms referred to.
#ifdef KWIVER_OCV_HAS_AGAST
  reg.register_algorithm< detect_features_AGAST >();
#endif

#ifdef KWIVER_OCV_HAS_BRIEF
  reg.register_algorithm< extract_descriptors_BRIEF >();
#endif

#ifdef KWIVER_OCV_HAS_DAISY
  reg.register_algorithm< extract_descriptors_DAISY >();
#endif

#ifdef KWIVER_OCV_HAS_FREAK
    reg.register_algorithm< extract_descriptors_FREAK >();
#endif

#ifdef KWIVER_OCV_HAS_LATCH
   reg.register_algorithm< extract_descriptors_LATCH >();
#endif

#ifdef KWIVER_OCV_HAS_LUCID
  reg.register_algorithm< extract_descriptors_LUCID >();
#endif

#ifdef KWIVER_OCV_HAS_MSD
  reg.register_algorithm< detect_features_MSD >();
#endif

#ifdef KWIVER_OCV_HAS_SIFT
  reg.register_algorithm< detect_features_SIFT >();
  reg.register_algorithm< extract_descriptors_SIFT >();
#endif

#ifdef KWIVER_OCV_HAS_STAR
  reg.register_algorithm< detect_features_STAR >();
#endif

#ifdef KWIVER_OCV_HAS_SURF
  reg.register_algorithm< detect_features_SURF >();
  reg.register_algorithm< extract_descriptors_SURF >();
#endif

<<<<<<< HEAD
  fact = vpm.ADD_ALGORITHM( "ocv_write", kwiver::arrows::ocv::refine_detections_write_to_disk );
  fact->add_attribute( kwiver::vital::plugin_factory::PLUGIN_DESCRIPTION,
                       "Debugging process for writing out detections" )
    .add_attribute( kwiver::vital::plugin_factory::PLUGIN_MODULE_NAME, module_name )
    .add_attribute( kwiver::vital::plugin_factory::PLUGIN_VERSION, "1.0" )
    .add_attribute( kwiver::vital::plugin_factory::PLUGIN_ORGANIZATION, "Kitware Inc." )
    ;

  fact = vpm.ADD_ALGORITHM( "ocv", kwiver::arrows::ocv::split_image );
  fact->add_attribute( kwiver::vital::plugin_factory::PLUGIN_DESCRIPTION,
                       "Split an image  into multiple smaller images using opencv functions" )
    .add_attribute( kwiver::vital::plugin_factory::PLUGIN_MODULE_NAME, module_name )
    .add_attribute( kwiver::vital::plugin_factory::PLUGIN_VERSION, "1.0" )
    .add_attribute( kwiver::vital::plugin_factory::PLUGIN_ORGANIZATION, "Kitware Inc." )
    ;

  fact = vpm.ADD_ALGORITHM( "ocv", kwiver::arrows::ocv::merge_images );
  fact->add_attribute( kwiver::vital::plugin_factory::PLUGIN_DESCRIPTION,
                       "Merge two images into one using opencv functions" )
      .add_attribute( kwiver::vital::plugin_factory::PLUGIN_MODULE_NAME, module_name )
      .add_attribute( kwiver::vital::plugin_factory::PLUGIN_VERSION, "1.0" )
      .add_attribute( kwiver::vital::plugin_factory::PLUGIN_ORGANIZATION, "Kitware Inc." )
      ;

  fact = vpm.ADD_ALGORITHM( "ocv_KLT", kwiver::arrows::ocv::track_features_klt );
  fact->add_attribute( kwiver::vital::plugin_factory::PLUGIN_DESCRIPTION,
                       "OpenCV Lucas Kanade feature tracker" )
    .add_attribute( kwiver::vital::plugin_factory::PLUGIN_MODULE_NAME, module_name )
    .add_attribute( kwiver::vital::plugin_factory::PLUGIN_VERSION, "1.0" )
    .add_attribute( kwiver::vital::plugin_factory::PLUGIN_ORGANIZATION, "Kitware Inc." )
    ;

/*  fact = vpm.ADD_ALGORITHM("ocv", kwiver::arrows::ocv::estimate_pnp);
  fact->add_attribute(kwiver::vital::plugin_factory::PLUGIN_DESCRIPTION,
    "Estimate camera pose with perspective N point method")
    .add_attribute(kwiver::vital::plugin_factory::PLUGIN_MODULE_NAME, module_name)
    .add_attribute(kwiver::vital::plugin_factory::PLUGIN_VERSION, "1.0")
    .add_attribute(kwiver::vital::plugin_factory::PLUGIN_ORGANIZATION, "Kitware Inc.")
    ;*/
=======
  reg.register_algorithm< refine_detections_write_to_disk >();
  reg.register_algorithm< split_image >();
  reg.register_algorithm< merge_images >();
  reg.register_algorithm< track_features_klt >();
  reg.register_algorithm< estimate_pnp >();
>>>>>>> 7b7edbbd

  reg.mark_module_as_loaded();
}

} // end namespace ocv
} // end namespace arrows
} // end namespace kwiver<|MERGE_RESOLUTION|>--- conflicted
+++ resolved
@@ -159,53 +159,11 @@
   reg.register_algorithm< extract_descriptors_SURF >();
 #endif
 
-<<<<<<< HEAD
-  fact = vpm.ADD_ALGORITHM( "ocv_write", kwiver::arrows::ocv::refine_detections_write_to_disk );
-  fact->add_attribute( kwiver::vital::plugin_factory::PLUGIN_DESCRIPTION,
-                       "Debugging process for writing out detections" )
-    .add_attribute( kwiver::vital::plugin_factory::PLUGIN_MODULE_NAME, module_name )
-    .add_attribute( kwiver::vital::plugin_factory::PLUGIN_VERSION, "1.0" )
-    .add_attribute( kwiver::vital::plugin_factory::PLUGIN_ORGANIZATION, "Kitware Inc." )
-    ;
-
-  fact = vpm.ADD_ALGORITHM( "ocv", kwiver::arrows::ocv::split_image );
-  fact->add_attribute( kwiver::vital::plugin_factory::PLUGIN_DESCRIPTION,
-                       "Split an image  into multiple smaller images using opencv functions" )
-    .add_attribute( kwiver::vital::plugin_factory::PLUGIN_MODULE_NAME, module_name )
-    .add_attribute( kwiver::vital::plugin_factory::PLUGIN_VERSION, "1.0" )
-    .add_attribute( kwiver::vital::plugin_factory::PLUGIN_ORGANIZATION, "Kitware Inc." )
-    ;
-
-  fact = vpm.ADD_ALGORITHM( "ocv", kwiver::arrows::ocv::merge_images );
-  fact->add_attribute( kwiver::vital::plugin_factory::PLUGIN_DESCRIPTION,
-                       "Merge two images into one using opencv functions" )
-      .add_attribute( kwiver::vital::plugin_factory::PLUGIN_MODULE_NAME, module_name )
-      .add_attribute( kwiver::vital::plugin_factory::PLUGIN_VERSION, "1.0" )
-      .add_attribute( kwiver::vital::plugin_factory::PLUGIN_ORGANIZATION, "Kitware Inc." )
-      ;
-
-  fact = vpm.ADD_ALGORITHM( "ocv_KLT", kwiver::arrows::ocv::track_features_klt );
-  fact->add_attribute( kwiver::vital::plugin_factory::PLUGIN_DESCRIPTION,
-                       "OpenCV Lucas Kanade feature tracker" )
-    .add_attribute( kwiver::vital::plugin_factory::PLUGIN_MODULE_NAME, module_name )
-    .add_attribute( kwiver::vital::plugin_factory::PLUGIN_VERSION, "1.0" )
-    .add_attribute( kwiver::vital::plugin_factory::PLUGIN_ORGANIZATION, "Kitware Inc." )
-    ;
-
-/*  fact = vpm.ADD_ALGORITHM("ocv", kwiver::arrows::ocv::estimate_pnp);
-  fact->add_attribute(kwiver::vital::plugin_factory::PLUGIN_DESCRIPTION,
-    "Estimate camera pose with perspective N point method")
-    .add_attribute(kwiver::vital::plugin_factory::PLUGIN_MODULE_NAME, module_name)
-    .add_attribute(kwiver::vital::plugin_factory::PLUGIN_VERSION, "1.0")
-    .add_attribute(kwiver::vital::plugin_factory::PLUGIN_ORGANIZATION, "Kitware Inc.")
-    ;*/
-=======
   reg.register_algorithm< refine_detections_write_to_disk >();
   reg.register_algorithm< split_image >();
   reg.register_algorithm< merge_images >();
   reg.register_algorithm< track_features_klt >();
-  reg.register_algorithm< estimate_pnp >();
->>>>>>> 7b7edbbd
+  //reg.register_algorithm< estimate_pnp >();
 
   reg.mark_module_as_loaded();
 }
