--- conflicted
+++ resolved
@@ -35,12 +35,9 @@
   match_features_bruteforce.h
   match_features_flannbased.h
   match_set.h
-<<<<<<< HEAD
-  warp_image.h
-=======
   refine_detections_write_to_disk.h
   split_image.h
->>>>>>> 821ba713
+  warp_image.h
   )
 kwiver_install_headers(
   SUBDIR     arrows/ocv
@@ -85,12 +82,9 @@
   match_features_bruteforce.cxx
   match_features_flannbased.cxx
   match_set.cxx
-<<<<<<< HEAD
-  warp_image.cxx
-=======
   refine_detections_write_to_disk.cxx
   split_image.cxx
->>>>>>> 821ba713
+  warp_image.cxx
   )
 
 if( KWIVER_HAS_OPENCV_VER_3 )
