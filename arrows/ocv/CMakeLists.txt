--- conflicted
+++ resolved
@@ -133,13 +133,7 @@
                        ${OpenCV_LIBS}
   PRIVATE              kwiversys
                        kwiver_algo_core
-<<<<<<< HEAD
-                       ${Boost_SYSTEM_LIBRARY}
-                       ${Boost_FILESYSTEM_LIBRARY}
-                       ${Boost_REGEX_LIBRARY}
-=======
                        kwiver_algo_mvg
->>>>>>> 71d51833
   )
 
 algorithms_create_plugin( kwiver_algo_ocv
