# Build / Install plugin containing OpenCV algorithm implementations + support
# structures

set(CMAKE_FOLDER "Arrows/OCV")

set( ocv_headers_public
  analyze_tracks.h
  camera_intrinsics.h
  convert_color_space.h
  descriptor_set.h
  detect_features.h
  detect_features_AGAST.h
  detect_features_FAST.h
  detect_features_GFTT.h
  detect_features_MSD.h
  detect_features_MSER.h
  detect_features_simple_blob.h
  detect_features_STAR.h
  detect_motion_3frame_differencing.h
  detect_motion_mog2.h
  draw_detected_object_set.h
  draw_tracks.h
  estimate_fundamental_matrix.h
  estimate_homography.h
#  estimate_pnp.h
  extract_descriptors.h
  extract_descriptors_BRIEF.h
  extract_descriptors_DAISY.h
  extract_descriptors_FREAK.h
  extract_descriptors_LATCH.h
  extract_descriptors_LUCID.h
  feature_set.h
  feature_detect_extract_BRISK.h
  feature_detect_extract_ORB.h
  feature_detect_extract_SIFT.h
  feature_detect_extract_SURF.h
  detect_heat_map.h
  hough_circle_detector.h
  image_container.h
  image_io.h
  mat_image_memory.h
  match_features.h
  match_features_bruteforce.h
  match_features_flannbased.h
  match_set.h
  merge_images.h
  refine_detections_grabcut.h
  refine_detections_watershed.h
  refine_detections_write_to_disk.h
<<<<<<< HEAD
  split_image_channels.h
  split_image_horizontally.h
=======
  resection_camera.h
  split_image.h
>>>>>>> 82682e83
  track_features_klt.h
  windowed_detector.h
  windowed_detector_resize.h
  windowed_trainer.h
  )
kwiver_install_headers(
  SUBDIR     arrows/ocv
  ${ocv_headers_public}
  )
kwiver_install_headers(
  ${CMAKE_CURRENT_BINARY_DIR}/kwiver_algo_ocv_export.h
  NOPATH   SUBDIR     arrows/ocv
  )

set( ocv_sources
  analyze_tracks.cxx
  camera_intrinsics.cxx
  convert_color_space.cxx
  descriptor_set.cxx
  detect_features.cxx
  detect_features_AGAST.cxx
  detect_features_FAST.cxx
  detect_features_GFTT.cxx
  detect_features_MSD.cxx
  detect_features_MSER.cxx
  detect_features_simple_blob.cxx
  detect_features_STAR.cxx
  detect_motion_3frame_differencing.cxx
  detect_motion_mog2.cxx
  draw_detected_object_set.cxx
  draw_tracks.cxx
  estimate_fundamental_matrix.cxx
  estimate_homography.cxx
#  estimate_pnp.cxx
  extract_descriptors.cxx
  extract_descriptors_BRIEF.cxx
  extract_descriptors_DAISY.cxx
  extract_descriptors_FREAK.cxx
  extract_descriptors_LATCH.cxx
  extract_descriptors_LUCID.cxx
  detect_heat_map.cxx
  hough_circle_detector.cxx
  feature_set.cxx
  feature_detect_extract_BRISK.cxx
  feature_detect_extract_ORB.cxx
  feature_detect_extract_SIFT.cxx
  feature_detect_extract_SURF.cxx
  image_container.cxx
  image_io.cxx
  mat_image_memory.cxx
  match_features.cxx
  match_features_bruteforce.cxx
  match_features_flannbased.cxx
  match_set.cxx
  merge_images.cxx
  refine_detections_grabcut.cxx
  refine_detections_util.cxx
  refine_detections_util.h
  refine_detections_watershed.cxx
  refine_detections_write_to_disk.cxx
<<<<<<< HEAD
  split_image_channels.cxx
  split_image_horizontally.cxx
=======
  resection_camera.cxx
  split_image.cxx
>>>>>>> 82682e83
  track_features_klt.cxx
  windowed_detector.cxx
  windowed_detector_resize.cxx
  windowed_trainer.cxx
  )

kwiver_add_library( kwiver_algo_ocv
  ${ocv_headers_public}
  ${ocv_sources}
  )
target_compile_definitions( kwiver_algo_ocv
  PUBLIC KWIVER_OPENCV_VERSION_MAJOR=${KWIVER_OPENCV_VERSION_MAJOR}
  )
target_link_libraries( kwiver_algo_ocv
  PUBLIC               vital_algo
                       ${OpenCV_LIBS}
  PRIVATE              kwiversys
                       kwiver_algo_core
                       ${Boost_SYSTEM_LIBRARY}
                       ${Boost_FILESYSTEM_LIBRARY}
                       ${Boost_REGEX_LIBRARY}
  )

algorithms_create_plugin( kwiver_algo_ocv
  register_algorithms.cxx
  )

if (KWIVER_ENABLE_TESTS)
  add_subdirectory(tests)
endif()<|MERGE_RESOLUTION|>--- conflicted
+++ resolved
@@ -47,13 +47,9 @@
   refine_detections_grabcut.h
   refine_detections_watershed.h
   refine_detections_write_to_disk.h
-<<<<<<< HEAD
+  resection_camera.h
   split_image_channels.h
   split_image_horizontally.h
-=======
-  resection_camera.h
-  split_image.h
->>>>>>> 82682e83
   track_features_klt.h
   windowed_detector.h
   windowed_detector_resize.h
@@ -114,13 +110,9 @@
   refine_detections_util.h
   refine_detections_watershed.cxx
   refine_detections_write_to_disk.cxx
-<<<<<<< HEAD
+  resection_camera.cxx
   split_image_channels.cxx
   split_image_horizontally.cxx
-=======
-  resection_camera.cxx
-  split_image.cxx
->>>>>>> 82682e83
   track_features_klt.cxx
   windowed_detector.cxx
   windowed_detector_resize.cxx
