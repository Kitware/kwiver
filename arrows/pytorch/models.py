--- conflicted
+++ resolved
@@ -147,20 +147,12 @@
 
         self.model_list = model_list
 
-<<<<<<< HEAD
-        def config_model(model, model_path):
-            """Move model to GPU if use_gpu_flag is true and initialize the model
-            from model_path if truthy.
-
-            """
-=======
         def load_model(make_model, model_path):
             """Call make_model and move the resulting model to GPU if use_gpu_flag
             is true and initialize it from model_path if truthy.
 
             """
             model = make_model(normalized=normalized)
->>>>>>> 0f01bb0d
             if use_gpu_flag:
                 model = model.cuda()
             if model_path:
@@ -169,18 +161,6 @@
             return model
 
         if RnnType.Appearance in self.model_list:
-<<<<<<< HEAD
-            self.appearance = config_model(AppearanceLSTM(), app_model)
-
-        if RnnType.Motion in self.model_list:
-            self.motion = config_model(MotionLSTM(), motion_model)
-
-        if RnnType.Interaction in self.model_list:
-            self.interaction = config_model(InteractionLSTM(), interaction_model)
-
-        if RnnType.BBox in self.model_list:
-            self.bbar = config_model(BBoxLSTM(), bbox_model)
-=======
             self.appearance = load_model(AppearanceLSTM, app_model)
 
         if RnnType.Motion in self.model_list:
@@ -191,7 +171,6 @@
 
         if RnnType.BBox in self.model_list:
             self.bbar = load_model(BBoxLSTM, bbox_model)
->>>>>>> 0f01bb0d
 
         self.lstm = nn.LSTM(
             input_size=g_config.K * len(model_list),
