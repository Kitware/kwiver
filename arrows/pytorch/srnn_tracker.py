# ckwg +29
# Copyright 2018-2019 by Kitware, Inc.
# All rights reserved.
#
# Redistribution and use in source and binary forms, with or without
# modification, are permitted provided that the following conditions are met:
#
#  * Redistributions of source code must retain the above copyright notice,
#    this list of conditions and the following disclaimer.
#
#  * Redistributions in binary form must reproduce the above copyright notice,
#    this list of conditions and the following disclaimer in the documentation
#    and/or other materials provided with the distribution.
#
#  * Neither name of Kitware, Inc. nor the names of any contributors may be used
#    to endorse or promote products derived from this software without specific
#    prior written permission.
#
# THIS SOFTWARE IS PROVIDED BY THE COPYRIGHT HOLDERS AND CONTRIBUTORS ``AS IS''
# AND ANY EXPRESS OR IMPLIED WARRANTIES, INCLUDING, BUT NOT LIMITED TO, THE
# IMPLIED WARRANTIES OF MERCHANTABILITY AND FITNESS FOR A PARTICULAR PURPOSE
# ARE DISCLAIMED. IN NO EVENT SHALL THE AUTHORS OR CONTRIBUTORS BE LIABLE FOR
# ANY DIRECT, INDIRECT, INCIDENTAL, SPECIAL, EXEMPLARY, OR CONSEQUENTIAL
# DAMAGES (INCLUDING, BUT NOT LIMITED TO, PROCUREMENT OF SUBSTITUTE GOODS OR
# SERVICES; LOSS OF USE, DATA, OR PROFITS; OR BUSINESS INTERRUPTION) HOWEVER
# CAUSED AND ON ANY THEORY OF LIABILITY, WHETHER IN CONTRACT, STRICT LIABILITY,
# OR TORT (INCLUDING NEGLIGENCE OR OTHERWISE) ARISING IN ANY WAY OUT OF THE USE
# OF THIS SOFTWARE, EVEN IF ADVISED OF THE POSSIBILITY OF SUCH DAMAGE.

from __future__ import print_function
from __future__ import division
from __future__ import absolute_import

import itertools
import sys
from timeit import default_timer as timer

import numpy as np
import scipy as sp
import scipy.optimize
import torch
from torchvision import models, transforms

from PIL import Image as pilImage

from sprokit.pipeline import process
from kwiver.kwiver_process import KwiverProcess

from vital.types import Image
from vital.types import DetectedObject, DetectedObjectSet
from vital.types import ObjectTrackState, Track, ObjectTrackSet
from vital.types import new_descriptor

from kwiver.arrows.pytorch.track import track_state, track, track_set
from vital.util.VitalPIL import get_pil_image

from kwiver.arrows.pytorch.models import Siamese
from kwiver.arrows.pytorch.grid import Grid
from kwiver.arrows.pytorch.srnn_matching import SRNNMatching, RnnType
from kwiver.arrows.pytorch.siamese_feature_extractor import SiameseFeatureExtractor
from kwiver.arrows.pytorch.iou_tracker import IOUTracker
from kwiver.arrows.pytorch.parse_gpu_list import gpu_list_desc, parse_gpu_list
from kwiver.arrows.pytorch.gt_bbox import GTBBox, GTFileType
from kwiver.arrows.pytorch.models import get_config

g_config = get_config()

def timing(desc, f):
    """Return f(), printing a message about how long it took"""
    start = timer()
    result = f()
    end = timer()
    print('%%%', desc, ' elapsed time: ', end - start, sep='')
    return result

def groupby(it, key):
    result = {}
    for x in it:
        result.setdefault(key(x), []).append(x)
    return result

def ts2ots(track_set):
    ot_list = [Track(id=t.track_id) for t in track_set]

    for idx, t in enumerate(track_set):
        ot = ot_list[idx]
        for ti in t:
            ot_state = ObjectTrackState(ti.sys_frame_id, ti.sys_frame_time,
                                        ti.detected_object)
            if not ot.append(ot_state):
                print('Error: Cannot add ObjectTrackState')
    return ObjectTrackSet(ot_list)

def from_homog_f2f(homog_f2f):
    """Take a F2FHomography and return a triple of a 3x3 numpy.ndarray and
    two integers corresponding to the contained homography and the
    from and to IDs, respectively.

    """
    arr = np.array([
        [homog_f2f.get(r, c) for c in range(3)] for r in range(3)
    ])
    return arr, homog_f2f.from_id, homog_f2f.to_id

def transform_homog(homog, point):
    """Transform point (a length-2 array-like) using homog (a 3x3 ndarray)"""
    # We actually write this generically so it has signature (m+1, n+1), (n) -> (m)
    point = np.asarray(point)
    ones = np.ones(point.shape[:-1] + (1,), dtype=point.dtype)
    point = np.concatenate((point, ones), axis=-1)
    result = np.matmul(homog, point[..., np.newaxis])[..., 0]
    return result[..., :-1] / result[..., -1:]

def transform_homog_bbox(homog, bbox):
    """Given a bbox as [x_min, y_min, width, height], transform it
    according to homog and return the smallest enclosing bbox in the
    same format.

    """
    x_min, y_min, width, height = bbox
    points = [
        [x_min, y_min],
        [x_min, y_min + height],
        [x_min + width, y_min],
        [x_min + width, y_min + height],
    ]
    tpoints = transform_homog(homog, points)
    tx_min, ty_min = tpoints.min(0)
    tx_max, ty_max = tpoints.max(0)
    twidth, theight = tx_max - tx_min, ty_max - ty_min
    return [tx_min, ty_min, twidth, theight]

def from_homog_f2f(homog_f2f):
    """Take a F2FHomography and return a triple of a 3x3 numpy.ndarray and
    two integers corresponding to the contained homography and the
    from and to IDs, respectively.

    """
    arr = np.array([
        [homog_f2f.get(r, c) for c in range(3)] for r in range(3)
    ])
    return arr, homog_f2f.from_id, homog_f2f.to_id

def transform_homog(homog, point):
    """Transform point (a length-2 array-like) using homog (a 3x3 ndarray)"""
    # We actually write this generically so it has signature (m+1, n+1), (n) -> (m)
    point = np.asarray(point)
    ones = np.ones(point.shape[:-1] + (1,), dtype=point.dtype)
    point = np.concatenate((point, ones), axis=-1)
    result = np.matmul(homog, point[..., np.newaxis])[..., 0]
    return result[..., :-1] / result[..., -1:]

def transform_homog_bbox(homog, bbox):
    """Given a bbox as [x_min, y_min, width, height], transform it
    according to homog and return the smallest enclosing bbox in the
    same format.

    """
    x_min, y_min, width, height = bbox
    points = [
        [x_min, y_min],
        [x_min, y_min + height],
        [x_min + width, y_min],
        [x_min + width, y_min + height],
    ]
    tpoints = transform_homog(homog, points)
    tx_min, ty_min = tpoints.min(0)
    tx_max, ty_max = tpoints.max(0)
    twidth, theight = tx_max - tx_min, ty_max - ty_min
    return [tx_min, ty_min, twidth, theight]

class SRNNTracker(KwiverProcess):
    # ----------------------------------------------
    def __init__(self, conf):
        KwiverProcess.__init__(self, conf)

        self.__declare_config_traits()

        # AFRL start id : 0
        # MOT start id : 1
        self._step_id = 0

        # Homography state
        #
        # We maintain transformations to a "base" coordinate system.
        # Since homographies come in as mappings from the current
        # frame to an infrequently changing reference frame, we
        # separately store the mapping from the current reference
        # frame to "base" coordinates and the mapping from the current
        # frame to the reference.
        #
        # We will handle breaks (changes in the reference frame) by
        # assuming that the mapping from the new reference frame to
        # the last frame is identity.
        #
        # Missing input is treated as a break with an anonymous
        # reference.

        # 3x3 ndarray from current reference frame to base
        self._homog_ref_to_base = np.identity(3)
        # Current reference frame (or None for anonymous)
        self._homog_ref_id = None
        # Mapping from current frame to reference (or None for identity)
        self._homog_src_to_ref = None

<<<<<<< HEAD
=======
        # Old state maintained to allow (limited) use of
        # initializations from the previous frame
        #
        # Other variables of the form self._prev_* are used as well,
        # but they don't need to be set ahead of time as here.
        self._prev_frame = None  # Previous frame ID or None

>>>>>>> f6c4a2b6
        # set up required flags
        optional = process.PortFlags()
        required = process.PortFlags()
        required.add(self.flag_required)

        #  input port ( port-name,flags)
        # self.declare_input_port_using_trait('framestamp', optional)
        self.declare_input_port_using_trait('image', required)
        self.declare_input_port_using_trait('detected_object_set', required)
        self.declare_input_port_using_trait('timestamp', required)
        # Initializations
        self.declare_input_port_using_trait('object_track_set', optional)
        self.declare_input_port_using_trait('homography_src_to_ref', optional)

        #  output port ( port-name,flags)
        self.declare_output_port_using_trait('object_track_set', optional)
        self.declare_output_port_using_trait('detected_object_set', optional)

    def __declare_config_traits(self):
        def add_declare_config_trait(name, default, desc):
            self.add_config_trait(name, name, default, desc)
            self.declare_config_using_trait(name)

        #GPU list
        add_declare_config_trait('gpu_list', 'all',
                                 gpu_list_desc(use_for='SRNN tracking'))

        # siamese
        #----------------------------------------------------------------------------------
        add_declare_config_trait('siamese_model_path',
                                 'siamese/snapshot_epoch_6.pt',
                                 'Trained PyTorch model.')

        add_declare_config_trait('siamese_model_input_size', '224',
                                 'Model input image size')

        add_declare_config_trait('siamese_batch_size', '128',
                                 'siamese model processing batch size')
        #----------------------------------------------------------------------------------

        # detection select threshold
        add_declare_config_trait('detection_select_threshold', '0.0',
                                 'detection select threshold')
        add_declare_config_trait('track_initialization_threshold', '0.0',
                                 'track initialization threshold')

        # SRNN
        #----------------------------------------------------------------------------------
        # target RNN full model
        add_declare_config_trait("targetRNN_AIM_model_path",
                                 'targetRNN_snapshot/App_LSTM_epoch_51.pt',
                                 'Trained targetRNN PyTorch model.')

        # target RNN AI model
        add_declare_config_trait("targetRNN_AIM_V_model_path",
                                 'targetRNN_AI/App_LSTM_epoch_51.pt',
                                 'Trained targetRNN AIM with variable input size PyTorch model.')

        # target RNN batch size
        add_declare_config_trait("targetRNN_batch_size", '256',
                                 'targetRNN model processing batch size')

        # target RNN normalization
        add_declare_config_trait("targetRNN_normalized_models", 'False',
                                 "If the provided models have a normalization layer, "
                                 "this should be exactly the string 'True' (no quotes)")

        # matching similarity threshold
        add_declare_config_trait("similarity_threshold", '0.5',
                                 'similarity threshold.')
        #----------------------------------------------------------------------------------

        # IOU
        #----------------------------------------------------------------------------------
        # IOU tracker flag
        add_declare_config_trait("IOU_tracker_flag", 'True', 'IOU tracker flag.')

        # IOU accept threshold
        add_declare_config_trait("IOU_accept_threshold", '0.5',
                                 'IOU accept threshold.')

        # IOU reject threshold
        add_declare_config_trait("IOU_reject_threshold", '0.1',
                                 'IOU reject threshold.')
        #----------------------------------------------------------------------------------

        # search threshold
        add_declare_config_trait("track_search_threshold", '0.1',
                                 'track search threshold.')

        # matching active track threshold
        add_declare_config_trait("terminate_track_threshold", '15',
                                 'terminate the tracking if the target has been lost for more than '
                                 'terminate_track_threshold read-in frames.')

        # matching active track threshold
        add_declare_config_trait("sys_terminate_track_threshold", '50',
                                 'terminate the tracking if the target has been lost for more than '
                                 'terminate_track_threshold system (original) frames.')

        # MOT gt detection
        #-------------------------------------------------------------------
        add_declare_config_trait("MOT_GTbbox_flag", 'False', 'MOT GT bbox flag')
        #-------------------------------------------------------------------

        # AFRL gt detection
        #-------------------------------------------------------------------
        add_declare_config_trait("AFRL_GTbbox_flag", 'False', 'AFRL GT bbox flag')
        #-------------------------------------------------------------------

        # GT bbox file
        #-------------------------------------------------------------------
        add_declare_config_trait("GT_bbox_file_path", '',
                                 'ground truth detection file for testing')
        #-------------------------------------------------------------------

        # Add features to detections
        #-------------------------------------------------------------------
        add_declare_config_trait("add_features_to_detections", 'True',
                                 'Should we add internally computed features to detections?')
        #-------------------------------------------------------------------

        # Track initialization
        # -------------------------------------------------------------------
        # XXX Otherwise keep IDs consistent input-to-output and
        # prevent overlapping tracks.
        add_declare_config_trait('explicit_initialization', 'False',
                                 'The string "True" (no quotes, same capitalization) '
                                 'if only tracks derived from the most recently provided '
                                 'nonempty object track set should be output')

        add_declare_config_trait('initialization_overlap_threshold', '0.7',
                                 'When initializations are present, any additional '
                                 'incoming detection is only considered when its IOU '
                                 'with each of the initializations is at most this value')
        #-------------------------------------------------------------------

    # ----------------------------------------------
    def _configure(self):
        self._select_threshold = float(self.config_value('detection_select_threshold'))
        self._track_initialization_threshold = float(self.config_value('track_initialization_threshold'))

        #GPU_list
        self._gpu_list = parse_gpu_list(self.config_value('gpu_list'))

        # Siamese model config
        siamese_img_size = int(self.config_value('siamese_model_input_size'))
        siamese_batch_size = int(self.config_value('siamese_batch_size'))
        siamese_model_path = self.config_value('siamese_model_path')
        self._app_feature_extractor = SiameseFeatureExtractor(siamese_model_path,
                siamese_img_size, siamese_batch_size, self._gpu_list)

        # targetRNN_full model config
        targetRNN_batch_size = int(self.config_value('targetRNN_batch_size'))
        targetRNN_AIM_model_path = self.config_value('targetRNN_AIM_model_path')
        targetRNN_AIM_V_model_path = self.config_value('targetRNN_AIM_V_model_path')
        targetRNN_normalized_models = 'True' == self.config_value('targetRNN_normalized_models')
        self._srnn_matching = SRNNMatching(
            targetRNN_AIM_model_path, targetRNN_AIM_V_model_path,
            targetRNN_normalized_models, targetRNN_batch_size, self._gpu_list,
        )

        self._gtbbox_flag = False
        # use MOT gt detection
        MOT_GTbbox_flag = self.config_value('MOT_GTbbox_flag')
        MOT_GT_flag = (MOT_GTbbox_flag == 'True')
        if MOT_GT_flag:
            file_format = GTFileType.MOT

        # use AFRL gt detection
        AFRL_GTbbox_flag = self.config_value('AFRL_GTbbox_flag')
        AFRL_GT_flag = (AFRL_GTbbox_flag == 'True')
        if AFRL_GT_flag:
            file_format = GTFileType.AFRL

        # IOU tracker flag
        self._IOU_flag = True
        IOU_flag = self.config_value('IOU_tracker_flag')
        self._IOU_flag = (IOU_flag == 'True')

        self._gtbbox_flag = MOT_GT_flag or AFRL_GT_flag

        # read GT bbox related
        if self._gtbbox_flag:
            gtbbox_file_path = self.config_value('GT_bbox_file_path')
            self._m_bbox = GTBBox(gtbbox_file_path, file_format)

        self._similarity_threshold = float(self.config_value('similarity_threshold'))

        # IOU tracker
        iou_accept_threshold = float(self.config_value('IOU_accept_threshold'))
        iou_reject_threshold = float(self.config_value('IOU_reject_threshold'))
        self._iou_tracker = IOUTracker(iou_accept_threshold, iou_reject_threshold)

        # track search threshold
        self._ts_threshold = float(self.config_value('track_search_threshold'))
        self._grid = Grid()
        # generated track_set
        self._track_set = track_set()
        self._terminate_track_threshold = int(self.config_value('terminate_track_threshold'))
        self._sys_terminate_track_threshold = int(self.config_value('sys_terminate_track_threshold'))
        # add features to detections?
        self._add_features_to_detections = \
                (self.config_value('add_features_to_detections') == 'True')
        self._explicit_initialization = \
            self.config_value('explicit_initialization') == 'True'
        self._init_max_iou = float(self.config_value('initialization_overlap_threshold'))
        self._base_configure()

    # ----------------------------------------------
    def _step(self):
        try:
<<<<<<< HEAD
            def timing(desc, f):
                """Return f(), printing a message about how long it took"""
                start = timer()
                result = f()
                end = timer()
                print('%%%', desc, ' elapsed time: ', end - start, sep='')
                return result

            print('step', self._step_id)

            # grab image container from port using traits
            in_img_c = self.grab_input_using_trait('image')
            timestamp = self.grab_input_using_trait('timestamp')
            dos_ptr = self.grab_input_using_trait('detected_object_set')
            if self.has_input_port_edge('homography_src_to_ref'):
                homog_f2f = self.grab_input_using_trait('homography_src_to_ref')
            else:
                homog_f2f = None
            print('timestamp =', repr(timestamp))

            # Get current frame
            im = get_pil_image(in_img_c.image()).convert('RGB')

            # Get detection bbox
            if self._gtbbox_flag:
                dos = self._m_bbox[self._step_id]
                bbox_num = len(dos)
            else:
                dos = dos_ptr.select(self._select_threshold)
                bbox_num = dos.size()
            #print('bbox list len is', dos.size())

            # Update homography
            if homog_f2f is not None:
                homog_f2f_arr, homog_f2f_from, homog_f2f_to = from_homog_f2f(homog_f2f)
            if homog_f2f is None or homog_f2f_to != self._homog_ref_id:
                # We have a new reference frame
                # Update self._homog_ref_to_base (assume curr->prev is identity)
                if self._homog_src_to_ref is not None:
                    self._homog_ref_to_base = np.matmul(self._homog_ref_to_base, self._homog_src_to_ref)
                    self._homog_src_to_ref = None
                # Update self._homog_ref_id
                if homog_f2f is None:
                    self._homog_ref_id = None
                else:
                    assert homog_f2f_from == homog_f2f_to, "After break homog should map to self"
                    self._homog_ref_id = homog_f2f_to
                # This is a reference frame, so src->base is just ref->base
                homog_src_to_base = self._homog_ref_to_base
            else:
                # We use the same reference frame
                self._homog_src_to_ref = homog_f2f_arr
                homog_src_to_base = np.matmul(self._homog_ref_to_base, self._homog_src_to_ref)

            det_obj_set = DetectedObjectSet()
            if bbox_num == 0:
                print('!!! No bbox is provided on this frame.  Skipping this frame !!!')
            else:
                # interaction features
                grid_feature_list = timing('grid feature', lambda: (
                    self._grid(im.size, dos, self._gtbbox_flag)))

                # appearance features (format: pytorch tensor)
                pt_app_features = timing('app feature', lambda: (
                    self._app_feature_extractor(im, dos, self._gtbbox_flag)))

                track_state_list = []
                next_track_id = int(self._track_set.get_max_track_id()) + 1

                # get new track state from new frame and detections
                for idx, item in enumerate(dos):
                    if self._gtbbox_flag:
                        bbox = item
                        fid = self._step_id
                        ts = self._step_id
                        d_obj = DetectedObject(bbox=item, confidence=1.0)
                    else:
                        bbox = item.bounding_box()
                        fid = timestamp.get_frame()
                        ts = timestamp.get_time_usec()
                        d_obj = item

                    if self._add_features_to_detections:
                        # store app feature to detected_object
                        app_f = new_descriptor(g_config.A_F_num)
                        app_f[:] = pt_app_features[idx].numpy()
                        d_obj.set_descriptor(app_f)
                    det_obj_set.add(d_obj)

                    # build track state for current bbox for matching
                    bbox_as_list = [bbox.min_x(), bbox.min_y(), bbox.width(), bbox.height()]
                    cur_ts = track_state(frame_id=self._step_id,
                                        bbox_center=bbox.center(),
                                        ref_point=transform_homog(homog_src_to_base, bbox.center()),
                                        interaction_feature=grid_feature_list[idx],
                                        app_feature=pt_app_features[idx],
                                        bbox=[int(x) for x in bbox_as_list],
                                        ref_bbox=transform_homog_bbox(homog_src_to_base, bbox_as_list),
                                        detected_object=d_obj,
                                        sys_frame_id=fid, sys_frame_time=ts)
                    track_state_list.append(cur_ts)

                # if there are no tracks, generate new tracks from the track_state_list
                if not self._track_flag:
                    next_track_id = self._track_set.add_new_track_state_list(next_track_id,
                                    track_state_list, self._track_initialization_threshold)
                    self._track_flag = True
                else:
                    # check whether we need to terminate a track
                    for track in list(self._track_set.iter_active()):
                        # terminating a track based on readin_frame_id or original_frame_id gap
                        if (self._step_id - track[-1].frame_id > self._terminate_track_threshold
                            or fid - track[-1].sys_frame_id > self._sys_terminate_track_threshold):
                            self._track_set.deactivate_track(track)


                    # call IOU tracker
                    if self._IOU_flag:
                        self._track_set, track_state_list = timing('IOU tracking', lambda: (
                            self._iou_tracker(self._track_set, track_state_list)
                        ))

                    #print('***track_set len', len(self._track_set))
                    #print('***track_state_list len', len(track_state_list))

                    # estimate similarity matrix
                    similarity_mat, track_idx_list = timing('SRNN association', lambda: (
                        self._srnn_matching(self._track_set, track_state_list, self._ts_threshold)
                    ))

                    # reset update_flag
                    self._track_set.reset_updated_flag()

                    # Hungarian algorithm
                    row_idx_list, col_idx_list = timing('Hungarian algorithm', lambda: (
                        sp.optimize.linear_sum_assignment(similarity_mat)
                    ))

                    # Contains the row associated with each column, or None
                    hung_idx_list = [None] * len(track_state_list)
                    for r, c in zip(row_idx_list, col_idx_list):
                        hung_idx_list[c] = r

                    for c, r in enumerate(hung_idx_list):
                        if r is None or -similarity_mat[r, c] < self._similarity_threshold:
                            # Conditionally initialize a new track
                            if (track_state_list[c].detected_object.confidence()
                                   >= self._track_initialization_threshold):
                                self._track_set.add_new_track_state(next_track_id,
                                        track_state_list[c])
                                next_track_id += 1
                        else:
                            # add to existing track
                            self._track_set.update_track(track_idx_list[r], track_state_list[c])

                print('total tracks', len(self._track_set))

            # push track set to output port
            ot_list = ts2ot_list(self._track_set)
            ots = ObjectTrackSet(ot_list)

            self.push_to_port_using_trait('object_track_set', ots)
            self.push_to_port_using_trait('detected_object_set', det_obj_set)

            self._step_id += 1

            self._base_step()

=======
            det_obj_set = self._step_unwrapped()
>>>>>>> f6c4a2b6
        except BaseException as e:
            print( repr( e ) )
            import traceback
            print( traceback.format_exc() )
            #sys.stdout.flush()
            det_obj_set = DetectedObjectSet()

        # push track set to output port
        ots = ts2ots(self._track_set)
        self.push_to_port_using_trait('object_track_set', ots)
        self.push_to_port_using_trait('detected_object_set', det_obj_set)

        self._step_id += 1
        self._base_step()


    def _step_unwrapped(self):
        """Perform _step, but don't handle errors or increment self._step_id
        and return the output DetectedObjectSet.  Mutates this object,
        in particular self._track_set.

        """
        print('step', self._step_id)

        # grab image container from port using traits
        in_img_c = self.grab_input_using_trait('image')
        timestamp = self.grab_input_using_trait('timestamp')
        dos_ptr = self.grab_input_using_trait('detected_object_set')
        if self.has_input_port_edge('object_track_set'):
            # Initializations
            inits = self.grab_input_using_trait('object_track_set').tracks()
        else:
            # An empty value is treated the same as no value
            inits = []
        if self.has_input_port_edge('homography_src_to_ref'):
            homog_f2f = self.grab_input_using_trait('homography_src_to_ref')
        else:
            homog_f2f = None
        print('timestamp =', repr(timestamp))

        # Get current frame
        im = get_pil_image(in_img_c.image()).convert('RGB')

        # Get detection bbox
        if self._gtbbox_flag:
            dos = [DetectedObject(bbox=bbox, confidence=1.)
                   for bbox in self._m_bbox[self._step_id]]
        else:
            dos = dos_ptr.select(self._select_threshold)
        #print('bbox list len is', dos.size())

        homog_src_to_base = self._step_homog_state(homog_f2f)

        inits = {
            lf: {t.id: t[lf].detection() for t in tracks} for lf, tracks
            in groupby(inits, lambda t: t.last_frame).items()
        }

        def max_iou_filter(det_dict, max_iou):
            """Return a function that takes a DetectedObject and returns true when
            the overlap of its bounding box with each of the provided
            detections is at most the provided maximum IOU.

            """
            # XXX ious should be defined in a more generic place
            from kwiver.processes.simple_homog_tracker import ious
            bboxes = []
            for det in det_dict.values():
                bb = det.bounding_box()
                bboxes.append((bb.min_x(), bb.max_x(), bb.min_y(), bb.max_y()))
            # dims: Nx{x,y}x{min,max}
            bboxes = np.stack(bboxes).reshape((-1, 2, 2))
            def run(det):
                bb = det.bounding_box()
                bb = np.array(((bb.min_x(), bb.max_x()), (bb.min_y(), bb.max_y())))
                return (ious(bb, bboxes) <= max_iou).all()
            return run

        prev_inits = inits.get(self._prev_frame)
        if prev_inits:
            assert all(
                det is self._prev_inits[tid]
                for tid, det in prev_inits.items()
                if tid in self._prev_inits
            )
            prev_inits = {
                tid: det for tid, det in prev_inits.items()
                if tid not in self._prev_inits
            }
        if prev_inits:
            if not self._explicit_initialization:
                is_overlap_free = max_iou_filter(prev_inits, self._init_max_iou)
                for track in list(self._track_set.iter_active()):
                    if not is_overlap_free(track.detected_object):
                        self._track_set.deactivate_track(track)

            _, prev_track_state_list = self._convert_detected_objects(
                list(prev_inits.values()),
                self._step_id - 1, self._prev_fid, self._prev_ts,
                self._prev_im, self._prev_homog_src_to_base,
                extra_dos=self._prev_all_dos,
            )

            if self._explicit_initialization:
                # XXX This has a delayed effect compared to with
                # normal inits
                self._track_set.deactivate_all_tracks()

            # This is the only relevant part of _step_track_set
            # Directly add explicit init tracks
            for tid, ts in zip(prev_inits, prev_track_state_list):
                # XXX This doesn't check for unintended overlap with an automatic ID
                self._track_set.make_track(tid, exist_ok=True).append(ts)

        inits = inits.get(timestamp.get_frame(), {})
        if not self._explicit_initialization and inits:
            is_overlap_free = max_iou_filter(inits, self._init_max_iou)
            dos = list(filter(is_overlap_free, dos))

        all_dos = list(itertools.chain(dos, inits.values()))

        if self._gtbbox_flag:
            fid = ts = self._step_id
        else:
            fid = timestamp.get_frame()
            ts = timestamp.get_time_usec()

        det_obj_set, all_track_state_list = self._convert_detected_objects(
            all_dos, self._step_id, fid, ts, im, homog_src_to_base,
        )
        track_state_list = all_track_state_list[:len(dos)]
        init_track_state_list = all_track_state_list[len(dos):]

        if self._explicit_initialization and inits:
            self._track_set.deactivate_all_tracks()

        self._step_track_set(fid, track_state_list, zip(inits, init_track_state_list))

        self._prev_inits = inits
        self._prev_frame = timestamp.get_frame()
        self._prev_fid, self._prev_ts = fid, ts
        self._prev_im = im
        self._prev_homog_src_to_base = homog_src_to_base
        self._prev_all_dos = all_dos

        return det_obj_set


    def _convert_detected_objects(
            self, dos, frame_id, sys_frame_id, sys_frame_time,
            image, homog_src_to_base, extra_dos=None,
    ):
        """Turn a list of DetectedObjects into a feature-enhanced
        DetectedObjectSet and list of track_states.

        Parameters:
        - dos: The list of DetectedObjects
        - frame_id: The current frame ID
        - sys_frame_id: The externally provided frame ID
        - sys_frame_time: The externally provided time
        - image: PIL image for the current frame
        - homog_src_to_base: 3x3 ndarray transforming current to
          "base" coordinates
        - extra_dos: (optional) A list of DetectedObjects not
          represented in the output

        """
        bboxes = [d_obj.bounding_box() for d_obj in dos]
        extra_bboxes = None if extra_dos is None else [
            d_obj.bounding_box() for d_obj in extra_dos
        ]

        # interaction features
        grid_feature_list = timing('grid feature', lambda: (
            self._grid(image.size, bboxes, extra_bboxes)))

        # appearance features (format: pytorch tensor)
        pt_app_features = timing('app feature', lambda: (
            self._app_feature_extractor(image, bboxes)))

        det_obj_set = DetectedObjectSet()
        track_state_list = []

        # get new track state from new frame and detections
        for bbox, d_obj, grid_feature, app_feature in zip(
                bboxes, dos, grid_feature_list, pt_app_features,
        ):
            if self._add_features_to_detections:
                # store app feature to detected_object
                app_f = new_descriptor(g_config.A_F_num)
                app_f[:] = app_feature.numpy()
                d_obj.set_descriptor(app_f)
            det_obj_set.add(d_obj)

            # build track state for current bbox for matching
            bbox_as_list = [bbox.min_x(), bbox.min_y(), bbox.width(), bbox.height()]
            cur_ts = track_state(
                frame_id=frame_id,
                bbox_center=bbox.center(),
                ref_point=transform_homog(homog_src_to_base, bbox.center()),
                interaction_feature=grid_feature,
                app_feature=app_feature,
                bbox=[int(x) for x in bbox_as_list],
                ref_bbox=transform_homog_bbox(homog_src_to_base, bbox_as_list),
                detected_object=d_obj,
                sys_frame_id=sys_frame_id,
                sys_frame_time=sys_frame_time,
            )
            track_state_list.append(cur_ts)

        return det_obj_set, track_state_list


    def _step_track_set(self, frame_id, track_state_list, init_track_states):
        """Step self._track_set using the current frame id, the list of track
        states, and an iterable of (track_id, track_state) pairs to
        directly initialize.

        This deactivates old tracks, extends existing ones, and
        creates new ones according to this object's configuration.

        """
        # check whether we need to terminate a track
        for track in list(self._track_set.iter_active()):
            # terminating a track based on readin_frame_id or original_frame_id gap
            if (self._step_id - track[-1].frame_id > self._terminate_track_threshold
                or frame_id - track[-1].sys_frame_id > self._sys_terminate_track_threshold):
                self._track_set.deactivate_track(track)

        # Get a list of the active tracks before directly adding the
        # explicitly initialized ones.
        tracks = list(self._track_set.iter_active())

        # Directly add explicit init tracks
        for tid, ts in init_track_states:
            # XXX This doesn't check for unintended overlap with an automatic ID
            self._track_set.make_track(tid, exist_ok=True).append(ts)

        next_track_id = int(self._track_set.get_max_track_id()) + 1

        # call IOU tracker
        if self._IOU_flag:
            tracks, track_state_list = timing('IOU tracking', lambda: (
                self._iou_tracker(tracks, track_state_list)
            ))

        #print('***track_set len', len(self._track_set))
        #print('***track_state_list len', len(track_state_list))

        # estimate similarity matrix
        similarity_mat, track_idx_list = timing('SRNN association', lambda: (
            self._srnn_matching(tracks, track_state_list, self._ts_threshold)
        ))

        # Hungarian algorithm
        row_idx_list, col_idx_list = timing('Hungarian algorithm', lambda: (
            sp.optimize.linear_sum_assignment(similarity_mat)
        ))

        # Contains the row associated with each column, or None
        hung_idx_list = [None] * len(track_state_list)
        for r, c in zip(row_idx_list, col_idx_list):
            hung_idx_list[c] = r

        for c, r in enumerate(hung_idx_list):
            if r is None or -similarity_mat[r, c] < self._similarity_threshold:
                # Conditionally initialize a new track
                if not self._explicit_initialization and (
                        track_state_list[c].detected_object.confidence()
                        >= self._track_initialization_threshold
                ):
                    track = self._track_set.make_track(next_track_id)
                    track.append(track_state_list[c])
                    next_track_id += 1
            else:
                # add to existing track
                self._track_set[track_idx_list[r]].append(track_state_list[c])

        print('total tracks', len(self._track_set))


    def _step_homog_state(self, homog_f2f):
        """Step stabilization state (self._homog_* instance variables) using
        the provided HomographyF2F (or None), returning a
        transformation from current coordinates to "base" coordinates.

        """
        # Update homography
        if homog_f2f is not None:
            homog_f2f_arr, homog_f2f_from, homog_f2f_to = from_homog_f2f(homog_f2f)
        if homog_f2f is None or homog_f2f_to != self._homog_ref_id:
            # We have a new reference frame
            # Update self._homog_ref_to_base (assume curr->prev is identity)
            if self._homog_src_to_ref is not None:
                self._homog_ref_to_base = np.matmul(self._homog_ref_to_base, self._homog_src_to_ref)
                self._homog_src_to_ref = None
            # Update self._homog_ref_id
            if homog_f2f is None:
                self._homog_ref_id = None
            else:
                assert homog_f2f_from == homog_f2f_to, "After break homog should map to self"
                self._homog_ref_id = homog_f2f_to
            # This is a reference frame, so src->base is just ref->base
            homog_src_to_base = self._homog_ref_to_base
        else:
            # We use the same reference frame
            self._homog_src_to_ref = homog_f2f_arr
            homog_src_to_base = np.matmul(self._homog_ref_to_base, self._homog_src_to_ref)
        return homog_src_to_base


# ==================================================================
def __sprokit_register__():
    from sprokit.pipeline import process_factory

    module_name = 'python:kwiver.pytorch.SRNNTracker'

    if process_factory.is_process_module_loaded(module_name):
        return

    process_factory.add_process('srnn_tracker',
                                'Structural RNN based tracking',
                                SRNNTracker)

    process_factory.mark_process_module_as_loaded(module_name)<|MERGE_RESOLUTION|>--- conflicted
+++ resolved
@@ -130,45 +130,6 @@
     twidth, theight = tx_max - tx_min, ty_max - ty_min
     return [tx_min, ty_min, twidth, theight]
 
-def from_homog_f2f(homog_f2f):
-    """Take a F2FHomography and return a triple of a 3x3 numpy.ndarray and
-    two integers corresponding to the contained homography and the
-    from and to IDs, respectively.
-
-    """
-    arr = np.array([
-        [homog_f2f.get(r, c) for c in range(3)] for r in range(3)
-    ])
-    return arr, homog_f2f.from_id, homog_f2f.to_id
-
-def transform_homog(homog, point):
-    """Transform point (a length-2 array-like) using homog (a 3x3 ndarray)"""
-    # We actually write this generically so it has signature (m+1, n+1), (n) -> (m)
-    point = np.asarray(point)
-    ones = np.ones(point.shape[:-1] + (1,), dtype=point.dtype)
-    point = np.concatenate((point, ones), axis=-1)
-    result = np.matmul(homog, point[..., np.newaxis])[..., 0]
-    return result[..., :-1] / result[..., -1:]
-
-def transform_homog_bbox(homog, bbox):
-    """Given a bbox as [x_min, y_min, width, height], transform it
-    according to homog and return the smallest enclosing bbox in the
-    same format.
-
-    """
-    x_min, y_min, width, height = bbox
-    points = [
-        [x_min, y_min],
-        [x_min, y_min + height],
-        [x_min + width, y_min],
-        [x_min + width, y_min + height],
-    ]
-    tpoints = transform_homog(homog, points)
-    tx_min, ty_min = tpoints.min(0)
-    tx_max, ty_max = tpoints.max(0)
-    twidth, theight = tx_max - tx_min, ty_max - ty_min
-    return [tx_min, ty_min, twidth, theight]
-
 class SRNNTracker(KwiverProcess):
     # ----------------------------------------------
     def __init__(self, conf):
@@ -203,8 +164,6 @@
         # Mapping from current frame to reference (or None for identity)
         self._homog_src_to_ref = None
 
-<<<<<<< HEAD
-=======
         # Old state maintained to allow (limited) use of
         # initializations from the previous frame
         #
@@ -212,7 +171,6 @@
         # but they don't need to be set ahead of time as here.
         self._prev_frame = None  # Previous frame ID or None
 
->>>>>>> f6c4a2b6
         # set up required flags
         optional = process.PortFlags()
         required = process.PortFlags()
@@ -425,178 +383,7 @@
     # ----------------------------------------------
     def _step(self):
         try:
-<<<<<<< HEAD
-            def timing(desc, f):
-                """Return f(), printing a message about how long it took"""
-                start = timer()
-                result = f()
-                end = timer()
-                print('%%%', desc, ' elapsed time: ', end - start, sep='')
-                return result
-
-            print('step', self._step_id)
-
-            # grab image container from port using traits
-            in_img_c = self.grab_input_using_trait('image')
-            timestamp = self.grab_input_using_trait('timestamp')
-            dos_ptr = self.grab_input_using_trait('detected_object_set')
-            if self.has_input_port_edge('homography_src_to_ref'):
-                homog_f2f = self.grab_input_using_trait('homography_src_to_ref')
-            else:
-                homog_f2f = None
-            print('timestamp =', repr(timestamp))
-
-            # Get current frame
-            im = get_pil_image(in_img_c.image()).convert('RGB')
-
-            # Get detection bbox
-            if self._gtbbox_flag:
-                dos = self._m_bbox[self._step_id]
-                bbox_num = len(dos)
-            else:
-                dos = dos_ptr.select(self._select_threshold)
-                bbox_num = dos.size()
-            #print('bbox list len is', dos.size())
-
-            # Update homography
-            if homog_f2f is not None:
-                homog_f2f_arr, homog_f2f_from, homog_f2f_to = from_homog_f2f(homog_f2f)
-            if homog_f2f is None or homog_f2f_to != self._homog_ref_id:
-                # We have a new reference frame
-                # Update self._homog_ref_to_base (assume curr->prev is identity)
-                if self._homog_src_to_ref is not None:
-                    self._homog_ref_to_base = np.matmul(self._homog_ref_to_base, self._homog_src_to_ref)
-                    self._homog_src_to_ref = None
-                # Update self._homog_ref_id
-                if homog_f2f is None:
-                    self._homog_ref_id = None
-                else:
-                    assert homog_f2f_from == homog_f2f_to, "After break homog should map to self"
-                    self._homog_ref_id = homog_f2f_to
-                # This is a reference frame, so src->base is just ref->base
-                homog_src_to_base = self._homog_ref_to_base
-            else:
-                # We use the same reference frame
-                self._homog_src_to_ref = homog_f2f_arr
-                homog_src_to_base = np.matmul(self._homog_ref_to_base, self._homog_src_to_ref)
-
-            det_obj_set = DetectedObjectSet()
-            if bbox_num == 0:
-                print('!!! No bbox is provided on this frame.  Skipping this frame !!!')
-            else:
-                # interaction features
-                grid_feature_list = timing('grid feature', lambda: (
-                    self._grid(im.size, dos, self._gtbbox_flag)))
-
-                # appearance features (format: pytorch tensor)
-                pt_app_features = timing('app feature', lambda: (
-                    self._app_feature_extractor(im, dos, self._gtbbox_flag)))
-
-                track_state_list = []
-                next_track_id = int(self._track_set.get_max_track_id()) + 1
-
-                # get new track state from new frame and detections
-                for idx, item in enumerate(dos):
-                    if self._gtbbox_flag:
-                        bbox = item
-                        fid = self._step_id
-                        ts = self._step_id
-                        d_obj = DetectedObject(bbox=item, confidence=1.0)
-                    else:
-                        bbox = item.bounding_box()
-                        fid = timestamp.get_frame()
-                        ts = timestamp.get_time_usec()
-                        d_obj = item
-
-                    if self._add_features_to_detections:
-                        # store app feature to detected_object
-                        app_f = new_descriptor(g_config.A_F_num)
-                        app_f[:] = pt_app_features[idx].numpy()
-                        d_obj.set_descriptor(app_f)
-                    det_obj_set.add(d_obj)
-
-                    # build track state for current bbox for matching
-                    bbox_as_list = [bbox.min_x(), bbox.min_y(), bbox.width(), bbox.height()]
-                    cur_ts = track_state(frame_id=self._step_id,
-                                        bbox_center=bbox.center(),
-                                        ref_point=transform_homog(homog_src_to_base, bbox.center()),
-                                        interaction_feature=grid_feature_list[idx],
-                                        app_feature=pt_app_features[idx],
-                                        bbox=[int(x) for x in bbox_as_list],
-                                        ref_bbox=transform_homog_bbox(homog_src_to_base, bbox_as_list),
-                                        detected_object=d_obj,
-                                        sys_frame_id=fid, sys_frame_time=ts)
-                    track_state_list.append(cur_ts)
-
-                # if there are no tracks, generate new tracks from the track_state_list
-                if not self._track_flag:
-                    next_track_id = self._track_set.add_new_track_state_list(next_track_id,
-                                    track_state_list, self._track_initialization_threshold)
-                    self._track_flag = True
-                else:
-                    # check whether we need to terminate a track
-                    for track in list(self._track_set.iter_active()):
-                        # terminating a track based on readin_frame_id or original_frame_id gap
-                        if (self._step_id - track[-1].frame_id > self._terminate_track_threshold
-                            or fid - track[-1].sys_frame_id > self._sys_terminate_track_threshold):
-                            self._track_set.deactivate_track(track)
-
-
-                    # call IOU tracker
-                    if self._IOU_flag:
-                        self._track_set, track_state_list = timing('IOU tracking', lambda: (
-                            self._iou_tracker(self._track_set, track_state_list)
-                        ))
-
-                    #print('***track_set len', len(self._track_set))
-                    #print('***track_state_list len', len(track_state_list))
-
-                    # estimate similarity matrix
-                    similarity_mat, track_idx_list = timing('SRNN association', lambda: (
-                        self._srnn_matching(self._track_set, track_state_list, self._ts_threshold)
-                    ))
-
-                    # reset update_flag
-                    self._track_set.reset_updated_flag()
-
-                    # Hungarian algorithm
-                    row_idx_list, col_idx_list = timing('Hungarian algorithm', lambda: (
-                        sp.optimize.linear_sum_assignment(similarity_mat)
-                    ))
-
-                    # Contains the row associated with each column, or None
-                    hung_idx_list = [None] * len(track_state_list)
-                    for r, c in zip(row_idx_list, col_idx_list):
-                        hung_idx_list[c] = r
-
-                    for c, r in enumerate(hung_idx_list):
-                        if r is None or -similarity_mat[r, c] < self._similarity_threshold:
-                            # Conditionally initialize a new track
-                            if (track_state_list[c].detected_object.confidence()
-                                   >= self._track_initialization_threshold):
-                                self._track_set.add_new_track_state(next_track_id,
-                                        track_state_list[c])
-                                next_track_id += 1
-                        else:
-                            # add to existing track
-                            self._track_set.update_track(track_idx_list[r], track_state_list[c])
-
-                print('total tracks', len(self._track_set))
-
-            # push track set to output port
-            ot_list = ts2ot_list(self._track_set)
-            ots = ObjectTrackSet(ot_list)
-
-            self.push_to_port_using_trait('object_track_set', ots)
-            self.push_to_port_using_trait('detected_object_set', det_obj_set)
-
-            self._step_id += 1
-
-            self._base_step()
-
-=======
             det_obj_set = self._step_unwrapped()
->>>>>>> f6c4a2b6
         except BaseException as e:
             print( repr( e ) )
             import traceback
