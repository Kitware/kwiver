--- conflicted
+++ resolved
@@ -9,22 +9,15 @@
 add_test(NAME vtk:applets:fuse_depth
   COMMAND kwiver fuse-depth
             --config "${kwiver_test_data_directory}/config_files/fuse_depth_testing.conf"
-<<<<<<< HEAD
-            --input-cameras-dir "${kwiver_test_data_directory}/pipeline_data/krtd"
-            --input-landmarks-file "${kwiver_test_data_directory}/pipeline_data/landmarks.ply"
-            --input-geo-origin-file "${kwiver_test_data_directory}/pipeline_data/geo_origin.txt"
-            --input-depths-dir "${kwiver_test_data_directory}/pipeline_data/depths")
-add_test(NAME vtk:applets:color_mesh
-  COMMAND kwiver color-mesh
-            --config "${kwiver_test_data_directory}/config_files/color_mesh_testing.conf"
-            --input-mesh "${kwiver_test_data_directory}/pipeline_data/mesh.vtp"
-            --video-file "${kwiver_test_data_directory}/videos/aphill_240_1fps_crf32.mp4"
-            --cameras-dir "${kwiver_test_data_directory}/pipeline_data/krtd"
-            --input-geo-origin-file "${kwiver_test_data_directory}/pipeline_data/geo_origin.txt"
-            --output-mesh results/colored_mesh.vtp)
-=======
             --input-cameras-dir "${kwiver_test_data_directory}/aphill_pipeline_data/krtd"
             --input-landmarks-file "${kwiver_test_data_directory}/aphill_pipeline_data/landmarks.ply"
             --input-geo-origin-file "${kwiver_test_data_directory}/aphill_pipeline_data/geo_origin.txt"
             --input-depths-dir "${kwiver_test_data_directory}/aphill_pipeline_data/depths")
->>>>>>> bf9bbd5c
+add_test(NAME vtk:applets:color_mesh
+  COMMAND kwiver color-mesh
+            --config "${kwiver_test_data_directory}/config_files/color_mesh_testing.conf"
+            --input-mesh "${kwiver_test_data_directory}/aphill_pipeline_data/mesh.vtp"
+            --video-file "${kwiver_test_data_directory}/videos/aphill_240_1fps_crf32.mp4"
+            --cameras-dir "${kwiver_test_data_directory}/aphill_pipeline_data/krtd"
+            --input-geo-origin-file "${kwiver_test_data_directory}/aphill_pipeline_data/geo_origin.txt"
+            --output-mesh results/colored_mesh.vtp)