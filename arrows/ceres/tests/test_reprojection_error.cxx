--- conflicted
+++ resolved
@@ -138,24 +138,14 @@
     const landmark& lm = *lmi->second;
     for( track::history_const_itr tsi = t->begin(); tsi != t->end(); ++tsi)
     {
-<<<<<<< HEAD
-      auto ftsd = std::dynamic_pointer_cast<feature_track_state_data>(tsi->data);
-      if (!ftsd || !ftsd->feature)
-=======
       auto fts = std::dynamic_pointer_cast<feature_track_state>(*tsi);
       if (!fts || !fts->feature)
->>>>>>> 7d193e28
       {
         // no feature for this track state.
         continue;
       }
-<<<<<<< HEAD
-      const feature& feat = *ftsd->feature;
-      cam_map_itr_t ci = cam_map.find(tsi->frame_id);
-=======
       const feature& feat = *fts->feature;
       cam_map_itr_t ci = cam_map.find((*tsi)->frame());
->>>>>>> 7d193e28
       if (ci == cam_map.end() || !ci->second)
       {
         // no camera corresponding to this track state
