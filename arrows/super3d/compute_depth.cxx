--- conflicted
+++ resolved
@@ -73,7 +73,6 @@
       gw_alpha(20),
       epsilon(0.01),
       iterations(2000),
-      use_roi(false),
       world_plane_normal(0.0, 0.0, 1.0),
       callback_interval(-1),    //default is no callback
       callback(NULL),
@@ -82,11 +81,6 @@
   }
 
   bool iterative_update_callback(depth_refinement_monitor::update_data data);
-  world_space *compute_world_space_landmarks(const vpgl_perspective_camera<double> &cam,
-                                     const std::vector<landmark_sptr> &landmarks_in,
-                                     int ni, int nj);
-  world_space *compute_world_space_roi(vpgl_perspective_camera<double> &cam,
-                                       vil_image_view<double> &frame);
 
   std::unique_ptr<world_space> compute_world_space_roi(vpgl_perspective_camera<double> &cam,
                                                        vil_image_view<double> &frame,
@@ -103,13 +97,11 @@
   vnl_double_3 world_plane_normal;
   int callback_interval;
 
-  bool use_roi;
-  int i0, ni, j0, nj;
   double depth_min, depth_max;
 
   vpgl_perspective_camera<double> ref_cam;
 
-  compute_depth::callback_t callback;  
+  compute_depth::callback_t callback;
 
   /// Logger handle
   vital::logger_handle_t m_logger;
@@ -195,133 +187,6 @@
 
 //*****************************************************************************
 
-<<<<<<< HEAD
-bool 
-compute_depth::set_roi(kwiver::vital::vector_3d &minpt, const kwiver::vital::vector_3d &maxpt,
-					             const camera_perspective_sptr &cam, int imgwidth, int imgheight,
-                       int &i0_out, int &ni_out, int &j0_out, int &nj_out)
-{
-  vpgl_perspective_camera<double> camera;
-  vxl::vital_to_vpgl_camera<double>(*cam, camera);
-
-	vnl_double_3 points[8] = { vnl_double_3(minpt[0], minpt[1], minpt[2]),
-	                           vnl_double_3(maxpt[0], minpt[1], minpt[2]),
-	                           vnl_double_3(minpt[0], maxpt[1], minpt[2]),
-	                           vnl_double_3(maxpt[0], maxpt[1], minpt[2]),
-	                           vnl_double_3(minpt[0], minpt[1], maxpt[2]),
-	                           vnl_double_3(maxpt[0], minpt[1], maxpt[2]),
-	                           vnl_double_3(minpt[0], maxpt[1], maxpt[2]),
-	                           vnl_double_3(maxpt[0], maxpt[1], maxpt[2]) };
-
-	int i0, j0, i1, j1;
-	double u, v;
-	camera.project(points[0][0], points[0][1], points[0][2], u, v);
-	i0 = i1 = (int)u;
-	j0 = j1 = (int)v;
-  d_->depth_min = d_->depth_max = dot_product(d_->world_plane_normal, points[0]);
-
-	for (int i = 1; i < 8; i++)
-	{
-		camera.project(points[i][0], points[i][1], points[i][2], u, v);
-		int ui = (int)u, vi = (int)v;
-		if (ui < i0)
-			i0 = ui;
-		if (vi < j0)
-			j0 = vi;
-		if (ui > i1)
-			i1 = ui;
-		if (vi > j1)
-			j1 = vi;
-
-		double d = dot_product(d_->world_plane_normal, points[i]);
-		if (d_->depth_min > d)
-      d_->depth_min = d;
-		if (d_->depth_max < d)
-      d_->depth_max = d;
-	}
-
-	//Does roi overlap with frame
-  if (!(i1 > 0 && imgwidth > i0 && j1 > 0 && imgheight > j0))
-  {
-    i0_out = j0_out = 0;
-    ni_out = imgwidth;
-    nj_out = imgheight;
-    d_->use_roi = false;
-    return false;
-  }		
-
-	//clamp to image
-	i0 = std::max<int>(0, i0);
-	j0 = std::max<int>(0, j0);
-	i1 = std::min<int>(imgwidth, i1);
-	j1 = std::min<int>(imgheight, j1);
-
-  d_->i0 = i0;
-  d_->j0 = j0;
-  d_->ni = i1 - i0;
-  d_->nj = j1 - j0;
-
-  i0_out = d_->i0;
-  ni_out = d_->ni;
-  j0_out = d_->j0;
-  nj_out = d_->nj;
-
-  d_->use_roi = true;
-  return true;
-}
-
-//*****************************************************************************
-
-void
-compute_depth::clear_roi()
-{
-  d_->use_roi = false;
-}
-
-//*****************************************************************************
-
-//Will crop the reference camera and frame passed in
-world_space *
-compute_depth::priv
-::compute_world_space_roi(vpgl_perspective_camera<double> &cam,
-                          vil_image_view<double> &frame)
-{  
-  frame = vil_crop(frame, i0, ni, j0, nj);
-  cam = crop_camera(cam, i0, j0);
-
-  world_space *ws = new world_angled_frustum(cam, world_plane_normal,
-                                             depth_min, depth_max, ni, nj);
-
-  return ws;
-}
-
-//*****************************************************************************
-
-world_space *
-compute_depth::priv
-::compute_world_space_landmarks(const vpgl_perspective_camera<double> &cam, 
-                                const std::vector<landmark_sptr> &landmarks_in,
-                                int ni_, int nj_)
-{
-  //convert landmarks
-  std::vector<vnl_double_3> landmarks(landmarks_in.size());
-  for (unsigned int i = 0; i < landmarks.size(); i++) {
-    landmarks[i] = vnl_vector_fixed<double, 3>(landmarks_in[i]->loc().data());
-  }
-
-  this->i0 = this->j0 = 0;
-  this->ni = ni_;
-  this->nj = nj_;
-
-  std::vector<vnl_double_3> visible_landmarks =
-    filter_visible_landmarks(cam, i0, ni, j0, nj, landmarks);
-  compute_offset_range(visible_landmarks, world_plane_normal,
-                       depth_min, depth_max, 0.1, 0.5);
-  world_space *ws = new world_angled_frustum(cam, world_plane_normal,
-                                             depth_min, depth_max, ni, nj);
-
-  return ws;
-=======
 //Will crop the reference camera and frame passed in
 std::unique_ptr<world_space>
 compute_depth::priv
@@ -335,7 +200,6 @@
 
   return std::unique_ptr<world_space>(new world_angled_frustum(cam, world_plane_normal,
                                                                 depth_min, depth_max, roi.width(), roi.height()));
->>>>>>> 919e7289
 }
 
 //*****************************************************************************
@@ -378,25 +242,9 @@
   for (unsigned int i = 0; i < cameras.size(); i++) {
     vxl::vital_to_vpgl_camera<double>(*cameras_in[i], cameras[i]);
   }  
-<<<<<<< HEAD
-
-  int ni = frames[ref_frame].ni(), nj = frames[ref_frame].nj();
-  world_space *ws;
-  if (d_->use_roi)  
-    ws = d_->compute_world_space_roi(cameras[ref_frame], frames[ref_frame]);  
-  else  
-    ws = d_->compute_world_space_landmarks(cameras[ref_frame], landmarks_in, ni, nj);
-
-  //region is outside of reference frame, return empty depth image
-  if (!ws)
-  {
-    return vital::image_container_sptr(new vxl::image_container(vil_image_view<double>()));
-  }
-=======
   
   int ni = frames[ref_frame].ni(), nj = frames[ref_frame].nj();
   std::unique_ptr<world_space> ws = d_->compute_world_space_roi(cameras[ref_frame], frames[ref_frame], depth_min, depth_max, roi);
->>>>>>> 919e7289
 
   d_->ref_cam = cameras[ref_frame];
   vil_image_view<double> g;
