project(arrows_test_klv)

set(CMAKE_FOLDER "Arrows/KLV/Tests")

include(kwiver-test-setup)

set( test_libraries kwiver_algo_core kwiver_algo_klv vital )

##############################
# KLV tests
##############################

<<<<<<< HEAD
kwiver_discover_gtests( klv klv_checksum   LIBRARIES ${test_libraries} )
=======
kwiver_discover_gtests( klv klv_blob       LIBRARIES ${test_libraries} )
>>>>>>> dee06905
kwiver_discover_gtests( klv klv_read_write LIBRARIES ${test_libraries} )<|MERGE_RESOLUTION|>--- conflicted
+++ resolved
@@ -10,9 +10,6 @@
 # KLV tests
 ##############################
 
-<<<<<<< HEAD
+kwiver_discover_gtests( klv klv_blob       LIBRARIES ${test_libraries} )
 kwiver_discover_gtests( klv klv_checksum   LIBRARIES ${test_libraries} )
-=======
-kwiver_discover_gtests( klv klv_blob       LIBRARIES ${test_libraries} )
->>>>>>> dee06905
 kwiver_discover_gtests( klv klv_read_write LIBRARIES ${test_libraries} )