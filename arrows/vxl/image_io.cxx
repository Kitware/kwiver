--- conflicted
+++ resolved
@@ -142,7 +142,6 @@
   dest = src;
 }
 
-<<<<<<< HEAD
 
 std::string
 plane_filename(std::string filename, unsigned p)
@@ -234,8 +233,6 @@
   return output;
 }
 
-=======
->>>>>>> e155c0a4
 }
 
 // Private implementation class
