--- conflicted
+++ resolved
@@ -359,27 +359,19 @@
       {                                                                \
         vil_image_view<vxl_byte> img;                                  \
         d_->convert_image(img_pix_t, img);                             \
-<<<<<<< HEAD
         d_->optional_grayscale_filter(img);                            \
-        return image_container_sptr(new vxl::image_container(img));    \
-=======
         auto img_ptr = image_container_sptr(new vxl::image_container(img)); \
         img_ptr->set_metadata(md);                                     \
         return img_ptr;                                                \
->>>>>>> 85dddab3
       }                                                                \
       else                                                             \
       {                                                                \
         vil_image_view<pix_t> img;                                     \
         d_->convert_image(img_pix_t, img);                             \
-<<<<<<< HEAD
         d_->optional_grayscale_filter(img);                            \
-        return image_container_sptr(new vxl::image_container(img));    \
-=======
         auto img_ptr = image_container_sptr(new vxl::image_container(img)); \
         img_ptr->set_metadata(md);                                     \
         return img_ptr;                                                \
->>>>>>> 85dddab3
       }                                                                \
     }                                                                  \
     break;                                                             \
@@ -412,14 +404,10 @@
       // minimum and maximum pixel values
       vil_image_view<vxl_byte> img;
       img = vil_convert_stretch_range(vxl_byte(), img_rsc->get_view());
-<<<<<<< HEAD
       d_->optional_grayscale_filter(img);
-      return image_container_sptr(new vxl::image_container(img));
-=======
       auto img_ptr = image_container_sptr(new vxl::image_container(img));
       img_ptr->set_metadata(md);
       return img_ptr;
->>>>>>> 85dddab3
     }
     else if( d_->manual_stretch )
     {
@@ -432,14 +420,10 @@
     {
       vil_image_view<vxl_byte> img;
       img = vil_convert_cast(vxl_byte(), img_rsc->get_view());
-<<<<<<< HEAD
       d_->optional_grayscale_filter(img);
-      return image_container_sptr(new vxl::image_container(img));
-=======
       auto img_ptr =  image_container_sptr(new vxl::image_container(img));
       img_ptr->set_metadata(md);
       return img_ptr;
->>>>>>> 85dddab3
     }
   }
 
