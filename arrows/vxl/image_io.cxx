--- conflicted
+++ resolved
@@ -144,7 +144,6 @@
   dest = src;
 }
 
-<<<<<<< HEAD
 // Helper function to convert images to grayscale
 template <typename inP>
 void
@@ -154,74 +153,6 @@
   vil_convert_planes_to_grey(src,dest);
 }
 
-std::string
-plane_filename(std::string filename, unsigned p)
-{
-  std::string parent_directory =
-    kwiversys::SystemTools::GetParentDirectory(filename);
-  std::string file_name_with_ext =
-    kwiversys::SystemTools::GetFilenameName(filename);
-
-  std::size_t last_index = file_name_with_ext.find_last_of( "." );
-  std::string file_name_no_ext = file_name_with_ext.substr( 0, last_index );
-  std::string file_extension = file_name_with_ext.substr( last_index );
-
-  std::vector<std::string> full_path;
-  std::string plane_id = ( p > 0 ? "_" + std::to_string(p) : "" );
-  full_path.push_back("");
-  full_path.push_back(parent_directory);
-  full_path.push_back(file_name_no_ext + plane_id + file_extension);
-  return kwiversys::SystemTools::JoinPath(full_path);
-}
-
-template <typename inP>
-void
-save_image(const vil_image_view<inP>& src,
-           std::string filename,
-           bool split_planes=false)
-{
-  if(!split_planes || src.nplanes() == 1)
-  {
-    vil_save(src,filename.c_str());
-  }
-  else
-  {
-    for(unsigned i = 0; i < src.nplanes(); ++i)
-    {
-      vil_save(vil_plane(src,i), plane_filename(filename,i).c_str());
-    }
-  }
-}
-
-// Helper function to load images when they are saved out in above format
-template< typename Type >
-vil_image_view< Type >
-load_external_planes(const std::string& filename,
-                     vil_image_view< Type >& first_plane)
-{
-  std::vector< vil_image_view< Type > > images( 1, first_plane );
-
-  unsigned p = 1;
-  unsigned total_p = first_plane.nplanes();
-
-  while( true )
-  {
-    std::string plane_file = plane_filename( filename, p );
-
-    if( kwiversys::SystemTools::FileExists( plane_file ) )
-    {
-      vil_image_view< Type > plane = vil_load( plane_file.c_str() );
-
-      if( plane.ni() != first_plane.ni() || plane.nj() != first_plane.nj() )
-      {
-        VITAL_THROW( vital::image_type_mismatch_exception, "Input channel size difference" );
-      }
-
-      images.push_back( plane );
-      total_p += plane.nplanes();
-
-      p++;
-=======
 // ----------------------------------------------------------------------------
 // Construct a plane filename given the basename and plane index
 std::string
@@ -280,23 +211,12 @@
     if( ST::FileExists( plane_file ) )
     {
       plane_files.push_back( plane_file );
->>>>>>> ed9bdbdb
     }
     else
     {
       break;
     }
   }
-<<<<<<< HEAD
-
-  vil_image_view< Type > output( first_plane.ni(), first_plane.nj(), total_p );
-
-  for( unsigned img_id = 0, out_pln = 0; out_pln < total_p; img_id++ )
-  {
-    for( unsigned img_pln = 0; img_pln < images[img_id].nplanes(); img_pln++, out_pln++ )
-    {
-      vil_image_view< Type > src = vil_plane( images[img_id], img_pln );
-=======
   return plane_files;
 }
 
@@ -338,7 +258,6 @@
          ++img_pln, ++out_pln )
     {
       vil_image_view< Type > src = vil_plane( images[ img_id ], img_pln );
->>>>>>> ed9bdbdb
       vil_image_view< Type > dst = vil_plane( output, out_pln );
 
       vil_copy_reformat( src, dst );
@@ -347,10 +266,7 @@
 
   return output;
 }
-<<<<<<< HEAD
-=======
-
->>>>>>> ed9bdbdb
+
 }
 
 // Private implementation class
@@ -379,7 +295,6 @@
                          this->intensity_range);
   }
 
-<<<<<<< HEAD
   template <typename inP>
   void optional_grayscale_filter(vil_image_view<inP>& img)
   {
@@ -390,7 +305,7 @@
       img = tmp;
     }
   }
-=======
+
   // Load a single image, potentially saved as individual planes
   template< typename pix_t >
   image_container_sptr
@@ -402,7 +317,6 @@
   void
   convert_and_save( vil_image_view< pix_t >& img_pix_t,
                     std::string const& filename );
->>>>>>> ed9bdbdb
 
   bool force_byte;
   bool force_grayscale;
@@ -428,6 +342,7 @@
   {
     vil_image_view< vxl_byte > img;
     convert_image( img_pix_t, img );
+    optional_grayscale_filter( img );
     auto img_ptr = image_container_sptr( new vxl::image_container( img ) );
     img_ptr->set_metadata( md );
     return img_ptr;
@@ -436,6 +351,7 @@
   {
     vil_image_view< pix_t > img;
     convert_image( img_pix_t, img );
+    optional_grayscale_filter( img );
     auto img_ptr = image_container_sptr( new vxl::image_container( img ) );
     img_ptr->set_metadata( md );
     return img_ptr;
@@ -521,19 +437,11 @@
                       "data is encoded in 16-bit pixels");
   }
 
-<<<<<<< HEAD
-  config->set_value("split_channels", d_->split_channels,
-                    "When writing out images, if it contains more than 1 image "
-                    "plane, write each plane out as a seperate image file. Also, "
-                    "when enabled at read time support images written out in via "
-                    "this method.");
-=======
   config->set_value( "split_channels", d_->split_channels,
                      "When writing out images, if it contains more than one image "
                      "plane, write each plane out as a seperate image file. Also, "
                      "when enabled at read time, support images written out in via "
                      "this method." );
->>>>>>> ed9bdbdb
 
   return config;
 }
@@ -557,13 +465,8 @@
                                               d_->auto_stretch);
   d_->manual_stretch = config->get_value<bool>("manual_stretch",
                                                d_->manual_stretch);
-<<<<<<< HEAD
-  d_->split_channels = config->get_value<bool>("split_channels",
-                                               d_->split_channels);
-=======
   d_->split_channels = config->get_value< bool >( "split_channels",
                                                   d_->split_channels );
->>>>>>> ed9bdbdb
   d_->intensity_range = config->get_value<vector_2d>("intensity_range",
                                         d_->intensity_range.transpose());
 }
@@ -613,36 +516,9 @@
 #define DO_CASE(T)                                                     \
   case T:                                                              \
     {                                                                  \
-<<<<<<< HEAD
-      typedef vil_pixel_format_type_of<T >::component_type pix_t;      \
-      vil_image_view<pix_t> img_pix_t = img_rsc->get_view();           \
-      if( d_->split_channels )                                         \
-      {                                                                \
-        img_pix_t = load_external_planes( filename, img_pix_t );       \
-      }                                                                \
-      if( d_->force_byte )                                             \
-      {                                                                \
-        vil_image_view<vxl_byte> img;                                  \
-        d_->convert_image(img_pix_t, img);                             \
-        d_->optional_grayscale_filter(img);                            \
-        auto img_ptr = image_container_sptr(new vxl::image_container(img)); \
-        img_ptr->set_metadata(md);                                     \
-        return img_ptr;                                                \
-      }                                                                \
-      else                                                             \
-      {                                                                \
-        vil_image_view<pix_t> img;                                     \
-        d_->convert_image(img_pix_t, img);                             \
-        d_->optional_grayscale_filter(img);                            \
-        auto img_ptr = image_container_sptr(new vxl::image_container(img)); \
-        img_ptr->set_metadata(md);                                     \
-        return img_ptr;                                                \
-      }                                                                \
-=======
       using pix_t = vil_pixel_format_type_of< T >::component_type;     \
       vil_image_view< pix_t > img_pix_t = img_rsc->get_view();         \
       return d_->load_image( img_pix_t, md, filename );                \
->>>>>>> ed9bdbdb
     }                                                                  \
     break;                                                             \
 
@@ -672,18 +548,11 @@
     {
       // automatically stretch to fill the byte range using the
       // minimum and maximum pixel values
-<<<<<<< HEAD
-      vil_image_view<vxl_byte> img;
-      img = vil_convert_stretch_range(vxl_byte(), img_rsc->get_view());
-      d_->optional_grayscale_filter(img);
-      auto img_ptr = image_container_sptr(new vxl::image_container(img));
-      img_ptr->set_metadata(md);
-=======
       vil_image_view< vxl_byte > img;
       img = vil_convert_stretch_range( vxl_byte(), img_rsc->get_view() );
+      d_->optional_grayscale_filter( img );
       auto img_ptr = image_container_sptr( new vxl::image_container( img ) );
       img_ptr->set_metadata( md );
->>>>>>> ed9bdbdb
       return img_ptr;
     }
     else if( d_->manual_stretch )
@@ -696,16 +565,10 @@
     else
     {
       vil_image_view<vxl_byte> img;
-<<<<<<< HEAD
-      img = vil_convert_cast(vxl_byte(), img_rsc->get_view());
-      d_->optional_grayscale_filter(img);
-      auto img_ptr =  image_container_sptr(new vxl::image_container(img));
-      img_ptr->set_metadata(md);
-=======
       img = vil_convert_cast( vxl_byte(), img_rsc->get_view() );
+      d_->optional_grayscale_filter( img );
       auto img_ptr = image_container_sptr( new vxl::image_container( img ) );
       img_ptr->set_metadata( md );
->>>>>>> ed9bdbdb
       return img_ptr;
     }
   }
@@ -728,24 +591,7 @@
     {                                                                  \
       typedef vil_pixel_format_type_of<T >::component_type pix_t;      \
       vil_image_view<pix_t> img_pix_t = view;                          \
-<<<<<<< HEAD
-      if( d_->force_byte )                                             \
-      {                                                                \
-        vil_image_view<vxl_byte> img;                                  \
-        d_->convert_image(img_pix_t, img);                             \
-        save_image(img, filename, d_->split_channels);                 \
-        return;                                                        \
-      }                                                                \
-      else                                                             \
-      {                                                                \
-        vil_image_view<pix_t> img;                                     \
-        d_->convert_image(img_pix_t, img);                             \
-        save_image(img, filename, d_->split_channels);                 \
-        return;                                                        \
-      }                                                                \
-=======
       d_->convert_and_save( img_pix_t, filename );                     \
->>>>>>> ed9bdbdb
     }                                                                  \
     break;                                                             \
 
@@ -770,13 +616,8 @@
       // automatically stretch to fill the byte range using the
       // minimum and maximum pixel values
       vil_image_view<vxl_byte> img;
-<<<<<<< HEAD
-      img = vil_convert_stretch_range(vxl_byte(), view);
-      save_image(img, filename, d_->split_channels);
-=======
       img = vil_convert_stretch_range( vxl_byte(), view );
       save_image( img, filename, d_->split_channels );
->>>>>>> ed9bdbdb
       return;
     }
     else if( d_->manual_stretch )
@@ -788,15 +629,9 @@
     }
     else
     {
-<<<<<<< HEAD
-      vil_image_view<vxl_byte> img;
-      img = vil_convert_cast(vxl_byte(), view);
-      save_image(img, filename, d_->split_channels);
-=======
       vil_image_view< vxl_byte > img;
       img = vil_convert_cast( vxl_byte(), view );
       save_image( img, filename, d_->split_channels );
->>>>>>> ed9bdbdb
       return;
     }
   }
