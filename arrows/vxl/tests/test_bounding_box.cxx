// This file is part of KWIVER, and is distributed under the
// OSI-approved BSD 3-Clause License. See top-level LICENSE file or
// https://github.com/Kitware/kwiver/blob/master/LICENSE for details.

<<<<<<< HEAD
/**
 * \file
 * \brief test VXL bouding_box functionality
 */
=======
/// \file
/// \brief test VXL bundle adjustment functionality
>>>>>>> 71d51833

#include <arrows/vxl/bounding_box.h>

#include <gtest/gtest.h>

// ----------------------------------------------------------------------------
int main(int argc, char** argv)
{
  ::testing::InitGoogleTest( &argc, argv );
  return RUN_ALL_TESTS();
}

// ----------------------------------------------------------------------------
TEST(bounding_box, convert_bb2vgl)
{
  kwiver::vital::bounding_box<double> bbox( 1.1, 3.4, 10.12, 34.45 );
  vgl_box_2d<double> vbox = kwiver::arrows::vxl::convert( bbox );

  EXPECT_EQ( bbox.min_x(), vbox.min_x() );
  EXPECT_EQ( bbox.min_y(), vbox.min_y() );
  EXPECT_EQ( bbox.max_x(), vbox.max_x() );
  EXPECT_EQ( bbox.max_y(), vbox.max_y() );
}

// ----------------------------------------------------------------------------
TEST(bounding_box, convert_vgl2bb)
{
  vgl_box_2d<double> vbox( 1.1, 3.4, 10.12, 34.45 );
  kwiver::vital::bounding_box<double> bbox = kwiver::arrows::vxl::convert( vbox );

  EXPECT_EQ( vbox.min_x(), bbox.min_x() );
  EXPECT_EQ( vbox.min_y(), bbox.min_y() );
  EXPECT_EQ( vbox.max_x(), bbox.max_x() );
  EXPECT_EQ( vbox.max_y(), bbox.max_y() );
}<|MERGE_RESOLUTION|>--- conflicted
+++ resolved
@@ -2,15 +2,8 @@
 // OSI-approved BSD 3-Clause License. See top-level LICENSE file or
 // https://github.com/Kitware/kwiver/blob/master/LICENSE for details.
 
-<<<<<<< HEAD
-/**
- * \file
- * \brief test VXL bouding_box functionality
- */
-=======
 /// \file
 /// \brief test VXL bundle adjustment functionality
->>>>>>> 71d51833
 
 #include <arrows/vxl/bounding_box.h>
 
