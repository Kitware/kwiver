# Build / Install plugin containing VXL algorithm implementations + support
# structures

set(CMAKE_FOLDER "Arrows/VXL")

set(vxl_headers_public
<<<<<<< HEAD
=======
  aligned_edge_detection.h
>>>>>>> ed9bdbdb
  average_frames.h
  bounding_box.h
  bundle_adjust.h
  camera.h
  camera_map.h
  close_loops_homography_guided.h
  color_commonality_filter.h
<<<<<<< HEAD
  convert_image.h
=======
>>>>>>> ed9bdbdb
  compute_homography_overlap.h
  convert_image.h
  estimate_canonical_transform.h
  estimate_essential_matrix.h
  estimate_fundamental_matrix.h
  estimate_homography.h
  estimate_similarity_transform.h
  hashed_image_classifier_filter.h
  high_pass_filter.h
  image_container.h
  image_io.h
  match_features_constrained.h
  optimize_cameras.h
<<<<<<< HEAD
  perform_white_balancing.h
=======
  pixel_feature_extractor.h
>>>>>>> ed9bdbdb
  polygon.h
  split_image.h
  threshold.h
  triangulate_landmarks.h
  vil_image_memory.h
  vidl_ffmpeg_video_input.h
  )

kwiver_install_headers(
  SUBDIR     arrows/vxl
  ${vxl_headers_public}
  )

kwiver_install_headers(
  ${CMAKE_CURRENT_BINARY_DIR}/kwiver_algo_vxl_export.h
  NOPATH   SUBDIR     arrows/vxl
  )

set(vxl_sources
<<<<<<< HEAD
=======
  aligned_edge_detection.cxx
>>>>>>> ed9bdbdb
  average_frames.cxx
  bundle_adjust.cxx
  camera.cxx
  camera_map.cxx
  close_loops_homography_guided.cxx
  color_commonality_filter.cxx
<<<<<<< HEAD
  convert_image.cxx
=======
>>>>>>> ed9bdbdb
  compute_homography_overlap.cxx
  convert_image.cxx
  estimate_canonical_transform.cxx
  estimate_essential_matrix.cxx
  estimate_fundamental_matrix.cxx
  estimate_homography.cxx
  estimate_similarity_transform.cxx
  hashed_image_classifier.cxx
  hashed_image_classifier_filter.cxx
  high_pass_filter.cxx
  image_container.cxx
  image_io.cxx
  match_features_constrained.cxx
  optimize_cameras.cxx
<<<<<<< HEAD
  perform_white_balancing.cxx
=======
  pixel_feature_extractor.cxx
>>>>>>> ed9bdbdb
  polygon.cxx
  split_image.cxx
  threshold.cxx
  triangulate_landmarks.cxx
  vil_image_memory.cxx
  vidl_ffmpeg_video_input.cxx
  )

kwiver_add_library( kwiver_algo_vxl
  ${vxl_headers_public}
  ${vxl_sources}
  )
target_link_libraries( kwiver_algo_vxl
  PUBLIC               vital_algo
                       vil vpgl vgl
  PRIVATE              vital_klv
                       kwiver_algo_mvg
                       rrel rsdl
                       vnl
                       vidl
                       vil_algo
                       vgl_algo
                       vpgl_algo
                       kwiversys
  )

algorithms_create_plugin( kwiver_algo_vxl
  register_algorithms.cxx
  )

if (KWIVER_ENABLE_TESTS)
  add_subdirectory(tests)
endif()<|MERGE_RESOLUTION|>--- conflicted
+++ resolved
@@ -4,10 +4,7 @@
 set(CMAKE_FOLDER "Arrows/VXL")
 
 set(vxl_headers_public
-<<<<<<< HEAD
-=======
   aligned_edge_detection.h
->>>>>>> ed9bdbdb
   average_frames.h
   bounding_box.h
   bundle_adjust.h
@@ -15,10 +12,6 @@
   camera_map.h
   close_loops_homography_guided.h
   color_commonality_filter.h
-<<<<<<< HEAD
-  convert_image.h
-=======
->>>>>>> ed9bdbdb
   compute_homography_overlap.h
   convert_image.h
   estimate_canonical_transform.h
@@ -32,11 +25,8 @@
   image_io.h
   match_features_constrained.h
   optimize_cameras.h
-<<<<<<< HEAD
   perform_white_balancing.h
-=======
   pixel_feature_extractor.h
->>>>>>> ed9bdbdb
   polygon.h
   split_image.h
   threshold.h
@@ -56,20 +46,13 @@
   )
 
 set(vxl_sources
-<<<<<<< HEAD
-=======
   aligned_edge_detection.cxx
->>>>>>> ed9bdbdb
   average_frames.cxx
   bundle_adjust.cxx
   camera.cxx
   camera_map.cxx
   close_loops_homography_guided.cxx
   color_commonality_filter.cxx
-<<<<<<< HEAD
-  convert_image.cxx
-=======
->>>>>>> ed9bdbdb
   compute_homography_overlap.cxx
   convert_image.cxx
   estimate_canonical_transform.cxx
@@ -84,11 +67,8 @@
   image_io.cxx
   match_features_constrained.cxx
   optimize_cameras.cxx
-<<<<<<< HEAD
   perform_white_balancing.cxx
-=======
   pixel_feature_extractor.cxx
->>>>>>> ed9bdbdb
   polygon.cxx
   split_image.cxx
   threshold.cxx
