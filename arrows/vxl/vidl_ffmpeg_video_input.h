/*ckwg +29
 * Copyright 2016-2018 by Kitware, Inc.
 * All rights reserved.
 *
 * Redistribution and use in source and binary forms, with or without
 * modification, are permitted provided that the following conditions are met:
 *
 *  * Redistributions of source code must retain the above copyright notice,
 *    this list of conditions and the following disclaimer.
 *
 *  * Redistributions in binary form must reproduce the above copyright notice,
 *    this list of conditions and the following disclaimer in the documentation
 *    and/or other materials provided with the distribution.
 *
 *  * Neither name of Kitware, Inc. nor the names of any contributors may be used
 *    to endorse or promote products derived from this software without specific
 *    prior written permission.
 *
 * THIS SOFTWARE IS PROVIDED BY THE COPYRIGHT HOLDERS AND CONTRIBUTORS "AS IS"
 * AND ANY EXPRESS OR IMPLIED WARRANTIES, INCLUDING, BUT NOT LIMITED TO, THE
 * IMPLIED WARRANTIES OF MERCHANTABILITY AND FITNESS FOR A PARTICULAR PURPOSE
 * ARE DISCLAIMED. IN NO EVENT SHALL THE AUTHORS OR CONTRIBUTORS BE LIABLE FOR
 * ANY DIRECT, INDIRECT, INCIDENTAL, SPECIAL, EXEMPLARY, OR CONSEQUENTIAL
 * DAMAGES (INCLUDING, BUT NOT LIMITED TO, PROCUREMENT OF SUBSTITUTE GOODS OR
 * SERVICES; LOSS OF USE, DATA, OR PROFITS; OR BUSINESS INTERRUPTION) HOWEVER
 * CAUSED AND ON ANY THEORY OF LIABILITY, WHETHER IN CONTRACT, STRICT LIABILITY,
 * OR TORT (INCLUDING NEGLIGENCE OR OTHERWISE) ARISING IN ANY WAY OUT OF THE USE
 * OF THIS SOFTWARE, EVEN IF ADVISED OF THE POSSIBILITY OF SUCH DAMAGE.
 */

/**
 * \file
 * \brief Header file for video input using VXL methods.
 */

#ifndef KWIVER_ARROWS_VXL_VIDL_FFMPEG_VIDEO_INPUT_H
#define KWIVER_ARROWS_VXL_VIDL_FFMPEG_VIDEO_INPUT_H

#include <vital/algo/video_input.h>

#include <arrows/vxl/kwiver_algo_vxl_export.h>


namespace kwiver {
namespace arrows {
namespace vxl {

/// Video input using VXL vidl ffmpeg services.
// ----------------------------------------------------------------
/**
 * This class implements a video input algorithm using the VXL vidl
 * ffmpeg video services.
 *
 */
class KWIVER_ALGO_VXL_EXPORT vidl_ffmpeg_video_input
  : public vital::algorithm_impl < vidl_ffmpeg_video_input, vital::algo::video_input >
{
public:
  /// Constructor
  vidl_ffmpeg_video_input();
  virtual ~vidl_ffmpeg_video_input();

  /// Get this algorithm's \link vital::config_block configuration block \endlink
  virtual vital::config_block_sptr get_configuration() const;

  /// Set this algorithm's properties via a config block
  virtual void set_configuration(vital::config_block_sptr config);

  /// Check that the algorithm's currently configuration is valid
  virtual bool check_configuration(vital::config_block_sptr config) const;

  virtual void open( std::string video_name );
  virtual void close();

  virtual bool end_of_video() const;
  virtual bool good() const;
  virtual bool seekable() const;
  virtual size_t num_frames() const;

  virtual bool next_frame( kwiver::vital::timestamp& ts,
                           uint32_t timeout = 0 );

  virtual double frame_rate();

  virtual bool seek_frame( kwiver::vital::timestamp& ts,
                           kwiver::vital::timestamp::frame_t frame_number,
                           uint32_t timeout = 0 );

  virtual kwiver::vital::timestamp frame_timestamp() const;

<<<<<<< HEAD
=======
  virtual double frame_rate();

>>>>>>> 63ae1c06
  virtual kwiver::vital::image_container_sptr frame_image();
  virtual kwiver::vital::metadata_vector frame_metadata();
  virtual kwiver::vital::metadata_map_sptr metadata_map();

private:
  /// private implementation class
  class priv;
  const std::unique_ptr<priv> d;
};

} } } // end namespace

#endif // KWIVER_ARROWS_VXL_VIDL_FFMPEG_VIDEO_INPUT_H<|MERGE_RESOLUTION|>--- conflicted
+++ resolved
@@ -88,11 +88,8 @@
 
   virtual kwiver::vital::timestamp frame_timestamp() const;
 
-<<<<<<< HEAD
-=======
   virtual double frame_rate();
 
->>>>>>> 63ae1c06
   virtual kwiver::vital::image_container_sptr frame_image();
   virtual kwiver::vital::metadata_vector frame_metadata();
   virtual kwiver::vital::metadata_map_sptr metadata_map();
