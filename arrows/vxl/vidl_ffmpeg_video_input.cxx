--- conflicted
+++ resolved
@@ -63,11 +63,7 @@
 namespace arrows {
 namespace vxl {
 
-<<<<<<< HEAD
-// -------------------------------------------------------------------------------------------------
-=======
-// ---------------------------------------------------------------------------------------
->>>>>>> babcec06
+// ---------------------------------------------------------------------------------------
 // Private implementation class
 class vidl_ffmpeg_video_input::priv
 {
@@ -77,11 +73,7 @@
     : c_start_at_frame( 0 ),
       c_stop_after_frame( 0 ),
       c_frame_skip( 1 ),
-<<<<<<< HEAD
-      c_time_source( "presentation" ),
-=======
       c_time_source( "start_at_0" ),
->>>>>>> babcec06
       c_time_scan_frame_limit( 100 ),
       c_use_metadata( true ),
       d_have_frame( false ),
@@ -186,11 +178,7 @@
   static std::mutex s_open_mutex;
 
 
-<<<<<<< HEAD
-  // ===============================================================================================
-=======
   // =====================================================================================
->>>>>>> babcec06
   /*
    * @brief Process metadata byte stream.
    *
@@ -280,11 +268,7 @@
   }
 
 
-<<<<<<< HEAD
-  // -----------------------------------------------------------------------------------------------
-=======
   // -------------------------------------------------------------------------------------
->>>>>>> babcec06
   /*
    * @brief Initialize timestamp for video.
    *
@@ -320,15 +304,9 @@
     {
       retval = klv_time( kwiver::vital::convert_metadata::MISB_0104 );
     }
-<<<<<<< HEAD
-    else if ( time_source == "presentation" )
-    {
-      retval = presentation_time();
-=======
     else if ( time_source == "start_at_0" )
     {
       retval = start_at_0_time();
->>>>>>> babcec06
     }
     else if ( time_source == "current" )
     {
@@ -375,11 +353,7 @@
     return retval;
   } // init_timestamp
 
-<<<<<<< HEAD
-  // -----------------------------------------------------------------------------------------------
-=======
   // -------------------------------------------------------------------------------------
->>>>>>> babcec06
   bool misp_time()
   {
     int frame_count( c_time_scan_frame_limit );
@@ -406,28 +380,18 @@
     return retval;
   } // misp_time
 
-<<<<<<< HEAD
-  // -----------------------------------------------------------------------------------------------
-  bool presentation_time()
-=======
   // -------------------------------------------------------------------------------------
   bool start_at_0_time()
->>>>>>> babcec06
   {
     int frame_count( c_time_scan_frame_limit );
 
     meta_ts = 0;
     d_have_abs_frame_time = true;
 
-<<<<<<< HEAD
-    while ( ( meta_ts == 0.0 )
-            && d_video_stream.advance()
-            && (( c_time_scan_frame_limit == 0) || frame_count-- ));
-
     return true;
-  } // presentation_time
-
-  // -----------------------------------------------------------------------------------------------
+  } // start_at_0_time
+
+  // -------------------------------------------------------------------------------------
   bool current_time()
   {
     int frame_count( c_time_scan_frame_limit );
@@ -440,36 +404,10 @@
 
     d_have_abs_frame_time = true;
 
-    while ( ( meta_ts == 0.0 )
-            && d_video_stream.advance()
-            && (( c_time_scan_frame_limit == 0) || frame_count-- ));
-
-    return true;
-  } // presentation_time
-
-  // -----------------------------------------------------------------------------------------------
-=======
-    return true;
-  } // start_at_0_time
-
-  // -------------------------------------------------------------------------------------
-  bool current_time()
-  {
-    int frame_count( c_time_scan_frame_limit );
-
-    using namespace std::chrono;
-    auto current_time = system_clock::now();
-    auto current_time_ms = time_point_cast<microseconds>(current_time);
-
-    meta_ts = current_time_ms.time_since_epoch().count();
-
-    d_have_abs_frame_time = true;
-
     return true;
   } // current_time
 
   // -------------------------------------------------------------------------------------
->>>>>>> babcec06
   bool klv_time( std::string type )
   {
     using namespace kwiver::vital;
@@ -524,11 +462,7 @@
     return retval;
   } // klv_time
 
-<<<<<<< HEAD
-  // -----------------------------------------------------------------------------------------------
-=======
   // -------------------------------------------------------------------------------------
->>>>>>> babcec06
   void push_metadata_to_map(vital::timestamp::frame_t fn)
   {
     if (fn >= c_start_at_frame &&
@@ -546,11 +480,7 @@
     }
   }
 
-<<<<<<< HEAD
-  // -----------------------------------------------------------------------------------------------
-=======
   // -------------------------------------------------------------------------------------
->>>>>>> babcec06
   void process_loop_dependencies()
   {
     // is stream open?
@@ -609,11 +539,7 @@
 std::mutex vidl_ffmpeg_video_input::priv::s_open_mutex;
 
 
-<<<<<<< HEAD
-// =================================================================================================
-=======
 // =======================================================================================
->>>>>>> babcec06
 vidl_ffmpeg_video_input
 ::vidl_ffmpeg_video_input()
   : d( new priv() )
@@ -630,11 +556,7 @@
 }
 
 
-<<<<<<< HEAD
-// -------------------------------------------------------------------------------------------------
-=======
-// ---------------------------------------------------------------------------------------
->>>>>>> babcec06
+// ---------------------------------------------------------------------------------------
 // Get this algorithm's \link vital::config_block configuration block \endlink
 vital::config_block_sptr
 vidl_ffmpeg_video_input
@@ -653,16 +575,6 @@
                      "If set to zero, start at the beginning of the video." );
 
   config->set_value( "stop_after_frame", d->c_stop_after_frame,
-<<<<<<< HEAD
-                     "Number of frames to supply. If set to zero then supply all frames after "
-                     "start frame." );
-
-  config->set_value( "output_nth_frame", d->c_frame_skip,
-                     "Only outputs every nth frame of the video starting at the first frame. The "
-                     "output of num_frames still reports the total frames in the video but "
-                     "skip_frame is valid every nth frame only and there are metadata_map entries "
-                     "for only every nth frame.");
-=======
                      "Number of frames to supply. If set to zero then supply all "
                      "frames after start frame." );
 
@@ -672,7 +584,6 @@
                      "frames in the video but skip_frame is valid every nth frame "
                      "only and there are metadata_map entries for only every nth "
                      "frame.");
->>>>>>> babcec06
 
   config->set_value( "use_metadata", d->c_use_metadata,
                      "Whether to use any metadata provided by the for video stream." );
@@ -681,15 +592,6 @@
                      "List of sources for absolute frame time information. "
                      "This entry specifies a comma separated list of sources that are "
                      "tried in order until a valid time source is found. "
-<<<<<<< HEAD
-                     "If an absolute time source is found, it is used in the output time stamp. "
-                     "Absolute times are derived from the metadata in the video stream. "
-                     "Valid source names are \"none\", \"presentation\", \"misp\", \"klv0601\", "
-                     "\"klv0104\", \"current\".\n"
-                     "Where:\n"
-                     "    none - do not supply absolute time\n"
-                     "    presentation - start video time from posix epoch\n"
-=======
                      "If an absolute time source is found, it is used in the output "
                      "time stamp. Absolute times are derived from the metadata in the "
                      "video stream. Valid source names are \"none\", \"start_at_0\", "
@@ -697,34 +599,21 @@
                      "Where:\n"
                      "    none - do not supply absolute time\n"
                      "    start_at_0 - start video time from posix epoch\n"
->>>>>>> babcec06
                      "    current - start video time from current wallclock time\n"
                      "    misp - use frame embedded time stamps.\n"
                      "    klv0601 - use klv 0601 format metadata for frame time\n"
                      "    klv0104 - use klv 0104 format metadata for frame time\n"
-<<<<<<< HEAD
-                     "Note that when \"none\" is found in the list no further time sources will be "
-                     "evaluated, the output timestamp will be marked as invalid, and the "
-                     "HAS_ABSOLUTE_FRAME_TIME capability will be set to false.  The same behavior "
-                     "occurs when all specified sources are tried and no valid time source is found."
-    );
-=======
                      "Note that when \"none\" is found in the list no further time "
                      "sources will be evaluated, the output timestamp will be marked "
                      "as invalid, and the HAS_ABSOLUTE_FRAME_TIME capability will be "
                      "set to false.  The same behavior occurs when all specified sources "
                      "are tried and no valid time source is found." );
->>>>>>> babcec06
 
   return config;
 }
 
 
-<<<<<<< HEAD
-// -------------------------------------------------------------------------------------------------
-=======
-// ---------------------------------------------------------------------------------------
->>>>>>> babcec06
+// ---------------------------------------------------------------------------------------
 // Set this algorithm's properties via a config block
 void
 vidl_ffmpeg_video_input
@@ -750,11 +639,7 @@
 }
 
 
-<<<<<<< HEAD
-// -------------------------------------------------------------------------------------------------
-=======
-// ---------------------------------------------------------------------------------------
->>>>>>> babcec06
+// ---------------------------------------------------------------------------------------
 bool
 vidl_ffmpeg_video_input
 ::check_configuration(vital::config_block_sptr config) const
@@ -770,11 +655,7 @@
   for (auto source : time_source)
   {
     if (source != "none"
-<<<<<<< HEAD
-        && source != "presentation"
-=======
         && source != "start_at_0"
->>>>>>> babcec06
         && source != "current"
         && source != "misp"
         && source != "klv0601"
@@ -788,11 +669,7 @@
   if ( ! valid_src )
   {
     LOG_ERROR( logger(), "time source must be a comma separated list of one or more "
-<<<<<<< HEAD
-               "of the following strings: \"none\", \"presentation\", \"misp\", "
-=======
                "of the following strings: \"none\", \"start_at_0\", \"misp\", "
->>>>>>> babcec06
                "\"klv0601\", \"klv0104\", \"current\"" );
     retcode = false;
   }
@@ -813,11 +690,7 @@
 }
 
 
-<<<<<<< HEAD
-// -------------------------------------------------------------------------------------------------
-=======
-// ---------------------------------------------------------------------------------------
->>>>>>> babcec06
+// ---------------------------------------------------------------------------------------
 void
 vidl_ffmpeg_video_input
 ::open( std::string video_name )
@@ -919,11 +792,7 @@
 }
 
 
-<<<<<<< HEAD
-// -------------------------------------------------------------------------------------------------
-=======
-// ---------------------------------------------------------------------------------------
->>>>>>> babcec06
+// ---------------------------------------------------------------------------------------
 void
 vidl_ffmpeg_video_input
 ::close()
@@ -944,11 +813,7 @@
 }
 
 
-<<<<<<< HEAD
-// -------------------------------------------------------------------------------------------------
-=======
-// ---------------------------------------------------------------------------------------
->>>>>>> babcec06
+// ---------------------------------------------------------------------------------------
 bool
 vidl_ffmpeg_video_input
 ::next_frame( kwiver::vital::timestamp& ts,
@@ -1003,11 +868,8 @@
   return true;
 }
 
-<<<<<<< HEAD
-// -------------------------------------------------------------------------------------------------
-=======
-// ---------------------------------------------------------------------------------------
->>>>>>> babcec06
+
+// ---------------------------------------------------------------------------------------
 bool
 vidl_ffmpeg_video_input
 ::seek_frame( kwiver::vital::timestamp& ts,   // returns timestamp
@@ -1092,11 +954,7 @@
 }
 
 
-<<<<<<< HEAD
-// -------------------------------------------------------------------------------------------------
-=======
-// ---------------------------------------------------------------------------------------
->>>>>>> babcec06
+// ---------------------------------------------------------------------------------------
 kwiver::vital::timestamp
 vidl_ffmpeg_video_input
 ::frame_timestamp() const
@@ -1113,11 +971,8 @@
   return ts;
 }
 
-<<<<<<< HEAD
-// -------------------------------------------------------------------------------------------------
-=======
-// ---------------------------------------------------------------------------------------
->>>>>>> babcec06
+
+// ---------------------------------------------------------------------------------------
 kwiver::vital::image_container_sptr
 vidl_ffmpeg_video_input
 ::frame_image( )
@@ -1151,11 +1006,7 @@
 }
 
 
-<<<<<<< HEAD
-// -------------------------------------------------------------------------------------------------
-=======
-// ---------------------------------------------------------------------------------------
->>>>>>> babcec06
+// ---------------------------------------------------------------------------------------
 kwiver::vital::metadata_vector
 vidl_ffmpeg_video_input
 ::frame_metadata()
@@ -1187,11 +1038,7 @@
 }
 
 
-<<<<<<< HEAD
-// -------------------------------------------------------------------------------------------------
-=======
-// ---------------------------------------------------------------------------------------
->>>>>>> babcec06
+// ---------------------------------------------------------------------------------------
 double
 vidl_ffmpeg_video_input
 ::frame_rate()
@@ -1200,11 +1047,7 @@
 }
 
 
-<<<<<<< HEAD
-// -------------------------------------------------------------------------------------------------
-=======
-// ---------------------------------------------------------------------------------------
->>>>>>> babcec06
+// ---------------------------------------------------------------------------------------
 bool
 vidl_ffmpeg_video_input
 ::end_of_video() const
@@ -1213,11 +1056,7 @@
 }
 
 
-<<<<<<< HEAD
-// -------------------------------------------------------------------------------------------------
-=======
-// ---------------------------------------------------------------------------------------
->>>>>>> babcec06
+// ---------------------------------------------------------------------------------------
 bool
 vidl_ffmpeg_video_input
 ::good() const
@@ -1225,11 +1064,8 @@
   return d->d_video_stream.is_valid() && d->d_frame_advanced;
 }
 
-<<<<<<< HEAD
-// -------------------------------------------------------------------------------------------------
-=======
-// ---------------------------------------------------------------------------------------
->>>>>>> babcec06
+
+// ---------------------------------------------------------------------------------------
 bool
 vidl_ffmpeg_video_input
 ::seekable() const
@@ -1237,11 +1073,8 @@
   return d->d_video_stream.is_seekable();
 }
 
-<<<<<<< HEAD
-// -------------------------------------------------------------------------------------------------
-=======
-// ---------------------------------------------------------------------------------------
->>>>>>> babcec06
+
+// ---------------------------------------------------------------------------------------
 size_t
 vidl_ffmpeg_video_input
 ::num_frames() const
