--- conflicted
+++ resolved
@@ -98,11 +98,7 @@
            const std::vector<vital::landmark_sptr>& landmarks,
            kwiver::vital::sfm_constraints_sptr constraints) const
 {
-<<<<<<< HEAD
-  if( constraints && !constraints->get_metadata()->size() == 0 )
-=======
   if( constraints && constraints->get_metadata()->size() != 0 )
->>>>>>> 73221e74
   {
     LOG_WARN( vital::get_logger( "arrows.vxl.optimize_cameras" ),
               "constraints are provided but will be ignored by this algorithm");
