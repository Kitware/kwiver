// This file is part of KWIVER, and is distributed under the
// OSI-approved BSD 3-Clause License. See top-level LICENSE file or
// https://github.com/Kitware/kwiver/blob/master/LICENSE for details.

/// \file
/// Declaration of FFmpeg-based video input.

#ifndef KWIVER_ARROWS_FFMPEG_FFMPEG_VIDEO_INPUT_H_
#define KWIVER_ARROWS_FFMPEG_FFMPEG_VIDEO_INPUT_H_

#include <arrows/ffmpeg/ffmpeg_video_settings.h>
#include <arrows/ffmpeg/kwiver_algo_ffmpeg_export.h>

#include <vital/algo/video_input.h>

namespace kwiver {

namespace arrows {

namespace ffmpeg {

// ----------------------------------------------------------------------------
/// Video input using FFmpeg (libav).
class KWIVER_ALGO_FFMPEG_EXPORT ffmpeg_video_input
  : public vital::algo::video_input
{
public:
<<<<<<< HEAD
  enum seek_mode {
    SEEK_MODE_EXACT,
    SEEK_MODE_KEYFRAME_BEFORE,
  };

  ffmpeg_video_input();
=======
>>>>>>> c7d68b90
  virtual ~ffmpeg_video_input();
  

<<<<<<< HEAD
  PLUGIN_INFO(
    "ffmpeg", "Use FFmpeg to read video files as a sequence of images." )

  vital::config_block_sptr get_configuration() const override;
  void set_configuration( vital::config_block_sptr config ) override;
=======
public:
   PLUGGABLE_IMPL(
   ffmpeg_video_input,
      "Use FFMPEG to read video files as a sequence of images.",
   PARAM_DEFAULT(filter_desc,std::string, 
      "A string describing the libavfilter pipeline to apply when reading " 
      "the video.  Only filters that operate on each frame independently " 
      "will currently work.  The default \"yadif=deint=1\" filter applies " 
      "deinterlacing only to frames which are interlaced.  " 
      "See details at https://ffmpeg.org/ffmpeg-filters.html", 
      "yadif=deint=1"), 
  PARAM_DEFAULT(klv_enabled,bool, 
      "When set to false, will not attempt to process any KLV metadata found in " 
    "the video file. This may be useful if only processing imagery.", 
    true), 
  PARAM_DEFAULT(use_misp_timestamps,bool, 
    "When set to true, will attempt to use correlate KLV packet data to " 
    "frames using the MISP timestamps embedding in the frame packets. This is " 
    "technically the correct way to decode KLV, but the frame timestamps are " 
    "wrongly encoded so often in real-world data that it is turned off by " 
    "default. When turned off, the frame timestamps are emulated by looking " 
    "at the KLV packets near each frame.", 
    false), 
  PARAM_DEFAULT( smooth_klv_packets, bool, 
    "When set to true, will output 'smoothed' KLV packets: one packet for each " 
    "standard for each frame with the current value of every existing tag. " 
    "Otherwise, will report packets as they appear in the source video.", 
    false), 
  PARAM_DEFAULT(unknown_stream_behavior, std::string, 
    "Set to 'klv' to treat unknown streams as KLV. " 
    "Set to 'ignore' to ignore unknown streams (default).", 
    "klv"), 
  PARAM_DEFAULT(retain_klv_duration,uint64_t, 
    "Number of microseconds of past KLV to retain in case of backwards " 
    "timestamp jumps. Defaults to 5000000.", 
    5000000), 
  PARAM_DEFAULT(cuda_enabled, bool, 
    "When set to true, uses CUDA/CUVID to accelerate video decoding.", 
    m_cuda_available
    ),
  PARAM_DEFAULT(cuda_device_index,int, 
   "Integer index of the CUDA-enabled device to use for decoding. " 
   "Defaults to 0.", 
   0))



  /// Check that the algorithm's currently configuration is valid
>>>>>>> c7d68b90
  bool check_configuration( vital::config_block_sptr config ) const override;

  void open( std::string video_name ) override;
  void close() override;

  bool end_of_video() const override;
  bool good() const override;

  bool seekable() const override;
  size_t num_frames() const override;
  double frame_rate() override;

  bool next_frame( vital::timestamp& ts, uint32_t timeout = 0 ) override;
  bool seek_frame(
    vital::timestamp& ts, vital::timestamp::frame_t frame_number,
    uint32_t timeout = 0 ) override;

  bool seek_frame_(
    vital::timestamp& ts, vital::timestamp::frame_t frame_number,
    seek_mode mode, uint32_t timeout = 0 );

  vital::timestamp frame_timestamp() const override;
  vital::image_container_sptr frame_image() override;
  vital::video_raw_image_sptr raw_frame_image() override;
  vital::metadata_vector frame_metadata() override;
  vital::video_raw_metadata_sptr raw_frame_metadata() override;
  vital::video_uninterpreted_data_sptr uninterpreted_frame_data() override;
  vital::metadata_map_sptr metadata_map() override;

  vital::video_settings_uptr implementation_settings() const override;

protected:
  void initialize() override;
  void set_configuration_internal(vital::config_block_sptr cb) override;

private:
<<<<<<< HEAD
  /// Private implementation class
=======
 #ifdef KWIVER_ENABLE_FFMPEG_CUDA
 static constexpr bool m_cuda_available = true;
 #else
 static constexpr bool m_cuda_available = false;
 #endif
  /// private implementation class
>>>>>>> c7d68b90
  class priv;
  
  KWIVER_UNIQUE_PTR(priv,d);
};

} // namespace ffmpeg

} // namespace arrows

} // namespace kwiver

#endif<|MERGE_RESOLUTION|>--- conflicted
+++ resolved
@@ -25,25 +25,14 @@
   : public vital::algo::video_input
 {
 public:
-<<<<<<< HEAD
   enum seek_mode {
     SEEK_MODE_EXACT,
     SEEK_MODE_KEYFRAME_BEFORE,
   };
 
-  ffmpeg_video_input();
-=======
->>>>>>> c7d68b90
   virtual ~ffmpeg_video_input();
   
 
-<<<<<<< HEAD
-  PLUGIN_INFO(
-    "ffmpeg", "Use FFmpeg to read video files as a sequence of images." )
-
-  vital::config_block_sptr get_configuration() const override;
-  void set_configuration( vital::config_block_sptr config ) override;
-=======
 public:
    PLUGGABLE_IMPL(
    ffmpeg_video_input,
@@ -58,6 +47,11 @@
   PARAM_DEFAULT(klv_enabled,bool, 
       "When set to false, will not attempt to process any KLV metadata found in " 
     "the video file. This may be useful if only processing imagery.", 
+    true), 
+  PARAM_DEFAULT(audio_enabled,bool, 
+      "When set to false, will not attempt to pass along any audio streams found "
+      "in the video file. This may be useful if no transcoding is to be done, or "
+      "if audio is to be dropped.",
     true), 
   PARAM_DEFAULT(use_misp_timestamps,bool, 
     "When set to true, will attempt to use correlate KLV packet data to " 
@@ -89,10 +83,7 @@
    "Defaults to 0.", 
    0))
 
-
-
   /// Check that the algorithm's currently configuration is valid
->>>>>>> c7d68b90
   bool check_configuration( vital::config_block_sptr config ) const override;
 
   void open( std::string video_name ) override;
@@ -129,16 +120,12 @@
   void set_configuration_internal(vital::config_block_sptr cb) override;
 
 private:
-<<<<<<< HEAD
-  /// Private implementation class
-=======
  #ifdef KWIVER_ENABLE_FFMPEG_CUDA
  static constexpr bool m_cuda_available = true;
  #else
  static constexpr bool m_cuda_available = false;
  #endif
-  /// private implementation class
->>>>>>> c7d68b90
+  /// Private implementation class
   class priv;
   
   KWIVER_UNIQUE_PTR(priv,d);
