// This file is part of KWIVER, and is distributed under the
// OSI-approved BSD 3-Clause License. See top-level LICENSE file or
// https://github.com/Kitware/kwiver/blob/master/LICENSE for details.

/// \file
/// \brief Implementation file for video input using FFmpeg.

#include "ffmpeg_cuda.h"
#include "ffmpeg_init.h"
#include "ffmpeg_util.h"
#include "ffmpeg_video_input.h"
#include "ffmpeg_video_raw_image.h"
#include "ffmpeg_video_raw_metadata.h"
#include "ffmpeg_video_settings.h"
#include "ffmpeg_video_uninterpreted_data.h"

#include <arrows/klv/klv_convert_vital.h>
#include <arrows/klv/klv_demuxer.h>
#include <arrows/klv/klv_metadata.h>
#include <arrows/klv/klv_muxer.h>
#include <arrows/klv/misp_time.h>

#include <vital/exceptions/io.h>
#include <vital/exceptions/video.h>

#include <vital/range/iota.h>

#include <vital/types/image_container.h>
#include <vital/types/timestamp.h>

#include <vital/util/tokenize.h>

#include <vital/vital_config.h>

#include <kwiversys/SystemTools.hxx>

extern "C" {
#include <libavcodec/avcodec.h>
#include <libavfilter/avfilter.h>
#include <libavfilter/buffersink.h>
#include <libavfilter/buffersrc.h>
#include <libavformat/avformat.h>
#include <libavutil/imgutils.h>
#include <libavutil/opt.h>
#include <libavutil/hwcontext.h>
#include <libswscale/swscale.h>
}

#include <iomanip>
#include <list>
#include <memory>
#include <mutex>
#include <optional>
#include <sstream>
#include <vector>

namespace kv = kwiver::vital;
namespace kva = kv::algo;
namespace kvr = kv::range;

namespace kwiver {

namespace arrows {

namespace ffmpeg {

namespace {

// ----------------------------------------------------------------------------
struct ffmpeg_klv_stream
{
  ffmpeg_klv_stream( AVStream* stream );

  ffmpeg_klv_stream( ffmpeg_klv_stream const& ) = delete;
  ffmpeg_klv_stream( ffmpeg_klv_stream&& ) = delete;

  klv::klv_stream_settings settings() const;

  void send_packet( AVPacket* packet );

  void advance( std::optional< uint64_t > backup_timestamp,
                int64_t max_pts, int64_t max_pos );

  void reset();

  kv::metadata_sptr vital_metadata( uint64_t timestamp, bool smooth_packets );

  AVStream* stream;
  std::vector< packet_uptr > buffer;
  std::vector< packet_uptr > this_frame_buffer;
  std::vector< uint8_t > bytes;
  std::vector< klv::klv_packet > packets;
  klv::klv_timeline timeline;
  klv::klv_demuxer demuxer;
  klv::klv_muxer muxer;
  uint64_t timeline_retention;

  constexpr static uint64_t default_timeline_retention = 5000000; // 5 seconds
};

// ----------------------------------------------------------------------------
ffmpeg_klv_stream
::ffmpeg_klv_stream( AVStream* stream )
: stream{ stream },
  buffer{},
  bytes{},
  packets{},
  timeline{},
  demuxer( timeline ),
  muxer( timeline ),
  timeline_retention{ default_timeline_retention }
{
  if( !stream )
  {
    throw std::logic_error( "ffmpeg_klv_stream given null stream" );
  }
}

// ----------------------------------------------------------------------------
klv::klv_stream_settings
ffmpeg_klv_stream
::settings() const
{
  klv::klv_stream_settings result;
  result.index = stream->index;
  switch( stream->codecpar->profile )
  {
#if LIBAVCODEC_VERSION_MAJOR > 57
    case FF_PROFILE_KLVA_SYNC:
      result.type = klv::KLV_STREAM_TYPE_SYNC;
      break;
    case FF_PROFILE_KLVA_ASYNC:
      result.type = klv::KLV_STREAM_TYPE_ASYNC;
      break;
#endif
    default:
      LOG_DEBUG(
        kv::get_logger( "klv" ),
        "Could not determine synchronicity of KLV stream " << stream->index
        << "; reporting as asynchronous" );
      result.type = klv::KLV_STREAM_TYPE_ASYNC;
      break;
  }
  return result;
}

// ----------------------------------------------------------------------------
void
ffmpeg_klv_stream
::send_packet( AVPacket* packet )
{
  if( packet->stream_index != stream->index )
  {
    return;
  }

#if LIBAVCODEC_VERSION_MAJOR > 57
  // Fill in KLV profile (if not previously determined) by looking at packet
  // MPEG-TS stream identifier
  if( stream->codecpar->profile < 0 )
  {
#if LIBAVCODEC_VERSION_MAJOR > 58
    size_t length = 0;
#else
    int length = 0;
#endif
    auto const stream_id =
      av_packet_get_side_data( packet, AV_PKT_DATA_MPEGTS_STREAM_ID, &length );
    if( length )
    {
      switch( *stream_id )
      {
        case 0xBD:
          stream->codecpar->profile = FF_PROFILE_KLVA_ASYNC;
          break;
        case 0xFC:
          stream->codecpar->profile = FF_PROFILE_KLVA_SYNC;
          break;
        default:
          break;
      }
    }
  }
#endif

  packet_uptr packet_ref{ av_packet_alloc() };
  throw_error_null( packet_ref.get(), "Failed to allocate packet" );
  throw_error_code(
    av_packet_ref( packet_ref.get(), packet ),
    "Failed to create packet reference" );
  buffer.emplace_back( std::move( packet_ref ) );
}

// ----------------------------------------------------------------------------
void
ffmpeg_klv_stream
::advance(
  std::optional< uint64_t > backup_timestamp, int64_t max_pts, int64_t max_pos )
{
  this_frame_buffer.clear();
  packets.clear();

  for( auto it = buffer.begin(); it != buffer.end(); )
  {
    auto const& packet = **it;
    if( ( packet.pts != AV_NOPTS_VALUE && packet.pts <= max_pts ) ||
        ( packet.pts == AV_NOPTS_VALUE && packet.pos <= max_pos ) )
    {
      bytes.insert( bytes.end(), packet.data, packet.data + packet.size );
      this_frame_buffer.emplace_back( std::move( *it ) );
      it = buffer.erase( it );
    }
    else
    {
      ++it;
    }
  }

  auto it = &*bytes.cbegin();
  while( it != &*bytes.cend() )
  {
    try
    {
      auto const length =
        static_cast< size_t >( std::distance( it, &*bytes.cend() ) );
      packets.emplace_back( klv::klv_read_packet( it, length ) );
    }
    catch( kv::metadata_buffer_overflow const& )
    {
      // We only have part of a packet; quit until we have more data
      break;
    }
    catch( kv::metadata_exception const& e )
    {
      LOG_ERROR( kv::get_logger( "klv" ),
        "Error while parsing KLV packet: " << e.what() );
      it = &*bytes.cend();
    }
  }

  // Weirdness here to get around CentOS compiler bug
  bytes.erase( bytes.begin(),
               bytes.begin() + std::distance( &*bytes.cbegin(), it ) );

  if( packets.empty() )
  {
    return;
  }

  demuxer.send_frame( packets, backup_timestamp );

  // Remove old data
  auto const timestamp = demuxer.frame_time();
  for( auto& entry : timeline )
  {
    entry.second.erase( {
      timestamp - std::min( timeline_retention, timestamp ),
      timestamp } );
  }
}

// ----------------------------------------------------------------------------
void
ffmpeg_klv_stream
::reset()
{
  buffer.clear();
  bytes.clear();
  packets.clear();
  timeline.clear();
  demuxer.reset();
  muxer.reset();
}

// ----------------------------------------------------------------------------
kv::metadata_sptr
ffmpeg_klv_stream
::vital_metadata( uint64_t timestamp, bool smooth_packets )
{
  auto result = klv::klv_to_vital_metadata( timeline, timestamp );
  auto& klv_result = dynamic_cast< klv::klv_metadata& >( *result );
  if( smooth_packets )
  {
    muxer.send_frame( timestamp );
    klv_result.klv() = muxer.receive_frame();
  }
  else
  {
    klv_result.klv() = packets;
  }
  klv_result.add< kv::VITAL_META_METADATA_ORIGIN >( "KLV" );
  klv_result.add< kv::VITAL_META_VIDEO_DATA_STREAM_INDEX >( stream->index );

  klv_result.add< kv::VITAL_META_VIDEO_DATA_STREAM_SYNCHRONOUS >(
    settings().type == klv::KLV_STREAM_TYPE_SYNC
  );

  return result;
}

// ----------------------------------------------------------------------------
struct ffmpeg_audio_stream
{
  ffmpeg_audio_stream( AVStream* stream );

  ffmpeg_audio_stream( ffmpeg_audio_stream const& ) = delete;
  ffmpeg_audio_stream( ffmpeg_audio_stream&& ) = delete;

  ffmpeg_audio_stream_settings settings() const;

  AVStream* stream;
  codec_context_uptr codec_context;
};

// ----------------------------------------------------------------------------
ffmpeg_audio_stream
::ffmpeg_audio_stream( AVStream* stream ) : stream{ stream }
{
  if( !stream )
  {
    throw std::logic_error( "ffmpeg_audio_stream given null stream" );
  }

  auto const codec =
    throw_error_null(
      avcodec_find_decoder( stream->codecpar->codec_id ),
      "Could not find audio decoder" );

  codec_context.reset(
    throw_error_null( avcodec_alloc_context3( codec ),
    "Could not allocate codec context" ) );
}

// ----------------------------------------------------------------------------
ffmpeg_audio_stream_settings
ffmpeg_audio_stream
::settings() const
{
  ffmpeg_audio_stream_settings result;
  result.index = stream->index;
  throw_error_code(
    avcodec_parameters_copy(
      result.parameters.get(), stream->codecpar ),
      "Could not copy codec parameters" );
  result.time_base = stream->time_base;
  return result;
}

} // namespace <anonymous>

// ----------------------------------------------------------------------------
// Private implementation class
class ffmpeg_video_input::priv
{
public:
  struct frame_state;
  struct open_video_state;

  struct frame_state {
    frame_state( open_video_state& parent );
    frame_state( frame_state const& ) = delete;
    frame_state( frame_state&& ) = default;
    ~frame_state();

    frame_state& operator=( frame_state const& ) = delete;
    frame_state& operator=( frame_state&& ) = default;

    kv::image_container_sptr convert_image();
    kv::metadata_vector const& convert_metadata();

    ffmpeg_video_raw_image& get_raw_image();
    ffmpeg_video_raw_metadata& get_raw_metadata();
    ffmpeg_video_uninterpreted_data& get_uninterpreted_data();

    open_video_state* parent;
    kv::logger_handle_t logger;

    frame_uptr frame;
    frame_uptr processed_frame;

    kv::image_memory_sptr image_memory;
    kv::image_container_sptr image;
    kv::video_raw_image_sptr raw_image;

    std::optional< kv::metadata_vector > metadata;
    kv::video_raw_metadata_sptr raw_metadata;

    kv::video_uninterpreted_data_sptr uninterpreted_data;

    bool is_draining;
  };

  struct open_video_state {
    struct filter_parameters {
      explicit filter_parameters( AVCodecContext const& codec_context );
      explicit filter_parameters( AVFrame const& frame );

      bool operator==( filter_parameters const& other ) const;
      bool operator!=( filter_parameters const& other ) const;

      int width;
      int height;
      AVPixelFormat pix_fmt;
      AVRational sample_aspect_ratio;
    };

    open_video_state( priv& parent, std::string const& path );
    ~open_video_state();

    bool try_codec();
    void init_filters( filter_parameters const& parameters );
    bool advance( bool is_first_frame_of_seek = false );
    void clear_state_for_seek();
    void seek_to_start();
    void seek( kv::frame_id_t frame_number, seek_mode mode );
    void set_video_metadata( kv::metadata& md );
    double curr_time() const;
    double duration() const;
    AVRational frame_rate() const;
    size_t num_frames() const;
    kv::frame_id_t frame_number() const;
    kv::timestamp timestamp() const;
    kv::video_settings_uptr implementation_settings() const;

    priv* parent;
    kv::logger_handle_t logger;

    std::string path;

    format_context_uptr format_context;
    codec_context_uptr codec_context;
    AVCodec const* codec;

    AVStream* video_stream;

    filter_graph_uptr filter_graph;
    AVFilterContext* filter_sink_context;
    AVFilterContext* filter_source_context;
    std::optional< filter_parameters > filter_params;

    sws_context_uptr image_conversion_context;

    std::optional< kv::frame_id_t > frame_count;
    int64_t start_ts;
    AVRational maybe_frame_rate;
    std::map< int64_t, klv::misp_timestamp > pts_to_misp_ts;
    std::map< int64_t, int64_t > packet_pos_to_dts;
    int64_t prev_frame_dts;
    int64_t prev_video_dts;

    std::multimap< int64_t, packet_uptr > lookahead;
    typename std::multimap< int64_t, packet_uptr >::iterator first_video_it;
    std::vector< int64_t > most_recent_dts;
    size_t video_packet_count;

    std::list< packet_uptr > raw_image_buffer;

    std::list< ffmpeg_klv_stream > klv_streams;
    kv::metadata_map_sptr all_metadata;

    std::list< ffmpeg_audio_stream > audio_streams;

    std::optional< frame_state > frame;

    bool lookahead_at_eof;
    bool at_eof;
  };

  ffmpeg_video_input& parent;
  kv::logger_handle_t logger;

  hardware_device_context_uptr hardware_device_context;

  // configuration parameters
  bool klv_enabled() { return parent.c_klv_enabled; }
  bool audio_enabled() { return parent.c_audio_enabled; }
  bool use_misp_timestamps() { return parent.c_use_misp_timestamps; }
  bool smooth_klv_packets() { return parent.c_smooth_klv_packets; }
  const std::string& unknown_stream_behavior() { return parent.c_unknown_stream_behavior; };
  const std::string& filter_description() { return parent.c_filter_desc;};
  uint64_t retain_klv_duration() { return parent.c_retain_klv_duration; };
  bool cuda_enabled() { return parent.c_cuda_enabled;} ;
  int cuda_device_index() { return parent.c_cuda_device_index; };

  std::optional< open_video_state > video;

  priv( ffmpeg_video_input& parent );
  ~priv();

  bool is_open() const;
  void assert_open( std::string const& fn_name ) const;
  bool is_valid() const;
  void open( std::string const& path );
  void close();

  void hardware_init();
  void cuda_init();

  AVHWDeviceContext* hardware_device() const;
#ifdef KWIVER_ENABLE_FFMPEG_CUDA
  AVCUDADeviceContext* cuda_device() const;
#endif
};

// ----------------------------------------------------------------------------
ffmpeg_video_input::priv
::priv( ffmpeg_video_input& parent )
  : parent( parent ),
    logger{ kv::get_logger( "ffmpeg_video_input" ) },
    hardware_device_context{ nullptr },
<<<<<<< HEAD
    klv_enabled{ true },
    audio_enabled{ true },
    use_misp_timestamps{ false },
    smooth_klv_packets{ false },
    unknown_stream_behavior{ "ignore" },
    filter_description{ "yadif=deint=1" },
    retain_klv_duration{ ffmpeg_klv_stream::default_timeline_retention },
#ifdef KWIVER_ENABLE_FFMPEG_CUDA
    cuda_enabled{ true },
#else
    cuda_enabled{ false },
#endif
    cuda_device_index{ 0 },
=======
>>>>>>> 77d4acaa
    video{}
{}

// ----------------------------------------------------------------------------
ffmpeg_video_input::priv
::~priv()
{}

// ----------------------------------------------------------------------------
bool
ffmpeg_video_input::priv
::is_open() const
{
  return video.has_value();
}

// ----------------------------------------------------------------------------
void
ffmpeg_video_input::priv
::assert_open( std::string const& fn_name ) const
{
  if( !is_open() )
  {
    VITAL_THROW(
      kv::file_not_read_exception, "<unknown file>",
      "Function " + fn_name + " called before successful open()" );
  }
}

// ----------------------------------------------------------------------------
bool
ffmpeg_video_input::priv
::is_valid() const
{
  return is_open() && video->frame;
}

// ----------------------------------------------------------------------------
void
ffmpeg_video_input::priv
::open( std::string const& path )
{
  hardware_init();
  video.emplace( *this, path );
}

// ----------------------------------------------------------------------------
void
ffmpeg_video_input::priv
::close()
{
  video.reset();
}

// ----------------------------------------------------------------------------
void
ffmpeg_video_input::priv
::hardware_init()
{
  if( !hardware_device_context && cuda_enabled() )
  {
    try
    {
      cuda_init();
    }
    catch( std::exception const& e )
    {
      LOG_ERROR( logger, "CUDA initialization failed: " << e.what() );
    }
  }
}

// ----------------------------------------------------------------------------
void
ffmpeg_video_input::priv
::cuda_init()
{
#ifdef KWIVER_ENABLE_FFMPEG_CUDA
  hardware_device_context =
    std::move( cuda_create_context( cuda_device_index ) );
#else
  LOG_DEBUG(
    logger,
    "Could not initialize CUDA: Not compiled with KWIVER_ENABLE_CUDA" );
#endif
}

// ----------------------------------------------------------------------------
AVHWDeviceContext*
ffmpeg_video_input::priv
::hardware_device() const
{
  if( !hardware_device_context )
  {
    return nullptr;
  }
  return reinterpret_cast< AVHWDeviceContext* >(
    hardware_device_context->data );
}

// ----------------------------------------------------------------------------
#ifdef KWIVER_ENABLE_FFMPEG_CUDA
AVCUDADeviceContext*
ffmpeg_video_input::priv
::cuda_device() const
{
  if( !hardware_device() ||
      hardware_device()->type != AV_HWDEVICE_TYPE_CUDA )
  {
    return nullptr;
  }
  return static_cast< AVCUDADeviceContext* >( hardware_device()->hwctx );
}
#endif

// ----------------------------------------------------------------------------
ffmpeg_video_input::priv::frame_state
::frame_state( open_video_state& parent )
  : parent{ &parent },
    logger{ parent.logger },
    frame{},
    processed_frame{},
    image_memory{},
    image{},
    raw_image{},
    metadata{},
    raw_metadata{},
    uninterpreted_data{},
    is_draining{ false }
{
  // Allocate frame containers
  frame.reset(
    throw_error_null( av_frame_alloc(), "Could not allocate frame" ) );
  processed_frame.reset(
    throw_error_null( av_frame_alloc(), "Could not allocate frame" ) );

  // Allocate raw data containers
  raw_image.reset( new ffmpeg_video_raw_image{} );
  raw_metadata.reset( new ffmpeg_video_raw_metadata{} );
  uninterpreted_data.reset( new ffmpeg_video_uninterpreted_data{} );
}

// ----------------------------------------------------------------------------
ffmpeg_video_input::priv::frame_state
::~frame_state()
{}

// ----------------------------------------------------------------------------
kv::image_container_sptr
ffmpeg_video_input::priv::frame_state
::convert_image()
{
  if( image )
  {
    return image;
  }

  // Transfer frame data from hardware device
  if( frame->hw_frames_ctx )
  {
    throw_error_code(
      av_hwframe_transfer_data( processed_frame.get(), frame.get(), 0 ),
      "Could not read frame data from hardware device" );
    throw_error_code(
      av_frame_copy_props( processed_frame.get(), frame.get() ),
      "Could not copy frame properties" );
    av_frame_unref( frame.get() );
    av_frame_move_ref( frame.get(), processed_frame.get() );
  }

  // Run the frame through the filter graph
  if( parent->filter_source_context && parent->filter_sink_context )
  {
    // Check for parameter changes
    open_video_state::filter_parameters const frame_params{ *frame };
    if( frame_params != *parent->filter_params )
    {
      parent->init_filters( frame_params );
    }

    int recv_err;
    do{
      throw_error_code(
        av_buffersrc_add_frame_flags(
          parent->filter_source_context, frame.get(),
          AV_BUFFERSRC_FLAG_KEEP_REF ),
        "Could not feed frame to filter graph" );

      av_frame_unref( processed_frame.get() );
      recv_err =
        av_buffersink_get_frame(
          parent->filter_sink_context, processed_frame.get() );

      if( recv_err == AVERROR_EOF )
      {
        return nullptr;
      }
      if( recv_err == AVERROR( EAGAIN ) )
      {
        continue;
      }
      throw_error_code( recv_err, "Could not read frame from filter graph" );
    } while(
      recv_err == AVERROR( EAGAIN ) ||
      processed_frame->best_effort_timestamp != frame->best_effort_timestamp );
    av_frame_unref( frame.get() );
    av_frame_move_ref( frame.get(), processed_frame.get() );
  }

  // Determine pixel formats
  auto const src_pix_fmt = static_cast< AVPixelFormat >( frame->format );
  // TODO: Detect and support grayscale, alpha, binary
  auto const dst_pix_fmt = AV_PIX_FMT_RGB24;
  size_t const depth = 3;

  // Determine image dimensions
  auto const params = parent->video_stream->codecpar;
  auto const width = static_cast< size_t >( params->width );
  auto const height = static_cast< size_t >( params->height );
  auto const image_size = width * height * depth + AV_INPUT_BUFFER_PADDING_SIZE;

  // Allocate enough space for the output image
  if( !image_memory || image_memory->size() < image_size )
  {
    image_memory = std::make_shared< kv::image_memory >( image_size );
  }

  // Get image converter
  parent->image_conversion_context.reset(
    throw_error_null(
      sws_getCachedContext(
        parent->image_conversion_context.release(),
        width, height, src_pix_fmt,
        width, height, dst_pix_fmt,
        SWS_BICUBIC, nullptr, nullptr, nullptr ),
      "Could not create image conversion context" ) );

  // Setup frame to receive converted image
  processed_frame->width = width;
  processed_frame->height = height;
  processed_frame->format = dst_pix_fmt;
  processed_frame->data[ 0 ] = static_cast< uint8_t* >( image_memory->data() );
  processed_frame->linesize[ 0 ] = width * depth;

  // Convert pixel format
  throw_error_code(
    sws_scale(
      parent->image_conversion_context.get(),
      frame->data, frame->linesize,
      0, height,
      processed_frame->data, processed_frame->linesize ) );

  // Clear frame structure
  av_frame_unref( processed_frame.get() );

  // Package up and return result
  return image = std::make_shared< kv::simple_image_container >(
    kv::image(
      image_memory, image_memory->data(),
      width, height, depth,
      depth, depth * width, 1 ) );
}

// ----------------------------------------------------------------------------
kv::metadata_vector const&
ffmpeg_video_input::priv::frame_state
::convert_metadata()
{
  if( metadata.has_value() )
  {
    return *metadata;
  }
  metadata.emplace();


  if( parent->parent->klv_enabled() )
  {
    // Find MISP timestamp for this frame
    uint64_t misp_timestamp = 0;
    if( parent->parent->use_misp_timestamps() )
    {
      auto const it =
        parent->pts_to_misp_ts.find( frame->best_effort_timestamp );
      if( it != parent->pts_to_misp_ts.end() )
      {
        misp_timestamp = it->second.microseconds().count();
      }
      else
      {
        LOG_ERROR( logger,
          "No MISP timestamp found for frame " << parent->frame_number() );
      }
    }

    // Add one metadata packet per KLV stream
    for( auto& stream : parent->klv_streams )
    {
      auto const timestamp =
        misp_timestamp ? misp_timestamp : stream.demuxer.frame_time();
      auto stream_metadata =
        stream.vital_metadata( timestamp, parent->parent->smooth_klv_packets() );
      stream_metadata->add< kv::VITAL_META_UNIX_TIMESTAMP_SOURCE >(
        misp_timestamp ? "misp" : "klv" );

      parent->set_video_metadata( *stream_metadata );
      metadata->emplace_back( std::move( stream_metadata ) );
    }
  }

  // If there are no metadata streams, add a packet with just video metadata
  if( metadata->empty() )
  {
    auto video_metadata = std::make_shared< kv::metadata >();
    parent->set_video_metadata( *video_metadata );
    metadata->emplace_back( std::move( video_metadata ) );
  }

  return *metadata;
}

// ----------------------------------------------------------------------------
ffmpeg_video_raw_image&
ffmpeg_video_input::priv::frame_state
::get_raw_image()
{
  return dynamic_cast< ffmpeg_video_raw_image& >( *raw_image );
}

// ----------------------------------------------------------------------------
ffmpeg_video_raw_metadata&
ffmpeg_video_input::priv::frame_state
::get_raw_metadata()
{
  return dynamic_cast< ffmpeg_video_raw_metadata& >( *raw_metadata );
}

// ----------------------------------------------------------------------------
ffmpeg_video_uninterpreted_data&
ffmpeg_video_input::priv::frame_state
::get_uninterpreted_data()
{
  return
    dynamic_cast< ffmpeg_video_uninterpreted_data& >( *uninterpreted_data );
}

// ----------------------------------------------------------------------------
ffmpeg_video_input::priv::open_video_state::filter_parameters
::filter_parameters( AVCodecContext const& codec_context )
  : width{ codec_context.width },
    height{ codec_context.height },
    pix_fmt{
      codec_context.hw_device_ctx
      ? codec_context.sw_pix_fmt
      : codec_context.pix_fmt },
    sample_aspect_ratio{ codec_context.sample_aspect_ratio }
{}

// ----------------------------------------------------------------------------
ffmpeg_video_input::priv::open_video_state::filter_parameters
::filter_parameters( AVFrame const& frame )
  : width{ frame.width },
    height{ frame.height },
    pix_fmt{ static_cast< AVPixelFormat >( frame.format ) },
    sample_aspect_ratio{ frame.sample_aspect_ratio }
{}

// ----------------------------------------------------------------------------
bool
ffmpeg_video_input::priv::open_video_state::filter_parameters
::operator==( filter_parameters const& other ) const
{
  return
    width == other.width &&
    height == other.height &&
    pix_fmt == other.pix_fmt &&
    sample_aspect_ratio.num == other.sample_aspect_ratio.num &&
    sample_aspect_ratio.den == other.sample_aspect_ratio.den;
}

// ----------------------------------------------------------------------------
bool
ffmpeg_video_input::priv::open_video_state::filter_parameters
::operator!=( filter_parameters const& other ) const
{
  return !( *this == other );
}

// ----------------------------------------------------------------------------
ffmpeg_video_input::priv::open_video_state
::open_video_state( priv& parent, std::string const& path )
  : parent{ &parent },
    logger{ parent.logger },
    path{ path },
    format_context{ nullptr },
    codec_context{ nullptr },
    codec{ nullptr },
    video_stream{ nullptr },
    filter_graph{ nullptr },
    filter_sink_context{ nullptr },
    filter_source_context{ nullptr },
    image_conversion_context{ nullptr },
    frame_count{},
    start_ts{ 0 },
    maybe_frame_rate{ 0, 0 },
    pts_to_misp_ts{},
    packet_pos_to_dts{},
    prev_frame_dts{ AV_NOPTS_VALUE },
    prev_video_dts{ AV_NOPTS_VALUE },
    lookahead{},
    first_video_it{ lookahead.end() },
    most_recent_dts{},
    video_packet_count{ 0 },
    raw_image_buffer{},
    klv_streams{},
    all_metadata{ nullptr },
    audio_streams{},
    frame{},
    lookahead_at_eof{ false },
    at_eof{ false }
{
// Try to probe the file for stream information
  constexpr size_t max_probe_tries = 4;
  int64_t probesize = 5'000'000; // 5 MB
  int64_t max_analyze_duration = 10 * AV_TIME_BASE; // 10 seconds
  uint64_t increase_factor = 100;
  for( auto const i : kvr::iota( max_probe_tries ) )
  {
    // Open the file
    {
      AVFormatContext* ptr = nullptr;
      throw_error_code(
        avformat_open_input( &ptr, path.c_str(), NULL, NULL ),
        "Could not open input stream" );
      format_context.reset( ptr );
    }
    format_context->probesize = probesize;
    format_context->max_analyze_duration = max_analyze_duration;

    // Get the stream information by reading a bit of the file
    throw_error_code(
      avformat_find_stream_info( format_context.get(), NULL ),
      "Could not read stream information" );

    // Find a video stream, and optionally any data or audio streams
    for( auto const j : kvr::iota( format_context->nb_streams ) )
    {
      auto const stream = format_context->streams[ j ];
      auto const params = stream->codecpar;
      if( params->codec_type == AVMEDIA_TYPE_VIDEO )
      {
        if( params->width <= 0 || params->height <= 0 )
        {
          LOG_ERROR(
            logger,
            "FFmpeg cannot determine the characteristics of video stream "
            << stream->index << "; this stream will be ignored" );
          continue;
        }
        if( video_stream )
        {
          LOG_WARN(
            logger,
            "Multiple video streams are not currently supported; stream "
            << stream->index << " will be ignored" );
          continue;
        }
        video_stream = stream;
      }
      else if( parent.klv_enabled() &&
              params->codec_id == AV_CODEC_ID_SMPTE_KLV )
      {
        klv_streams.emplace_back( stream );
      }
      else if( parent.klv_enabled() &&
              params->codec_id == AV_CODEC_ID_NONE )
      {
        if( ( params->codec_type == AVMEDIA_TYPE_DATA ||
              params->codec_type == AVMEDIA_TYPE_UNKNOWN ) &&
            parent.unknown_stream_behavior() == "klv" )
        {
          LOG_INFO( logger,
            "Treating unknown stream " << stream->index << " as KLV" );
          klv_streams.emplace_back( stream );
        }
        else
        {
          LOG_INFO( logger, "Ignoring unknown stream " << stream->index );
        }
      }
      else if(
        parent.audio_enabled() &&
        params->codec_type == AVMEDIA_TYPE_AUDIO )
      {
        if( stream->codecpar->frame_size > 0 )
        {
          audio_streams.emplace_back( stream );
        }
        else
        {
          LOG_WARN(
            logger,
            "Ignoring audio stream " << stream->index
            << " due to unknown codec parameters" );
        }
      }
    }

    if( video_stream )
    {
      // Success!
      break;
    }

    // Increase how much of file to analyze on later attempts
    LOG_ERROR(
      logger,
      "Could not find a valid video stream in the input on attempt "
      << ( i + 1 ) << " of " << max_probe_tries );
    probesize *= increase_factor;
    max_analyze_duration *= increase_factor;

    // Clear state
    klv_streams.clear();
  }

  // Confirm stream characteristics
  throw_error_null( video_stream,
    "Could not find a valid video stream in the input" );
  av_dump_format(
    format_context.get(), video_stream->index, path.c_str(), 0 );

  if( parent.klv_enabled() )
  {
    LOG_INFO( logger, "Found " << klv_streams.size() << " KLV stream(s)" );
    for( auto& klv_stream : klv_streams )
    {
      klv_stream.timeline_retention = parent.retain_klv_duration();
    }
  }

  // Dig up information about the video's codec
  auto const video_params = video_stream->codecpar;
  auto const codec_id = video_params->codec_id;
  LOG_INFO(
    logger, "Video requires codec type: " << pretty_codec_name( codec_id ) );

  // Codec prioritization scheme:
  // (1) Choose hardware over software codecs
  auto const codec_cmp =
    [ & ]( AVCodec const* lhs, AVCodec const* rhs ) -> bool {
      return
        std::make_tuple( is_hardware_codec( lhs ) ) >
        std::make_tuple( is_hardware_codec( rhs ) );
    };
  std::multiset<
    AVCodec const*, std::function< bool( AVCodec const*, AVCodec const* ) > >
  possible_codecs{ codec_cmp };

  // Find all compatible CUDA codecs
#ifdef KWIVER_ENABLE_FFMPEG_CUDA
  if( parent.cuda_device() )
  {
    auto const cuda_codecs = cuda_find_decoders( *video_params );
    possible_codecs.insert( cuda_codecs.begin(), cuda_codecs.end() );
  }
#endif

  // Find all compatible software codecs
  AVCodec const* codec_ptr = nullptr;
#if LIBAVCODEC_VERSION_MAJOR > 57
  for( void* it = nullptr; ( codec_ptr = av_codec_iterate( &it ) ); )
#else
  while( ( codec_ptr = av_codec_next( codec_ptr ) ) )
#endif
  {
    if( codec_ptr->id == codec_id &&
        av_codec_is_decoder( codec_ptr ) &&
        !is_hardware_codec( codec_ptr ) &&
        !( codec_ptr->capabilities & AV_CODEC_CAP_EXPERIMENTAL ) )
    {
      possible_codecs.emplace( codec_ptr );
    }
  }

  // Find the first compatible codec that works, in priority order
  for( auto const possible_codec : possible_codecs )
  {
    codec = possible_codec;
    if( try_codec() )
    {
      break;
    }
    else
    {
      codec = nullptr;
    }
  }

  throw_error_null(
    codec,
    "Could not open video with any known input codec. ",
    possible_codecs.size(), " codecs were tried. ",
    "Required codec type: ", pretty_codec_name( codec_id ) );
  LOG_INFO(
    logger, "Successfully loaded codec: " << pretty_codec_name( codec ) );
}

// ----------------------------------------------------------------------------
ffmpeg_video_input::priv::open_video_state
::~open_video_state()
{}

// ----------------------------------------------------------------------------
bool
ffmpeg_video_input::priv::open_video_state
::try_codec()
{
  LOG_TRACE(
    parent->logger, "Trying input codec: " << pretty_codec_name( codec ) );

  // Allocate context
  codec_context.reset(
    throw_error_null(
      avcodec_alloc_context3( codec ),
      "Could not allocate context for input codec: ",
      pretty_codec_name( codec ) ) );

  // Fill in context
  throw_error_code(
    avcodec_parameters_to_context(
      codec_context.get(), video_stream->codecpar ),
    "Could not fill parameters for input codec: ",
    pretty_codec_name( codec ) );

  if( is_hardware_codec( codec ) )
  {
    codec_context->hw_device_ctx =
      av_buffer_ref( parent->hardware_device_context.get() );
  }

  codec_context->thread_count = 0;
  codec_context->thread_type = FF_THREAD_FRAME;

  // Open codec
  auto const err = avcodec_open2( codec_context.get(), codec, NULL );
  if( err < 0 )
  {
    LOG_WARN(
      parent->logger,
      "Could not open input codec: " << pretty_codec_name( codec ) << ": "
      << error_string( err ) );
    return false;
  }

  // Initialize filter graph
  init_filters( filter_parameters{ *codec_context } );

  // Read frames until we can successfully decode one to get start timestamp
  {
    packet_uptr tmp_packet{
      throw_error_null(
        av_packet_alloc(), "Could not allocate packet memory" ) };
    frame_uptr tmp_frame{
      throw_error_null(
        av_frame_alloc(), "Could not allocate frame memory" ) };
    int send_err;
    int recv_err;
    do {
      throw_error_code(
        av_read_frame( format_context.get(), tmp_packet.get() ),
        "Could not read frame" );

      send_err = avcodec_send_packet( codec_context.get(), tmp_packet.get() );
      recv_err = avcodec_receive_frame( codec_context.get(), tmp_frame.get() );
      if( recv_err != AVERROR_EOF && recv_err != AVERROR( EAGAIN ) )
      {
        throw_error_code( recv_err, "Could not read frame from decoder" );
      }
      if( send_err < 0 &&
          send_err != AVERROR( EAGAIN ) &&
          send_err != AVERROR_INVALIDDATA )
      {
        // There's something wrong with the codec setup; try a different one
        LOG_WARN(
          parent->logger, "Could not read beginning of video with codec "
          << pretty_codec_name( codec ) << ": " << error_string( send_err ) );
        return false;
      }
      av_packet_unref( tmp_packet.get() );
    } while( send_err || recv_err );
    auto const duration_q =
      AVRational{ static_cast< int >( tmp_frame->pkt_duration ), 1 };
    maybe_frame_rate =
      av_inv_q( av_mul_q( duration_q, video_stream->time_base ) );
    start_ts = tmp_frame->best_effort_timestamp;
  }

  seek_to_start();

  return true;
}

// ----------------------------------------------------------------------------
void
ffmpeg_video_input::priv::open_video_state
::init_filters( filter_parameters const& parameters )
{
  // Check for empty filter string
  if( std::all_of(
    parent->filter_description().begin(),
    parent->filter_description().end(), isspace ) )
  {
    return;
  }

  // Allocate filter graph
  filter_graph.reset(
    throw_error_null(
      avfilter_graph_alloc(), "Could not allocate filter graph" ) );

  // Create the input buffer
  {
    std::stringstream ss;
    ss << "video_size=" << parameters.width << "x"
                        << parameters.height
      << ":pix_fmt=" << parameters.pix_fmt
      << ":time_base=" << video_stream->time_base.num << "/"
                       << video_stream->time_base.den
      << ":pixel_aspect=" << parameters.sample_aspect_ratio.num << "/"
                          << parameters.sample_aspect_ratio.den;
    throw_error_code(
      avfilter_graph_create_filter(
        &filter_source_context, avfilter_get_by_name( "buffer" ),
        "in", ss.str().c_str(), NULL, filter_graph.get() ),
      "Could not create buffer source" );
  }

  // Create the output buffer
  throw_error_code(
    avfilter_graph_create_filter(
      &filter_sink_context, avfilter_get_by_name( "buffersink" ),
      "out", NULL, NULL, filter_graph.get() ),
    "Could not create buffer sink" );

  // Create the input node
  filter_in_out_uptr output{
    throw_error_null(
      avfilter_inout_alloc(),
      "Could not allocate filter output" ) };
  output->name = av_strdup( "in" );
  output->filter_ctx = filter_source_context;
  output->pad_idx = 0;
  output->next = NULL;

  // Create the output node
  filter_in_out_uptr input{
    throw_error_null(
      avfilter_inout_alloc(),
      "Could not allocate filter input" ) };
  input->name = av_strdup( "out" );
  input->filter_ctx = filter_sink_context;
  input->pad_idx = 0;
  input->next = NULL;

  // Parse graph
  {
    auto input_ptr = input.release();
    auto output_ptr = output.release();
    auto const err =
      avfilter_graph_parse_ptr(
        filter_graph.get(), parent->filter_description().c_str(),
        &input_ptr, &output_ptr, NULL );
    avfilter_inout_free( &input_ptr );
    avfilter_inout_free( &output_ptr );
    throw_error_code( err, "Could not parse filter graph" );
  }

  // Configure graph
  throw_error_code(
    avfilter_graph_config( filter_graph.get(), NULL ),
    "Could not configure filter graph" );

  filter_params.emplace( parameters );
}

// ----------------------------------------------------------------------------
bool
ffmpeg_video_input::priv::open_video_state
::advance( bool is_first_frame_of_seek )
{
  if( at_eof )
  {
    return false;
  }

  // Clear old frame and create new one
  frame_state new_frame{ *this };
  if( frame.has_value() )
  {
    new_frame.image_memory = std::move( frame->image_memory );
    new_frame.is_draining = frame->is_draining;
  }
  frame.reset();

  // Run through video until we can assemble a frame image
  std::vector< int64_t > video_pos_list;
  while( !frame.has_value() && !at_eof )
  {
    // Functor determining if we need to parse more of other streams before
    // continuing with decoding the video
    auto const looked_ahead_enough =
      [ this ]() -> bool
      {
        if( first_video_it == lookahead.end() )
        {
          return false;
        }

        if( video_packet_count >= 30 )
        {
          return true;
        }

        auto const first_video_pts =
          av_rescale_q(
            first_video_it->second->pts,
            video_stream->time_base,
            AVRational{ 1, AV_TIME_BASE } );

        auto const first_video_end =
          ( first_video_it->second->duration <= 0 )
          ? first_video_pts
          : av_rescale_q(
              first_video_it->second->pts + first_video_it->second->duration,
              video_stream->time_base,
              AVRational{ 1, AV_TIME_BASE } );

        for( auto const& stream : klv_streams )
        {
          auto const dts = most_recent_dts.at( stream.stream->index );
          if( dts == AV_NOPTS_VALUE ||
              dts <= first_video_it->first ||
              dts <= first_video_pts )
          {
            return false;
          }
        }

        for( auto const& stream : audio_streams )
        {
          auto const dts = most_recent_dts.at( stream.stream->index );
          if( dts == AV_NOPTS_VALUE ||
              dts <= first_video_it->first ||
              dts < first_video_end )
          {
            return false;
          }
        }

        return true;
      };

    // Read until all streams are up-to-date with the video stream
    packet_uptr packet{
      throw_error_null( av_packet_alloc(), "Could not allocate packet" ) };
    while( !lookahead_at_eof && !looked_ahead_enough() )
    {
      av_packet_unref( packet.get() );

      auto const read_err =
        av_read_frame( format_context.get(), packet.get() );
      if( read_err == AVERROR_EOF )
      {
        // End of input
        lookahead_at_eof = true;
        break;
      }
      throw_error_code( read_err, "Could not read next packet from file" );

      // Sanity check for stream index
      if( packet->stream_index < 0 ||
          static_cast< unsigned int >( packet->stream_index ) >=
            most_recent_dts.size() )
      {
        continue;
      }

      // Process video packet
      if( packet->stream_index == video_stream->index )
      {
        // Need pts
        if( packet->pts == AV_NOPTS_VALUE )
        {
          LOG_ERROR(
            parent->logger,
            "Dropping video packet with invalid pts" );
          continue;
        }

        // Replace any weird dts with a guess
        if( packet->dts == AV_NOPTS_VALUE )
        {
          packet->dts =
            ( prev_video_dts == AV_NOPTS_VALUE )
            ? 0
            : ( prev_video_dts + 1 );
        }
        else if(
          packet->dts == AV_NOPTS_VALUE ||
          packet->dts < prev_video_dts ||
          packet->dts > packet->pts )
        {
          if( prev_video_dts != AV_NOPTS_VALUE && packet->duration > 0 )
          {
            packet->dts = prev_video_dts + packet->duration;
            packet->dts = std::min( packet->dts, packet->pts );
          }
          else
          {
            packet->dts = packet->pts;
          }
        }
        prev_video_dts = packet->dts;
      }

      // Guess the missing DTS field for asynchronous KLV
      auto packet_dts =
        av_rescale_q(
          packet->dts,
          format_context->streams[ packet->stream_index ]->time_base,
          AVRational{ 1, AV_TIME_BASE } );
      if( packet_dts == AV_NOPTS_VALUE )
      {
        for( auto& stream : klv_streams )
        {
          if( packet->stream_index != stream.stream->index )
          {
            continue;
          }

          packet_dts =
            lookahead.empty() ? 0 : std::prev( lookahead.end() )->first;
          break;
        }
      }

      // Put the packet in the lookahead buffer
      auto new_packet =
        throw_error_null( av_packet_alloc(), "Could not allocate packet" );
      auto const it = lookahead.emplace( packet_dts, std::move( new_packet ) );
      av_packet_move_ref( it->second.get(), packet.get() );

      // Update stats for this stream
      most_recent_dts.at( it->second->stream_index ) =
        std::max(
          packet_dts, most_recent_dts.at( it->second->stream_index ) );
      if( it->second->stream_index == video_stream->index )
      {
        ++video_packet_count;
        if( first_video_it == lookahead.end() )
        {
          first_video_it = it;
        }
      }
    }

    // Couldn't find next video packet? Tell the decoder to flush any remaining
    // buffered frames
    if( first_video_it == lookahead.end() &&
        lookahead_at_eof && !new_frame.is_draining )
    {
      avcodec_send_packet( codec_context.get(), nullptr );
      new_frame.is_draining = true;
    }

    // Process next video packet, if there is one
    if( first_video_it != lookahead.end() )
    {
      packet = std::move( first_video_it->second );
      first_video_it = lookahead.erase( first_video_it );
      while(
        first_video_it != lookahead.end() &&
        first_video_it->second->stream_index != video_stream->index )
      {
        ++first_video_it;
      }
      --video_packet_count;
      video_pos_list.emplace_back( packet->pos );

      // Record packet as raw image
      raw_image_buffer.emplace_back(
        throw_error_null(
          av_packet_alloc(), "Could not allocate packet" ) );
      throw_error_code(
        av_packet_ref( raw_image_buffer.back().get(), packet.get() ),
        "Could not give packet to raw image cache" );
      packet_pos_to_dts.emplace( packet->pos, packet->dts );

      // Find MISP timestamp
      for( auto const tag_type : { klv::MISP_TIMESTAMP_TAG_STRING,
                                   klv::MISP_TIMESTAMP_TAG_UUID } )
      {
        auto it =
          klv::find_misp_timestamp(
            packet->data, packet->data + packet->size, tag_type );
        if( it != packet->data + packet->size )
        {
          auto const timestamp = klv::read_misp_timestamp( it );
          pts_to_misp_ts.emplace( packet->pts, timestamp );
          break;
        }
      }

      // Send packet to decoder
      auto const send_err =
        avcodec_send_packet( codec_context.get(), packet.get() );
      if( send_err != AVERROR_INVALIDDATA )
      {
        throw_error_code( send_err, "Decoder rejected packet" );
      }
    }

    // Receive decoded frame
    auto const recv_err =
      avcodec_receive_frame( codec_context.get(), new_frame.frame.get() );
    auto dts_lookup_failed = false;
    switch( recv_err )
    {
      case 0:
        // Success
        frame = std::move( new_frame );
        if( frame_count )
        {
          ++( *frame_count );
        }

        // Look up the dts of the packet that contained this frame
        if( auto const it = packet_pos_to_dts.find( frame->frame->pkt_pos );
            it != packet_pos_to_dts.end() )
        {
          for( auto jt = raw_image_buffer.begin();
               jt != raw_image_buffer.end(); )
          {
            if( ( *jt )->dts <= it->second ||
                ( *jt )->dts <= frame->frame->pkt_dts )
            {
              auto const next_jt = std::next( jt );
              frame->get_raw_image().packets.splice(
                frame->get_raw_image().packets.end(), raw_image_buffer, jt );
              jt = next_jt;
            }
            else
            {
              ++jt;
            }
          }
          frame->get_raw_image().frame_dts = it->second;
          prev_frame_dts = it->second;
          packet_pos_to_dts.erase( it );
        }
        else
        {
          LOG_DEBUG(
            parent->logger,
            "Raw frame dts lookup failed, likely due to corruption" );
          dts_lookup_failed = true;
          frame->get_raw_image().frame_dts = prev_frame_dts;

          // We can't erase an entry from packet_pos_to_dts, since we don't
          // know for sure which entry to erase
        }
        frame->get_raw_image().frame_pts = frame->frame->best_effort_timestamp;
        frame->get_raw_image().is_keyframe = frame->frame->key_frame;

        // Clean up
        if( frame->frame->key_frame && !dts_lookup_failed )
        {
          auto const it =
            packet_pos_to_dts.lower_bound( frame->frame->pkt_pos );
          if( it != packet_pos_to_dts.begin() )
          {
            auto const cleanup_count =
              std::distance( packet_pos_to_dts.begin(), it );
            LOG_DEBUG(
              parent->logger,
              "Cleaning up " << cleanup_count << " dts lookup entries" );
            packet_pos_to_dts.erase( packet_pos_to_dts.begin(), it );
          }
        }
        break;
      case AVERROR_EOF:
        // End of file
        at_eof = true;
        break;
      case AVERROR_INVALIDDATA:
      case AVERROR( EAGAIN ):
        // Acceptable errors
        break;
      default:
        // Unacceptable errors
        throw_error_code( recv_err, "Decoder returned error" );
        break;
    }
  }

  if( frame.has_value() )
  {
    // Give the non-video streams all packets up to this new frame image
    for( auto it = lookahead.begin(); it != lookahead.end(); )
    {
      auto const packet_pts =
        av_rescale_q(
          it->second->pts,
          format_context->streams[ it->second->stream_index ]->time_base,
          AVRational{ 1, AV_TIME_BASE } );
      auto const frame_pts =
        av_rescale_q(
          frame->frame->best_effort_timestamp,
          video_stream->time_base,
          AVRational{ 1, AV_TIME_BASE } );
      auto const frame_minus_one_pts =
        av_rescale_q(
          frame->frame->best_effort_timestamp - frame->frame->pkt_duration,
          video_stream->time_base,
          AVRational{ 1, AV_TIME_BASE } );
      auto const frame_plus_one_pts =
        av_rescale_q(
          frame->frame->best_effort_timestamp + frame->frame->pkt_duration,
          video_stream->time_base,
          AVRational{ 1, AV_TIME_BASE } );

      int64_t min_pos = AV_NOPTS_VALUE;
      if( auto const pos_it =
            std::lower_bound(
              video_pos_list.begin(), video_pos_list.end(),
              frame->frame->pkt_pos );
          pos_it != video_pos_list.end() && pos_it != video_pos_list.begin() )
      {
        min_pos = *std::prev( pos_it );
      }

      auto found = false;
      for( auto& stream : klv_streams )
      {
        if( it->second->stream_index != stream.stream->index )
        {
          continue;
        }

        found = true;
        if( packet_pts > frame_pts )
        {
          ++it;
          break;
        }

        if( !is_first_frame_of_seek || this->frame_number() == 0 ||
            packet_pts >= frame_minus_one_pts ||
            ( it->second->pts == AV_NOPTS_VALUE &&
              it->second->pos >= min_pos ) )
        {
          stream.send_packet( it->second.get() );
        }
        it = lookahead.erase( it );
        break;
      }

      if( found )
      {
        continue;
      }

      for( auto& stream : audio_streams )
      {
        if( it->second->stream_index != stream.stream->index )
        {
          continue;
        }

        found = true;
        if( packet_pts > frame_plus_one_pts )
        {
          ++it;
          break;
        }

        if( !is_first_frame_of_seek || this->frame_number() == 0 )
        {
          frame->get_uninterpreted_data().audio_packets.emplace_back(
            std::move( it->second ) );
        }
        it = lookahead.erase( it );
        break;
      }

      if( !found )
      {
        ++it;
      }
    }
  }

  // Advance KLV
  for( auto& stream : klv_streams )
  {
    auto const frame_delta = av_q2d( av_inv_q( frame_rate() ) );
    auto const backup_timestamp =
      stream.demuxer.frame_time() +
      static_cast< uint64_t >( frame_delta * 1000000u );
    auto max_pts = INT64_MAX;
    auto max_pos = INT64_MAX;
    if( frame.has_value() )
    {
      max_pts = av_rescale_q(
        frame->frame->best_effort_timestamp,
        video_stream->time_base,
        stream.stream->time_base );
      max_pos = frame->frame->pkt_pos;
    }

    stream.advance( backup_timestamp, max_pts, max_pos );
  }

  return frame.has_value();
}

// ----------------------------------------------------------------------------
void
ffmpeg_video_input::priv::open_video_state
::clear_state_for_seek()
{
  // Clear current state
  frame_count.reset();
  prev_frame_dts = AV_NOPTS_VALUE;
  prev_video_dts = AV_NOPTS_VALUE;
  lookahead.clear();
  first_video_it = lookahead.end();
  most_recent_dts.assign( format_context->nb_streams, AV_NOPTS_VALUE );
  video_packet_count = 0;
  raw_image_buffer.clear();
  lookahead_at_eof = false;
  at_eof = false;
  frame.reset();
  for( auto& stream : klv_streams )
  {
    stream.reset();
  }
}

// ----------------------------------------------------------------------------
void
ffmpeg_video_input::priv::open_video_state
::seek_to_start()
{
  clear_state_for_seek();
  frame_count.emplace( -1 );

  auto const err =
    av_seek_frame(
      format_context.get(), -1, INT64_MIN,
      AVSEEK_FLAG_BYTE | AVSEEK_FLAG_BACKWARD | AVSEEK_FLAG_ANY );
  if( err < 0 )
  {
    // Sometimes seeking by byte position is not allowed, so try by timestamp
    throw_error_code(
      av_seek_frame(
        format_context.get(), -1, INT64_MIN,
        AVSEEK_FLAG_BACKWARD | AVSEEK_FLAG_ANY ),
      "Could not seek to beginning of video" );
  }

  if( codec_context )
  {
    avcodec_flush_buffers( codec_context.get() );
  }
}

// ----------------------------------------------------------------------------
void
ffmpeg_video_input::priv::open_video_state
::seek( kv::frame_id_t frame_number, seek_mode mode )
{
  if( frame_number == this->frame_number() )
  {
    return;
  }

  // Get to the desired frame by seeking some number of frames before it, then
  // iterating forward. If we still don't have a frame image for that frame,
  // try again by seeking even further back. Finding the last keyframe is
  // necessary to properly form an image, and some decoders will buffer even
  // more frames than that.
  auto const backstep_size =
    codec_context->gop_size ? codec_context->gop_size : 12;
  constexpr size_t maximum_attempts = 7;
  for( size_t i = 0; i < maximum_attempts && frame_rate().num > 0; ++i )
  {
    // Increasing backstep intervals on further tries
    size_t const backstep = i ? ( ( 1 << ( i - 1 ) ) * backstep_size ) : 0;

    // Determine timestamp from frame number
    auto converted_timestamp =
      av_rescale_q(
        frame_number - backstep, av_inv_q( frame_rate() ),
        video_stream->time_base ) + start_ts;

    // Do the seek
    clear_state_for_seek();
    throw_error_code(
      av_seek_frame(
        format_context.get(), video_stream->index, converted_timestamp,
        AVSEEK_FLAG_BACKWARD ),
      "Could not seek to frame ", frame_number );
    if( codec_context )
    {
      avcodec_flush_buffers( codec_context.get() );
    }

    // Move forward through frames until we get to the desired frame
    size_t advance_count = 0;
    do
    {
      advance( advance_count == 0 );
      ++advance_count;
      if( at_eof )
      {
        throw_error(
          "Could not seek to frame ", frame_number + 1, ": "
          "End of file reached" );
      }
    } while( mode == SEEK_MODE_EXACT && this->frame_number() < frame_number );

    // Check for success
    if( ( mode == SEEK_MODE_EXACT && this->frame_number() == frame_number ) ||
        ( mode != SEEK_MODE_EXACT && frame && frame->frame->key_frame &&
          this->frame_number() <= frame_number ) )
    {
      if( parent->klv_enabled() && advance_count <= 1 && false )
      {
        auto const chosen_frame_number = this->frame_number();
        converted_timestamp =
          av_rescale_q(
            frame_number - backstep - 1, av_inv_q( frame_rate() ),
            video_stream->time_base ) + start_ts;

        clear_state_for_seek();
        throw_error_code(
          av_seek_frame(
            format_context.get(), video_stream->index, converted_timestamp,
            AVSEEK_FLAG_BACKWARD | AVSEEK_FLAG_ANY ),
          "Could not seek to frame ", frame_number );
        if( codec_context )
        {
          avcodec_flush_buffers( codec_context.get() );
        }

        advance_count = 0;
        do
        {
          advance( advance_count == 0 );
          ++advance_count;
          if( at_eof || this->frame_number() > chosen_frame_number )
          {
            throw_error(
              "Could not seek to frame ", frame_number + 1, ": "
              "KLV re-seek failed" );
          }
        } while( this->frame_number() < chosen_frame_number );

        if( advance_count <= 1 )
        {
          LOG_WARN(
            parent->logger,
            "KLV re-seek failed; "
            "KLV reported for first frame may be incomplete" );
        }
      }

      if( mode != SEEK_MODE_EXACT )
      {
        auto& image_packets = frame->get_raw_image().packets;
        for( auto it = image_packets.begin(); it != image_packets.end(); )
        {
          if( !( ( *it )->flags & AV_PKT_FLAG_KEY ) )
          {
            it = image_packets.erase( it );
          }
          else
          {
            ++it;
          }
        }
      }

      return;
    }
  }

  // Backup slow strategy
  if( !frame_count || *frame_count > frame_number ||
      mode == SEEK_MODE_KEYFRAME_BEFORE )
  {
    seek_to_start();
    advance();
  }

  int64_t last_keyframe_pts = AV_NOPTS_VALUE;
  int64_t last_keyframe_dts = AV_NOPTS_VALUE;
  for( kv::frame_id_t i = *frame_count; i < frame_number; ++i )
  {
    advance();

    if( mode == SEEK_MODE_KEYFRAME_BEFORE && frame && frame->frame->key_frame )
    {
      last_keyframe_dts = frame->get_raw_image().frame_dts;
      last_keyframe_pts = frame->frame->pts;
    }

    if( at_eof )
    {
      throw_error(
        "Could not seek to frame ", frame_number + 1, ": End of file reached" );
    }
  }

  if( mode == SEEK_MODE_KEYFRAME_BEFORE )
  {
    auto success = false;
    for( auto const last_keyframe_ts :
         { last_keyframe_pts, last_keyframe_dts } )
    {
      if( last_keyframe_ts == AV_NOPTS_VALUE && frame_number > 0 )
      {
        continue;
      }

      clear_state_for_seek();
      throw_error_code(
        av_seek_frame(
          format_context.get(), video_stream->index, last_keyframe_ts,
          AVSEEK_FLAG_BACKWARD ),
        "Could not seek to frame ", frame_number + 1 );

      if( codec_context )
      {
        avcodec_flush_buffers( codec_context.get() );
      }

      do
      {
        advance();
      } while(
        frame_number > 0 && frame && !frame->frame->key_frame &&
        frame->frame->pts < last_keyframe_pts );

      if( frame_number <= 0 || ( frame && frame->frame->key_frame ) )
      {
        success = true;
        break;
      }
    }

    if( !success )
    {
      throw_error(
        "Could not seek to keyframe before frame ", frame_number + 1 );
    }

    frame_count.emplace( frame_number );
  }
}

// ----------------------------------------------------------------------------
void
ffmpeg_video_input::priv::open_video_state
::set_video_metadata( kv::metadata& md )
{
  // Add frame number to timestamp
  md.set_timestamp( timestamp() );

  // Add file name/uri
  md.add< kv::VITAL_META_VIDEO_URI >( path );

  // Mark whether the frame is a key frame
  md.add< kv::VITAL_META_VIDEO_KEY_FRAME >( frame->frame->key_frame > 0 );

  // Add image dimensions
  md.add< kv::VITAL_META_IMAGE_WIDTH >( frame->frame->width );
  md.add< kv::VITAL_META_IMAGE_HEIGHT >( frame->frame->height );

  // Add frame rate
  if( frame_rate().num > 0 )
  {
    md.add< kv::VITAL_META_VIDEO_FRAME_RATE >( av_q2d( frame_rate() ) );
  }

  // Add bitrate
  auto bitrate = codec_context->bit_rate;
  if( !bitrate )
  {
    bitrate = codec_context->bit_rate_tolerance;
  }
  if( bitrate )
  {
    md.add< kv::VITAL_META_VIDEO_BITRATE >( bitrate );
  }

  // Add compression information
  static std::map< int, std::string > h262_profiles = {
    { FF_PROFILE_MPEG2_SIMPLE, "Simple" },
    { FF_PROFILE_MPEG2_MAIN, "Main" },
    { FF_PROFILE_MPEG2_SNR_SCALABLE, "SNR Scalable" },
    { FF_PROFILE_MPEG2_SS, "Spatially Scalable" },
    { FF_PROFILE_MPEG2_HIGH, "High" },
    { FF_PROFILE_MPEG2_422, "4:2:2" },
  };
  static std::map< int, std::string > h262_levels = {
    { 10, "Low" },
    { 8, "Main" },
    { 6, "High-1440" },
    { 4, "High" },
  };
  static std::map< int, std::string > h264_profiles = {
    { FF_PROFILE_H264_BASELINE, "Baseline" },
    { FF_PROFILE_H264_CONSTRAINED_BASELINE, "Constrained Baseline" },
    { FF_PROFILE_H264_MAIN, "Main" },
    { FF_PROFILE_H264_EXTENDED, "Extended" },
    { FF_PROFILE_H264_HIGH, "High" },
    { FF_PROFILE_H264_HIGH_10, "High 10" },
    { FF_PROFILE_H264_HIGH_422, "High 4:2:2" },
    { FF_PROFILE_H264_HIGH_444_PREDICTIVE, "High 4:4:4 Predictive" },
    { FF_PROFILE_H264_HIGH_10_INTRA, "High 10 Intra" },
    { FF_PROFILE_H264_HIGH_422_INTRA, "High 4:2:2 Intra" },
    { FF_PROFILE_H264_HIGH_444_INTRA, "High 4:4:4 Intra" },
    { FF_PROFILE_H264_CAVLC_444, "CAVLC 4:4:4 Intra" },
  };
  static std::map< int, std::string > h265_profiles = {
    { FF_PROFILE_HEVC_MAIN, "Main" },
    { FF_PROFILE_HEVC_MAIN_10, "Main 10" },
    { FF_PROFILE_HEVC_MAIN_STILL_PICTURE, "Main Still Picture" },
  };

  std::string compression_type;
  std::string compression_profile;
  std::string compression_level;
  switch( codec_context->codec_id )
  {
    case AV_CODEC_ID_MPEG2VIDEO:
    {
      compression_type = "H.262";
      auto const profile_it = h262_profiles.find( codec_context->profile );
      compression_profile =
        ( profile_it == h262_profiles.end() ) ? "Other" : profile_it->second;
      auto const level_it = h262_levels.find( codec_context->level );
      compression_level =
        ( level_it == h262_levels.end() ) ? "Other" : level_it->second;
      break;
    }
    case AV_CODEC_ID_H264:
    {
      compression_type = "H.264";
      auto const profile_it = h264_profiles.find( codec_context->profile );
      compression_profile =
        ( profile_it == h264_profiles.end() ) ? "Other" : profile_it->second;
      std::stringstream ss;
      ss << std::setprecision( 2 ) << ( codec_context->level / 10.0 );
      compression_level = ss.str();
      break;
    }
    case AV_CODEC_ID_H265:
    {
      compression_type = "H.265";
      auto const profile_it = h265_profiles.find( codec_context->profile );
      compression_profile =
        ( profile_it == h265_profiles.end() ) ? "Other" : profile_it->second;
      std::stringstream ss;
      ss << std::setprecision( 2 ) << ( codec_context->level / 30.0 );
      compression_level = ss.str();
      break;
    }
    default:
      break;
  }

  if( !compression_type.empty() )
  {
    md.add< kv::VITAL_META_VIDEO_COMPRESSION_TYPE >( compression_type );
  }

  if( !compression_profile.empty() )
  {
    md.add< kv::VITAL_META_VIDEO_COMPRESSION_PROFILE >(
      compression_profile );
  }

  if( !compression_level.empty() )
  {
    md.add< kv::VITAL_META_VIDEO_COMPRESSION_LEVEL >( compression_level );
  }
}

// ----------------------------------------------------------------------------
double
ffmpeg_video_input::priv::open_video_state
::curr_time() const
{
  if( !frame.has_value() ||
      frame->frame->best_effort_timestamp == AV_NOPTS_VALUE )
  {
    return 0.0;
  }

  return
    static_cast< double >( frame->frame->best_effort_timestamp - start_ts ) *
    av_q2d( video_stream->time_base );
}

// ----------------------------------------------------------------------------
double
ffmpeg_video_input::priv::open_video_state
::duration() const
{
  if( video_stream->start_time != AV_NOPTS_VALUE && video_stream->duration > 0 )
  {
    return
      ( video_stream->start_time + video_stream->duration - start_ts ) *
      av_q2d( video_stream->time_base );
  }
  return 0.0;
}

// ----------------------------------------------------------------------------
AVRational
ffmpeg_video_input::priv::open_video_state
::frame_rate() const
{
  if( video_stream->avg_frame_rate.num )
  {
    return video_stream->avg_frame_rate;
  }
  return maybe_frame_rate;
}

// ----------------------------------------------------------------------------
size_t
ffmpeg_video_input::priv::open_video_state
::num_frames() const
{
  if( video_stream->nb_frames > 0 )
  {
    return static_cast< size_t >( video_stream->nb_frames );
  }

  return static_cast< size_t >( duration() * av_q2d( frame_rate() ) + 0.5 );
}

// ----------------------------------------------------------------------------
kv::frame_id_t
ffmpeg_video_input::priv::open_video_state
::frame_number() const
{
  if( !frame.has_value() )
  {
    return -1;
  }

  if( frame_count )
  {
    return *frame_count;
  }

  if( frame->frame->best_effort_timestamp == AV_NOPTS_VALUE ||
      frame_rate().num <= 0 )
  {
    return -1;
  }

  return static_cast< kv::frame_id_t >(
    curr_time() * av_q2d( frame_rate() ) + 0.5 );
}

// ----------------------------------------------------------------------------
kv::timestamp
ffmpeg_video_input::priv::open_video_state
::timestamp() const
{
  if( !frame.has_value() )
  {
    return {};
  }

  kv::timestamp ts;
  if( frame->frame->best_effort_timestamp != AV_NOPTS_VALUE )
  {
    ts.set_time_usec(
      static_cast< kv::time_usec_t >( curr_time() * 1000000.0 + 0.5 ) );
  }

  if( frame_rate().num > 0 )
  {
    ts.set_frame( frame_number() + 1 );
  }

  return ts;
}

// ----------------------------------------------------------------------------
kv::video_settings_uptr
ffmpeg_video_input::priv::open_video_state
::implementation_settings() const
{
  ffmpeg_video_settings_uptr result{ new ffmpeg_video_settings{} };
  result->frame_rate = frame_rate();
  for( auto const& stream : klv_streams )
  {
    result->klv_streams.emplace_back( stream.settings() );
  }
  for( auto const& stream: audio_streams )
  {
    result->audio_streams.emplace_back( stream.settings() );
  }
  result->time_base = video_stream->time_base;
  result->start_timestamp = format_context->start_time;

  if( codec_context )
  {
    throw_error_code(
      avcodec_parameters_from_context(
        result->parameters.get(), codec_context.get() ),
      "Could not fill codec parameters from context" );

    if( codec_context->hw_device_ctx )
    {
      result->parameters->format = codec_context->sw_pix_fmt;
    }
  }

  return std::move( result );
}

// ----------------------------------------------------------------------------
void ffmpeg_video_input::initialize()
{
  KWIVER_INITIALIZE_UNIQUE_PTR(priv,d);
  attach_logger( "ffmpeg_video_input" );
  d->logger = logger();

  set_capability( kva::video_input::HAS_EOV, true );
  set_capability( kva::video_input::HAS_FRAME_NUMBERS, true );
  set_capability( kva::video_input::HAS_FRAME_DATA, true );
  set_capability( kva::video_input::HAS_METADATA, false );
  set_capability( kva::video_input::HAS_FRAME_TIME, false );
  set_capability( kva::video_input::HAS_ABSOLUTE_FRAME_TIME, false );
  set_capability( kva::video_input::HAS_TIMEOUT, false );
  set_capability( kva::video_input::IS_SEEKABLE, true );
  set_capability( kva::video_input::HAS_RAW_IMAGE, true );
  set_capability( kva::video_input::HAS_RAW_METADATA, true );
  set_capability( kva::video_input::HAS_UNINTERPRETED_DATA, true );

  ffmpeg_init();
}

// ----------------------------------------------------------------------------
ffmpeg_video_input
::~ffmpeg_video_input()
{
  close();
}

// Set this algorithm's properties via a config block
void
ffmpeg_video_input
::set_configuration_internal([[maybe_unused]] kv::config_block_sptr in_config )
{
  if( d->is_open() )
  {
    VITAL_THROW(
      kv::video_config_exception,
      "Cannot change video configuration while video is open" );
  }

  if( !this->c_cuda_enabled && d->hardware_device() &&
      d->hardware_device()->type == AV_HWDEVICE_TYPE_CUDA )
  {
    // Turn off the active CUDA instance
    d->hardware_device_context.reset();
  }

}

// ----------------------------------------------------------------------------
bool
ffmpeg_video_input
::check_configuration( [[maybe_unused]] kv::config_block_sptr config ) const
{
  return true;
}

// ----------------------------------------------------------------------------
void
ffmpeg_video_input
::open( std::string video_name )
{
  // Close any currently opened file
  close();

  // Ensure input file exists
  if( !kwiversys::SystemTools::FileExists( video_name ) )
  {
    VITAL_THROW( kv::file_not_found_exception, video_name, "File not found" );
  }

  // Attempt to open input file
  try
  {
    d->open( video_name );
  }
  catch( std::exception const& e )
  {
    VITAL_THROW(
      kv::video_runtime_exception,
      "Could not open FFmpeg video input `" + video_name + "`: " + e.what() );
  }

  set_capability(
    kva::video_input::HAS_METADATA, !d->video->klv_streams.empty() );
}

// ----------------------------------------------------------------------------
void
ffmpeg_video_input
::close()
{
  d->close();
}

// ----------------------------------------------------------------------------
bool
ffmpeg_video_input
::next_frame( kv::timestamp& ts,
              [[maybe_unused]] uint32_t timeout )
{
  d->assert_open( "next_frame()" );

  if( d->video->advance() )
  {
    ts = frame_timestamp();
    return true;
  }
  return false;
}

// ----------------------------------------------------------------------------
bool
ffmpeg_video_input
::seek_frame( kv::timestamp& ts,
              kv::timestamp::frame_t frame_number,
              uint32_t timeout )
{
  return seek_frame_( ts, frame_number, SEEK_MODE_EXACT, timeout );
}

// ----------------------------------------------------------------------------
bool
ffmpeg_video_input
::seek_frame_(
  kv::timestamp& ts, kv::timestamp::frame_t frame_number,
  ffmpeg_video_input::seek_mode mode, uint32_t timeout )
{
  d->assert_open( "seek_frame()" );

  ts = frame_timestamp();

  if( frame_number <= 0 )
  {
    LOG_ERROR( logger(),
      "seek_frame(): Given invalid frame number " << frame_number );
    return false;
  }

  if( timeout != 0 )
  {
    LOG_WARN( logger(), "seek_frame(): Timeout argument is not supported." );
  }

  try
  {
    d->video->seek( frame_number - 1, mode );
    ts = frame_timestamp();
    return true;
  }
  catch( std::exception const& e )
  {
    LOG_ERROR( logger(), e.what() );
    return false;
  }
}

// ----------------------------------------------------------------------------
kv::image_container_sptr
ffmpeg_video_input
::frame_image()
{
  if( !d->is_valid() )
  {
    return nullptr;
  }

  return d->video->frame->convert_image();
}

// ----------------------------------------------------------------------------
kv::video_raw_image_sptr
ffmpeg_video_input
::raw_frame_image()
{
  if( !d->is_valid() )
  {
    return nullptr;
  }

  return d->video->frame->raw_image;
}

// ----------------------------------------------------------------------------
kv::timestamp
ffmpeg_video_input
::frame_timestamp() const
{
  if( !d->is_valid() )
  {
    return {};
  }

  return d->video->timestamp();
}

// ----------------------------------------------------------------------------
kv::metadata_vector
ffmpeg_video_input
::frame_metadata()
{
  if( !d->is_valid() )
  {
    return {};
  }

  return d->video->frame->convert_metadata();
}

// ----------------------------------------------------------------------------
kv::video_raw_metadata_sptr
ffmpeg_video_input
::raw_frame_metadata()
{
  if( !d->is_valid() )
  {
    return nullptr;
  }

  for( auto& stream : d->video->klv_streams )
  {
    for( auto& packet : stream.this_frame_buffer )
    {
      ffmpeg_video_raw_metadata::packet_info info;
      info.packet = std::move( packet );
      info.stream_settings = stream.settings();
      d->video->frame->get_raw_metadata().packets
        .emplace_back( std::move( info ) );
    }
    stream.this_frame_buffer.clear();
  }
  return d->video->frame->raw_metadata;
}

// ----------------------------------------------------------------------------
kv::video_uninterpreted_data_sptr
ffmpeg_video_input
::uninterpreted_frame_data()
{
  if( !d->is_valid() )
  {
    return nullptr;
  }

  return d->video->frame->uninterpreted_data;
}

// ----------------------------------------------------------------------------
kv::metadata_map_sptr
ffmpeg_video_input
::metadata_map()
{
  d->assert_open( "metadata_map()" );

  if( d->video->all_metadata )
  {
    return d->video->all_metadata;
  }

  kv::metadata_map::map_metadata_t result;
  priv::open_video_state tmp_video{ *d, d->video->path };
  while( tmp_video.advance() )
  {
    result.emplace(
      tmp_video.frame_number() + 1, tmp_video.frame->convert_metadata() );
  }

  d->video->all_metadata.reset(
    new kv::simple_metadata_map{ std::move( result ) } );
  return d->video->all_metadata;
}

// ----------------------------------------------------------------------------
bool
ffmpeg_video_input
::end_of_video() const
{
  return !d->is_open() || d->video->at_eof;
}

// ----------------------------------------------------------------------------
bool
ffmpeg_video_input
::good() const
{
  return d->is_valid();
}

// ----------------------------------------------------------------------------
bool
ffmpeg_video_input
::seekable() const
{
  return true;
}

// ----------------------------------------------------------------------------
size_t
ffmpeg_video_input
::num_frames() const
{
  d->assert_open( "num_frames()" );

  return d->video->num_frames();
}

// ----------------------------------------------------------------------------
double
ffmpeg_video_input
::frame_rate()
{
  d->assert_open( "frame_rate()" );

  auto const result = d->video->frame_rate();
  if( result.num > 0 && result.den > 0 )
  {
    return av_q2d( result );
  }

  return -1.0;
}

// ----------------------------------------------------------------------------
kv::video_settings_uptr
ffmpeg_video_input
::implementation_settings() const
{
  if( !d->is_open() )
  {
    return nullptr;
  }

  return d->video->implementation_settings();
}

} // namespace ffmpeg

} // namespace arrows

} // end namespaces<|MERGE_RESOLUTION|>--- conflicted
+++ resolved
@@ -508,22 +508,6 @@
   : parent( parent ),
     logger{ kv::get_logger( "ffmpeg_video_input" ) },
     hardware_device_context{ nullptr },
-<<<<<<< HEAD
-    klv_enabled{ true },
-    audio_enabled{ true },
-    use_misp_timestamps{ false },
-    smooth_klv_packets{ false },
-    unknown_stream_behavior{ "ignore" },
-    filter_description{ "yadif=deint=1" },
-    retain_klv_duration{ ffmpeg_klv_stream::default_timeline_retention },
-#ifdef KWIVER_ENABLE_FFMPEG_CUDA
-    cuda_enabled{ true },
-#else
-    cuda_enabled{ false },
-#endif
-    cuda_device_index{ 0 },
-=======
->>>>>>> 77d4acaa
     video{}
 {}
 
