--- conflicted
+++ resolved
@@ -238,14 +238,10 @@
     err = band->RasterIO(GF_Read, 0, 0, w, h,
       static_cast<void*>(reinterpret_cast<GByte*>(
         img.first_pixel()) + (i-1)*img.d_step()*img.pixel_traits().num_bytes),
-<<<<<<< HEAD
       w, h, bandType, 0, 0);
-=======
-      width(), height(), bandType, 0, 0);
     // TODO Error checking on return value
     // this line silences unused variable warnings
     (void) err;
->>>>>>> e206e2bf
   }
 
   return img;
