
kwiver_create_python_init( kwiver/arrows/python )

kwiver_add_python_module( ${CMAKE_CURRENT_SOURCE_DIR}/simple_image_detector.py
<<<<<<< HEAD
  kwiver/arrows/python
  simple_image_detector )
=======
                        kwiver/arrows/python
                        simple_image_detector)

kwiver_add_python_module( ${CMAKE_CURRENT_SOURCE_DIR}/detected_object_set_input_coco.py
                        kwiver/arrows/python
                        detected_object_set_input_coco)
>>>>>>> 65d81e73

kwiver_add_python_module( ${CMAKE_CURRENT_SOURCE_DIR}/detected_object_set_output_coco.py
                        kwiver/arrows/python
                        detected_object_set_output_coco)<|MERGE_RESOLUTION|>--- conflicted
+++ resolved
@@ -2,17 +2,12 @@
 kwiver_create_python_init( kwiver/arrows/python )
 
 kwiver_add_python_module( ${CMAKE_CURRENT_SOURCE_DIR}/simple_image_detector.py
-<<<<<<< HEAD
-  kwiver/arrows/python
-  simple_image_detector )
-=======
                         kwiver/arrows/python
                         simple_image_detector)
 
 kwiver_add_python_module( ${CMAKE_CURRENT_SOURCE_DIR}/detected_object_set_input_coco.py
                         kwiver/arrows/python
                         detected_object_set_input_coco)
->>>>>>> 65d81e73
 
 kwiver_add_python_module( ${CMAKE_CURRENT_SOURCE_DIR}/detected_object_set_output_coco.py
                         kwiver/arrows/python
