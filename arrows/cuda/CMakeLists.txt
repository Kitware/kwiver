--- conflicted
+++ resolved
@@ -23,15 +23,6 @@
   ${header_files}
   )
 
-<<<<<<< HEAD
-#set(CUDA_NVCC_FLAGS ${CUDA_NVCC_FLAGS} --gpu-architecture sm_30)
-if (UNIX AND NOT APPLE)
-  set(CUDA_NVCC_FLAGS ${CUDA_NVCC_FLAGS} --compiler-options '-fPIC')
-endif ()
-cuda_compile( CUDA_COMPILE_O integrate_depth_maps.cu OPTIONS -G)
-
-=======
->>>>>>> 2562d241
 kwiver_install_headers(
   ${CMAKE_CURRENT_BINARY_DIR}/kwiver_algo_cuda_export.h
   NOPATH   SUBDIR     arrows/cuda
