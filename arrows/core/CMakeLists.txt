--- conflicted
+++ resolved
@@ -42,8 +42,7 @@
   # mesh_intersect.h
   # mesh_operations.h
   metadata_map_io_csv.h
-<<<<<<< HEAD
-  # metadata_stream_from_video.h
+  metadata_stream_from_video.h
   # read_object_track_set_kw18.h
   # read_track_descriptor_set_csv.h
   # render_mesh_depth_map.h
@@ -54,19 +53,6 @@
   # triangle_scan_iterator.h
   # uv_unwrap_mesh.h
   # video_input_buffered_metadata_filter.h
-=======
-  metadata_stream_from_video.h
-#  read_object_track_set_kw18.h
-#  read_track_descriptor_set_csv.h
-#  render_mesh_depth_map.h
-#  track_features_augment_keyframes.h
-#  track_features_core.h
-#  transfer_bbox_with_depth_map.h
-#  transform_detected_object_set.h
-#  triangle_scan_iterator.h
-#  uv_unwrap_mesh.h
-#  video_input_buffered_metadata_filter.h
->>>>>>> 680c1663
   video_input_filter.h
   # video_input_image_list.h
   # video_input_metadata_filter.h
@@ -133,8 +119,7 @@
   # mesh_intersect.cxx
   # mesh_operations.cxx
   metadata_map_io_csv.cxx
-<<<<<<< HEAD
-  # metadata_stream_from_video.cxx
+  metadata_stream_from_video.cxx
   # read_object_track_set_kw18.cxx
   # read_track_descriptor_set_csv.cxx
   # render_mesh_depth_map.cxx
@@ -144,18 +129,6 @@
   # transform_detected_object_set.cxx
   # triangle_scan_iterator.cxx
   # uv_unwrap_mesh.cxx
-=======
-  metadata_stream_from_video.cxx
-#  read_object_track_set_kw18.cxx
-#  read_track_descriptor_set_csv.cxx
-#  render_mesh_depth_map.cxx
-#  track_features_augment_keyframes.cxx
-#  track_features_core.cxx
-#  transfer_bbox_with_depth_map.cxx
-#  transform_detected_object_set.cxx
-#  triangle_scan_iterator.cxx
-#  uv_unwrap_mesh.cxx
->>>>>>> 680c1663
   video_input_filter.cxx
   # video_input_image_list.cxx
   # video_input_buffered_metadata_filter.cxx
