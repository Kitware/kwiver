# Build / Install Plugin containing core algorithm implementations

set(CMAKE_FOLDER "Arrows/Core")

set( plugin_core_headers
<<<<<<< HEAD
  # associate_detections_to_tracks_threshold.h
  # class_probablity_filter.h
  # close_loops_appearance_indexed.h
  # close_loops_bad_frames_only.h
  # close_loops_exhaustive.h
  # close_loops_keyframe.h
  # close_loops_multi_method.h
  # colorize.h
  # compute_association_matrix_from_features.h
  # compute_ref_homography_core.h
  # convert_image_bypass.h
  # create_detection_grid.h
  # csv_io.h
  # depth_utils.h
  # derive_metadata.h
  # detect_features_filtered.h
  # detected_object_set_input_kw18.h
  # detected_object_set_output_kw18.h
  # detected_object_set_input_csv.h
  # detected_object_set_output_csv.h
  # detected_object_set_input_simulator.h
  # dynamic_config_none.h
  # estimate_canonical_transform.h
  # example_detector.h
  # feature_descriptor_io.h
  # filter_features_magnitude.h
  # filter_features_nonmax.h
  # filter_features_scale.h
  # filter_tracks.h
  # handle_descriptor_request_core.h
  # initialize_object_tracks_threshold.h
  # keyframe_selector_basic.h
  # match_features_fundamental_matrix.h
  # match_features_homography.h
  # match_tracks.h
  # merge_metadata_streams.h
  # mesh_intersect.h
  # mesh_operations.h
  # metadata_map_io_csv.h
  # metadata_stream_from_video.h
  # read_object_track_set_kw18.h
  # read_track_descriptor_set_csv.h
  # render_mesh_depth_map.h
  # track_features_augment_keyframes.h
  # track_features_core.h
  # transfer_bbox_with_depth_map.h
  # transform_detected_object_set.h
  # triangle_scan_iterator.h
  # uv_unwrap_mesh.h
  # video_input_buffered_metadata_filter.h
=======
#  associate_detections_to_tracks_threshold.h
#  class_probablity_filter.h
#  close_loops_appearance_indexed.h
#  close_loops_bad_frames_only.h
#  close_loops_exhaustive.h
#  close_loops_keyframe.h
#  close_loops_multi_method.h
#  colorize.h
#  compute_association_matrix_from_features.h
#  compute_ref_homography_core.h
#  convert_image_bypass.h
#  create_detection_grid.h
  csv_io.h
#  depth_utils.h
#  derive_metadata.h
#  detect_features_filtered.h
#  detected_object_set_input_kw18.h
#  detected_object_set_output_kw18.h
#  detected_object_set_input_csv.h
#  detected_object_set_output_csv.h
#  detected_object_set_input_simulator.h
#  dynamic_config_none.h
#  estimate_canonical_transform.h
#  example_detector.h
#  feature_descriptor_io.h
#  filter_features_magnitude.h
#  filter_features_nonmax.h
#  filter_features_scale.h
#  filter_tracks.h
#  handle_descriptor_request_core.h
#  initialize_object_tracks_threshold.h
#  keyframe_selector_basic.h
#  match_features_fundamental_matrix.h
#  match_features_homography.h
#  match_tracks.h
#  merge_metadata_streams.h
#  mesh_intersect.h
#  mesh_operations.h
  metadata_map_io_csv.h
#  metadata_stream_from_video.h
#  read_object_track_set_kw18.h
#  read_track_descriptor_set_csv.h
#  render_mesh_depth_map.h
#  track_features_augment_keyframes.h
#  track_features_core.h
#  transfer_bbox_with_depth_map.h
#  transform_detected_object_set.h
#  triangle_scan_iterator.h
#  uv_unwrap_mesh.h
#  video_input_buffered_metadata_filter.h
>>>>>>> 426f07eb
  video_input_filter.h
  # video_input_image_list.h
  # video_input_metadata_filter.h
  # video_input_pos.h
  # video_input_splice.h
  # video_input_split.h
  # write_object_track_set_kw18.h
  # write_track_descriptor_set_csv.h

  interpolate_track_spline.h
  match_features_homography.h
  match_matrix.h
  track_features_core.h
  track_set_impl.h
  )

kwiver_install_headers(
  SUBDIR     arrows/core
  ${plugin_core_headers}
  )

kwiver_install_headers(
  ${CMAKE_CURRENT_BINARY_DIR}/kwiver_algo_core_export.h
  NOPATH   SUBDIR     arrows/core
  )

set( plugin_core_sources
<<<<<<< HEAD
  # associate_detections_to_tracks_threshold.cxx
  # class_probablity_filter.cxx
  # close_loops_appearance_indexed.cxx
  # close_loops_bad_frames_only.cxx
  # close_loops_exhaustive.cxx
  # close_loops_keyframe.cxx
  # close_loops_multi_method.cxx
  # colorize.cxx
  # compute_association_matrix_from_features.cxx
  # compute_ref_homography_core.cxx
  # convert_image_bypass.cxx
  # create_detection_grid.cxx
  # csv_io.cxx
  # depth_utils.cxx
  # derive_metadata.cxx
  # detect_features_filtered.cxx
  # detected_object_set_input_kw18.cxx
  # detected_object_set_output_kw18.cxx
  # detected_object_set_input_csv.cxx
  # detected_object_set_output_csv.cxx
  # detected_object_set_input_simulator.cxx
  # dynamic_config_none.cxx
  # estimate_canonical_transform.cxx
  # example_detector.cxx
  # feature_descriptor_io.cxx
  # filter_features_magnitude.cxx
  # filter_features_nonmax.cxx
  # filter_features_scale.cxx
  # filter_tracks.cxx
  # handle_descriptor_request_core.cxx
  # initialize_object_tracks_threshold.cxx
  # keyframe_selector_basic.cxx
  # match_features_fundamental_matrix.cxx
  # match_features_homography.cxx
  # match_tracks.cxx
  # merge_metadata_streams.cxx
  # mesh_intersect.cxx
  # mesh_operations.cxx
  # metadata_map_io_csv.cxx
  # metadata_stream_from_video.cxx
  # read_object_track_set_kw18.cxx
  # read_track_descriptor_set_csv.cxx
  # render_mesh_depth_map.cxx
  # track_features_augment_keyframes.cxx
  # track_features_core.cxx
  # transfer_bbox_with_depth_map.cxx
  # transform_detected_object_set.cxx
  # triangle_scan_iterator.cxx
  # uv_unwrap_mesh.cxx
=======
#  associate_detections_to_tracks_threshold.cxx
#  class_probablity_filter.cxx
#  close_loops_appearance_indexed.cxx
#  close_loops_bad_frames_only.cxx
#  close_loops_exhaustive.cxx
#  close_loops_keyframe.cxx
#  close_loops_multi_method.cxx
#  colorize.cxx
#  compute_association_matrix_from_features.cxx
#  compute_ref_homography_core.cxx
#  convert_image_bypass.cxx
#  create_detection_grid.cxx
  csv_io.cxx
#  depth_utils.cxx
#  derive_metadata.cxx
#  detect_features_filtered.cxx
#  detected_object_set_input_kw18.cxx
#  detected_object_set_output_kw18.cxx
#  detected_object_set_input_csv.cxx
#  detected_object_set_output_csv.cxx
#  detected_object_set_input_simulator.cxx
#  dynamic_config_none.cxx
#  estimate_canonical_transform.cxx
#  example_detector.cxx
#  feature_descriptor_io.cxx
#  filter_features_magnitude.cxx
#  filter_features_nonmax.cxx
#  filter_features_scale.cxx
#  filter_tracks.cxx
#  handle_descriptor_request_core.cxx
#  initialize_object_tracks_threshold.cxx
#  keyframe_selector_basic.cxx
#  match_features_fundamental_matrix.cxx
#  match_features_homography.cxx
#  match_tracks.cxx
#  merge_metadata_streams.cxx
#  mesh_intersect.cxx
#  mesh_operations.cxx
  metadata_map_io_csv.cxx
#  metadata_stream_from_video.cxx
#  read_object_track_set_kw18.cxx
#  read_track_descriptor_set_csv.cxx
#  render_mesh_depth_map.cxx
#  track_features_augment_keyframes.cxx
#  track_features_core.cxx
#  transfer_bbox_with_depth_map.cxx
#  transform_detected_object_set.cxx
#  triangle_scan_iterator.cxx
#  uv_unwrap_mesh.cxx
>>>>>>> 426f07eb
  video_input_filter.cxx
  # video_input_image_list.cxx
  # video_input_buffered_metadata_filter.cxx
  # video_input_metadata_filter.cxx
  # video_input_pos.cxx
  # video_input_splice.cxx
  # video_input_split.cxx
  # write_object_track_set_kw18.cxx
  # write_track_descriptor_set_csv.cxx

  # interpolate_track_spline.cxx
  # match_features_homography.cxx
  # match_matrix.cxx
  # track_features_core.cxx
  # track_set_impl.cxx
  )

kwiver_add_library( kwiver_algo_core
  ${plugin_core_headers}
  ${plugin_core_sources}
  )

target_link_libraries( kwiver_algo_core
  PUBLIC               vital_algo
  PRIVATE              kwiversys
                       vital_config
                       vital_types
  )

kwiver_add_plugin( kwiver_algo_core_plugin
                   SOURCES          register_algorithms.cxx
                   PRIVATE
                                    vital_vpm
                                    kwiver_algo_core
                   SUBDIR           ${kwiver_plugin_algorithm_subdir}
                   )

if (KWIVER_ENABLE_TESTS)
  add_subdirectory(tests)
endif()

if (KWIVER_ENABLE_TOOLS)
  add_subdirectory(applets)
endif()<|MERGE_RESOLUTION|>--- conflicted
+++ resolved
@@ -3,7 +3,6 @@
 set(CMAKE_FOLDER "Arrows/Core")
 
 set( plugin_core_headers
-<<<<<<< HEAD
   # associate_detections_to_tracks_threshold.h
   # class_probablity_filter.h
   # close_loops_appearance_indexed.h
@@ -16,7 +15,7 @@
   # compute_ref_homography_core.h
   # convert_image_bypass.h
   # create_detection_grid.h
-  # csv_io.h
+  csv_io.h
   # depth_utils.h
   # derive_metadata.h
   # detect_features_filtered.h
@@ -42,7 +41,7 @@
   # merge_metadata_streams.h
   # mesh_intersect.h
   # mesh_operations.h
-  # metadata_map_io_csv.h
+  metadata_map_io_csv.h
   # metadata_stream_from_video.h
   # read_object_track_set_kw18.h
   # read_track_descriptor_set_csv.h
@@ -54,58 +53,6 @@
   # triangle_scan_iterator.h
   # uv_unwrap_mesh.h
   # video_input_buffered_metadata_filter.h
-=======
-#  associate_detections_to_tracks_threshold.h
-#  class_probablity_filter.h
-#  close_loops_appearance_indexed.h
-#  close_loops_bad_frames_only.h
-#  close_loops_exhaustive.h
-#  close_loops_keyframe.h
-#  close_loops_multi_method.h
-#  colorize.h
-#  compute_association_matrix_from_features.h
-#  compute_ref_homography_core.h
-#  convert_image_bypass.h
-#  create_detection_grid.h
-  csv_io.h
-#  depth_utils.h
-#  derive_metadata.h
-#  detect_features_filtered.h
-#  detected_object_set_input_kw18.h
-#  detected_object_set_output_kw18.h
-#  detected_object_set_input_csv.h
-#  detected_object_set_output_csv.h
-#  detected_object_set_input_simulator.h
-#  dynamic_config_none.h
-#  estimate_canonical_transform.h
-#  example_detector.h
-#  feature_descriptor_io.h
-#  filter_features_magnitude.h
-#  filter_features_nonmax.h
-#  filter_features_scale.h
-#  filter_tracks.h
-#  handle_descriptor_request_core.h
-#  initialize_object_tracks_threshold.h
-#  keyframe_selector_basic.h
-#  match_features_fundamental_matrix.h
-#  match_features_homography.h
-#  match_tracks.h
-#  merge_metadata_streams.h
-#  mesh_intersect.h
-#  mesh_operations.h
-  metadata_map_io_csv.h
-#  metadata_stream_from_video.h
-#  read_object_track_set_kw18.h
-#  read_track_descriptor_set_csv.h
-#  render_mesh_depth_map.h
-#  track_features_augment_keyframes.h
-#  track_features_core.h
-#  transfer_bbox_with_depth_map.h
-#  transform_detected_object_set.h
-#  triangle_scan_iterator.h
-#  uv_unwrap_mesh.h
-#  video_input_buffered_metadata_filter.h
->>>>>>> 426f07eb
   video_input_filter.h
   # video_input_image_list.h
   # video_input_metadata_filter.h
@@ -133,7 +80,6 @@
   )
 
 set( plugin_core_sources
-<<<<<<< HEAD
   # associate_detections_to_tracks_threshold.cxx
   # class_probablity_filter.cxx
   # close_loops_appearance_indexed.cxx
@@ -146,7 +92,7 @@
   # compute_ref_homography_core.cxx
   # convert_image_bypass.cxx
   # create_detection_grid.cxx
-  # csv_io.cxx
+  csv_io.cxx
   # depth_utils.cxx
   # derive_metadata.cxx
   # detect_features_filtered.cxx
@@ -172,7 +118,7 @@
   # merge_metadata_streams.cxx
   # mesh_intersect.cxx
   # mesh_operations.cxx
-  # metadata_map_io_csv.cxx
+  metadata_map_io_csv.cxx
   # metadata_stream_from_video.cxx
   # read_object_track_set_kw18.cxx
   # read_track_descriptor_set_csv.cxx
@@ -183,57 +129,6 @@
   # transform_detected_object_set.cxx
   # triangle_scan_iterator.cxx
   # uv_unwrap_mesh.cxx
-=======
-#  associate_detections_to_tracks_threshold.cxx
-#  class_probablity_filter.cxx
-#  close_loops_appearance_indexed.cxx
-#  close_loops_bad_frames_only.cxx
-#  close_loops_exhaustive.cxx
-#  close_loops_keyframe.cxx
-#  close_loops_multi_method.cxx
-#  colorize.cxx
-#  compute_association_matrix_from_features.cxx
-#  compute_ref_homography_core.cxx
-#  convert_image_bypass.cxx
-#  create_detection_grid.cxx
-  csv_io.cxx
-#  depth_utils.cxx
-#  derive_metadata.cxx
-#  detect_features_filtered.cxx
-#  detected_object_set_input_kw18.cxx
-#  detected_object_set_output_kw18.cxx
-#  detected_object_set_input_csv.cxx
-#  detected_object_set_output_csv.cxx
-#  detected_object_set_input_simulator.cxx
-#  dynamic_config_none.cxx
-#  estimate_canonical_transform.cxx
-#  example_detector.cxx
-#  feature_descriptor_io.cxx
-#  filter_features_magnitude.cxx
-#  filter_features_nonmax.cxx
-#  filter_features_scale.cxx
-#  filter_tracks.cxx
-#  handle_descriptor_request_core.cxx
-#  initialize_object_tracks_threshold.cxx
-#  keyframe_selector_basic.cxx
-#  match_features_fundamental_matrix.cxx
-#  match_features_homography.cxx
-#  match_tracks.cxx
-#  merge_metadata_streams.cxx
-#  mesh_intersect.cxx
-#  mesh_operations.cxx
-  metadata_map_io_csv.cxx
-#  metadata_stream_from_video.cxx
-#  read_object_track_set_kw18.cxx
-#  read_track_descriptor_set_csv.cxx
-#  render_mesh_depth_map.cxx
-#  track_features_augment_keyframes.cxx
-#  track_features_core.cxx
-#  transfer_bbox_with_depth_map.cxx
-#  transform_detected_object_set.cxx
-#  triangle_scan_iterator.cxx
-#  uv_unwrap_mesh.cxx
->>>>>>> 426f07eb
   video_input_filter.cxx
   # video_input_image_list.cxx
   # video_input_buffered_metadata_filter.cxx
