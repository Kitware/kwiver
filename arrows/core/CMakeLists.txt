# Build / Install Plugin containing core algorithm implementations

set( plugin_core_headers
  associate_detections_to_tracks_threshold.h
  class_probablity_filter.h
  close_loops_bad_frames_only.h
  close_loops_exhaustive.h
  close_loops_keyframe.h
  close_loops_multi_method.h
  compute_association_matrix_from_features.h
  compute_ref_homography_core.h
  convert_image_bypass.h
  detected_object_set_input_kw18.h
  detected_object_set_output_kw18.h
  detected_object_set_input_csv.h
  detected_object_set_output_csv.h
  dynamic_config_none.h
  estimate_canonical_transform.h
  feature_descriptor_io.h
  filter_features_magnitude.h
  formulate_query_core.h
  filter_features_scale.h
  filter_tracks.h
  hierarchical_bundle_adjust.h
  initialize_cameras_landmarks.h
  initialize_object_tracks_threshold.h
  match_features_fundamental_matrix.h
  match_features_homography.h
<<<<<<< HEAD
  merge_tracks.h
  read_object_track_set_kw18.h
  read_track_descriptor_set_csv.h
=======
  track_descriptor_set_output_csv.h
  match_tracks.h
>>>>>>> 9f12378e
  track_features_core.h
  transform.h
  triangulate_landmarks.h
  video_input_filter.h
  video_input_image_list.h
  video_input_pos.h
  video_input_split.h
  write_object_track_set_kw18.h
  write_track_descriptor_set_csv.h

  epipolar_geometry.h
  interpolate_camera.h
  match_features_homography.h
  match_matrix.h
  metrics.h
  projected_track_set.h
  track_features_core.h
  track_set_impl.h
  transform.h
  triangulate.h
  triangulate_landmarks.h
  )

kwiver_install_headers(
  SUBDIR     arrows/core
  ${plugin_core_headers}
  )

kwiver_install_headers(
  ${CMAKE_CURRENT_BINARY_DIR}/kwiver_algo_core_export.h
  NOPATH   SUBDIR     arrows/core
  )

set( plugin_core_sources
  associate_detections_to_tracks_threshold.cxx
  class_probablity_filter.cxx
  close_loops_bad_frames_only.cxx
  close_loops_exhaustive.cxx
  close_loops_keyframe.cxx
  close_loops_multi_method.cxx
  compute_association_matrix_from_features.cxx
  compute_ref_homography_core.cxx
  convert_image_bypass.cxx
  detected_object_set_input_kw18.cxx
  detected_object_set_output_kw18.cxx
  detected_object_set_input_csv.cxx
  detected_object_set_output_csv.cxx
  dynamic_config_none.cxx
  estimate_canonical_transform.cxx
  feature_descriptor_io.cxx
  filter_features_magnitude.cxx
  formulate_query_core.cxx
  filter_features_scale.cxx
  filter_tracks.cxx
  hierarchical_bundle_adjust.cxx
  initialize_cameras_landmarks.cxx
  initialize_object_tracks_threshold.cxx
  match_features_fundamental_matrix.cxx
  match_features_homography.cxx
<<<<<<< HEAD
  merge_tracks.cxx
  read_object_track_set_kw18.cxx
  read_track_descriptor_set_csv.cxx
=======
  track_descriptor_set_output_csv.cxx
  match_tracks.cxx
>>>>>>> 9f12378e
  track_features_core.cxx
  transform.cxx
  triangulate_landmarks.cxx
  video_input_filter.cxx
  video_input_image_list.cxx
  video_input_pos.cxx
  video_input_split.cxx
  write_object_track_set_kw18.cxx
  write_track_descriptor_set_csv.cxx

  epipolar_geometry.cxx
  interpolate_camera.cxx
  match_features_homography.cxx
  match_matrix.cxx
  metrics.cxx
  projected_track_set.cxx
  track_features_core.cxx
  track_set_impl.cxx
  transform.cxx
  triangulate.cxx
  triangulate_landmarks.cxx
  )

# Address MSVC fatal error C1128:
# number of sections exceeded object file format limit
if(MSVC)
  set_source_files_properties(
    triangulate.cxx
    PROPERTIES COMPILE_FLAGS "/bigobj"
    )
endif()

kwiver_add_library( kwiver_algo_core
  ${plugin_core_headers}
  ${plugin_core_sources}
  )

target_link_libraries( kwiver_algo_core
  PUBLIC               vital_algo
  PRIVATE              kwiversys
                       vital_video_metadata
                       vital_config
  )

algorithms_create_plugin( kwiver_algo_core
  register_algorithms.cxx
  )

if (KWIVER_ENABLE_TESTS)
  add_subdirectory(tests)
endif()<|MERGE_RESOLUTION|>--- conflicted
+++ resolved
@@ -26,14 +26,9 @@
   initialize_object_tracks_threshold.h
   match_features_fundamental_matrix.h
   match_features_homography.h
-<<<<<<< HEAD
-  merge_tracks.h
+  match_tracks.h
   read_object_track_set_kw18.h
   read_track_descriptor_set_csv.h
-=======
-  track_descriptor_set_output_csv.h
-  match_tracks.h
->>>>>>> 9f12378e
   track_features_core.h
   transform.h
   triangulate_landmarks.h
@@ -93,14 +88,9 @@
   initialize_object_tracks_threshold.cxx
   match_features_fundamental_matrix.cxx
   match_features_homography.cxx
-<<<<<<< HEAD
-  merge_tracks.cxx
+  match_tracks.cxx
   read_object_track_set_kw18.cxx
   read_track_descriptor_set_csv.cxx
-=======
-  track_descriptor_set_output_csv.cxx
-  match_tracks.cxx
->>>>>>> 9f12378e
   track_features_core.cxx
   transform.cxx
   triangulate_landmarks.cxx
