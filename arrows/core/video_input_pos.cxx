--- conflicted
+++ resolved
@@ -100,15 +100,9 @@
     ts.set_frame( frame );
     if ( metadata )
     {
-<<<<<<< HEAD
-      if ( auto* const item = metadata->get( vital::VITAL_META_GPS_SEC ) )
-      {
-        double gps_sec = item->as_double();
-=======
       if ( auto& item = metadata->find( vital::VITAL_META_GPS_SEC ) )
       {
         double gps_sec = item.as_double();
->>>>>>> f9b698b1
         // TODO: also use gps_week and convert to UTC to get abosolute time
         // or subtract off first frame time to get time relative to start
         ts.set_time_seconds( gps_sec );
@@ -392,15 +386,9 @@
   ts.set_frame( d->d_frame_number );
   if ( d->d_metadata )
   {
-<<<<<<< HEAD
-    if ( auto* const item = d->d_metadata->get( vital::VITAL_META_GPS_SEC ) )
-    {
-      double gps_sec = item->as_double();
-=======
     if ( auto& item = d->d_metadata->find( vital::VITAL_META_GPS_SEC ) )
     {
       double gps_sec = item.as_double();
->>>>>>> f9b698b1
       // TODO: also use gps_week and convert to UTC to get abosolute time
       // or subtract off first frame time to get time relative to start
       ts.set_time_seconds( gps_sec );
