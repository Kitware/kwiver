--- conflicted
+++ resolved
@@ -76,12 +76,7 @@
   std::map< int, std::string > m_detection_ids;
 };
 
-<<<<<<< HEAD
-
 // ============================================================================
-=======
-// ==================================================================
->>>>>>> b7463030
 detected_object_set_input_kw18::
 detected_object_set_input_kw18()
   : d( new detected_object_set_input_kw18::priv( this ) )
@@ -94,12 +89,7 @@
 {
 }
 
-<<<<<<< HEAD
-
-// ----------------------------------------------------------------------------
-=======
-// ------------------------------------------------------------------
->>>>>>> b7463030
+// ----------------------------------------------------------------------------
 void
 detected_object_set_input_kw18::
 set_configuration( VITAL_UNUSED vital::config_block_sptr config )
@@ -107,12 +97,7 @@
   d->m_default_type = config->get_value<std::string>("default_type", d->m_default_type );
 }
 
-<<<<<<< HEAD
-
-// ----------------------------------------------------------------------------
-=======
-// ------------------------------------------------------------------
->>>>>>> b7463030
+// ----------------------------------------------------------------------------
 bool
 detected_object_set_input_kw18::
 check_configuration( VITAL_UNUSED vital::config_block_sptr config ) const
@@ -120,12 +105,7 @@
   return true;
 }
 
-<<<<<<< HEAD
-
-// ----------------------------------------------------------------------------
-=======
-// ------------------------------------------------------------------
->>>>>>> b7463030
+// ----------------------------------------------------------------------------
 bool
 detected_object_set_input_kw18::
 read_set( kwiver::vital::detected_object_set_sptr & set,
@@ -172,12 +152,7 @@
   return true;
 }
 
-<<<<<<< HEAD
-
-// ----------------------------------------------------------------------------
-=======
-// ------------------------------------------------------------------
->>>>>>> b7463030
+// ----------------------------------------------------------------------------
 void
 detected_object_set_input_kw18::
 new_stream()
@@ -185,12 +160,7 @@
   d->m_first = true;
 }
 
-<<<<<<< HEAD
-
 // ============================================================================
-=======
-// ==================================================================
->>>>>>> b7463030
 void
 detected_object_set_input_kw18::priv::
 read_all()
@@ -272,19 +242,19 @@
     }
     else
     {
-      kwiver::vital::class_map_sptr cm =
-        std::make_shared<kwiver::vital::class_map>();
+      kwiver::vital::detected_object_type_sptr dot =
+        std::make_shared<kwiver::vital::detected_object_type>();
 
       if( m_detection_ids.find( id ) != m_detection_ids.end() )
       {
-        cm->set_score( m_detection_ids[id], ( conf == -1.0 ? 1.0 : conf ) );
+        dot->set_score( m_detection_ids[id], ( conf == -1.0 ? 1.0 : conf ) );
       }
       else
       {
-        cm->set_score( m_default_type, conf );
+        dot->set_score( m_default_type, conf );
       }
 
-      dob = std::make_shared< kwiver::vital::detected_object>( bbox, conf, cm );
+      dob = std::make_shared< kwiver::vital::detected_object>( bbox, conf, dot );
     }
 
     // Add detection to set for the frame
