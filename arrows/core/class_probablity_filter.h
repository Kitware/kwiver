--- conflicted
+++ resolved
@@ -69,26 +69,7 @@
 public:
 
   class_probablity_filter();
-<<<<<<< HEAD
-
-  virtual ~class_probablity_filter() { }
-
-  virtual std::string impl_name() const { return "class_probablity_filter"; }
-  virtual std::string description() const
-  {
-    return "Filters detections based on class probability.\n\n"
-      "This algorithm filters out items that are less than the threshold. "
-      "The following steps are applied to each input detected object set.\n\n"
-      "1) Select all class names with scores greater than threshold.\n\n"
-      "2) Create a new detected_object_type object with all selected class "
-      "names from step 1. The class name can be selected individually "
-      "or with the keep_all_classes option.\n\n"
-      "3) The input detection_set is cloned and the detected_object_type "
-      "from step 2 is attached.";
-  }
-=======
   virtual ~class_probablity_filter() VITAL_DEFAULT_DTOR
->>>>>>> 3cb95744
 
   virtual vital::config_block_sptr get_configuration() const;
 
