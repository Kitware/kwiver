/*ckwg +29
 * Copyright 2017-2018 by Kitware, Inc.
 * All rights reserved.
 *
 * Redistribution and use in source and binary forms, with or without
 * modification, are permitted provided that the following conditions are met:
 *
 *  * Redistributions of source code must retain the above copyright notice,
 *    this list of conditions and the following disclaimer.
 *
 *  * Redistributions in binary form must reproduce the above copyright notice,
 *    this list of conditions and the following disclaimer in the documentation
 *    and/or other materials provided with the distribution.
 *
 *  * Neither name of Kitware, Inc. nor the names of any contributors may be used
 *    to endorse or promote products derived from this software without specific
 *    prior written permission.
 *
 * THIS SOFTWARE IS PROVIDED BY THE COPYRIGHT HOLDERS AND CONTRIBUTORS ``AS IS''
 * AND ANY EXPRESS OR IMPLIED WARRANTIES, INCLUDING, BUT NOT LIMITED TO, THE
 * IMPLIED WARRANTIES OF MERCHANTABILITY AND FITNESS FOR A PARTICULAR PURPOSE
 * ARE DISCLAIMED. IN NO EVENT SHALL THE AUTHORS OR CONTRIBUTORS BE LIABLE FOR
 * ANY DIRECT, INDIRECT, INCIDENTAL, SPECIAL, EXEMPLARY, OR CONSEQUENTIAL
 * DAMAGES (INCLUDING, BUT NOT LIMITED TO, PROCUREMENT OF SUBSTITUTE GOODS OR
 * SERVICES; LOSS OF USE, DATA, OR PROFITS; OR BUSINESS INTERRUPTION) HOWEVER
 * CAUSED AND ON ANY THEORY OF LIABILITY, WHETHER IN CONTRACT, STRICT LIABILITY,
 * OR TORT (INCLUDING NEGLIGENCE OR OTHERWISE) ARISING IN ANY WAY OUT OF THE USE
 * OF THIS SOFTWARE, EVEN IF ADVISED OF THE POSSIBILITY OF SUCH DAMAGE.
 */

/**
 * \file
 * \brief Core feature_descriptor_io implementation
 */

#include "feature_descriptor_io.h"

#include <fstream>

#include <vital/exceptions.h>
#include <cereal/archives/portable_binary.hpp>


using namespace kwiver::vital;

namespace kwiver {
namespace arrows {
namespace core {


// Private implementation class
class feature_descriptor_io::priv
{
public:
  /// Constructor
  priv()
  : write_float_features(false)
  {
  }

  bool write_float_features;
};



// Constructor
feature_descriptor_io
::feature_descriptor_io()
: d_(new priv)
{
  attach_logger( "arrows.core.feature_descriptor_io" );
}


// Destructor
feature_descriptor_io
::~feature_descriptor_io()
{
}


// ----------------------------------------------------------------------------
// Get this algorithm's \link vital::config_block configuration block \endlink
vital::config_block_sptr
feature_descriptor_io
::get_configuration() const
{
  // get base config from base class
  vital::config_block_sptr config = vital::algo::feature_descriptor_io::get_configuration();

  config->set_value("write_float_features", d_->write_float_features,
                    "Convert features to use single precision floats "
                    "instead of doubles when writing to save space");

  return config;
}


// ----------------------------------------------------------------------------
// Set this algorithm's properties via a config block
void
feature_descriptor_io
::set_configuration(vital::config_block_sptr in_config)
{
  // Starting with our generated vital::config_block to ensure that assumed values are present
  // An alternative is to check for key presence before performing a get_value() call.
  vital::config_block_sptr config = this->get_configuration();
  config->merge_config(in_config);

  d_->write_float_features = config->get_value<bool>("write_float_features",
                                                     d_->write_float_features);
}


// ----------------------------------------------------------------------------
// Check that the algorithm's currently configuration is valid
bool
feature_descriptor_io
::check_configuration(vital::config_block_sptr config) const
{
  return true;
}

namespace {

// Helper function to serialized a vector of features of known type
template <typename Archive, typename T>
void
save_features(Archive & ar, std::vector<feature_sptr> const& features)
{
  for( const feature_sptr f : features )
  {
    if( !f )
    {
      VITAL_THROW( vital::invalid_data,"not able to write a Null feature");
    }
    if( auto ft = std::dynamic_pointer_cast<feature_<T> >(f) )
    {
      ar( *ft );
    }
    else
    {
      ar( feature_<T>(*f) );
    }
  }
}


// ----------------------------------------------------------------------------
// Helper function to unserialized a vector of N features of known type
template <typename Archive, typename T>
vital::feature_set_sptr
read_features(Archive & ar, size_t num_feat)
{
  std::vector<feature_sptr> features;
  features.reserve(num_feat);
  for( size_t i=0; i<num_feat; ++i )
  {
    auto f = std::make_shared<feature_<T> >();
    ar( *f );
    features.push_back(f);
  }
  return std::make_shared<vital::simple_feature_set>(features);
}


// ----------------------------------------------------------------------------
// Helper function to serialized a vector of descriptors of known type
template <typename Archive, typename T>
void
save_descriptors(Archive & ar, descriptor_set_sptr const& descriptors)
{
  // dimensionality of each descriptor
  cereal::size_type dim = descriptors->at(0)->size();
  ar( cereal::make_size_tag( dim ) );
  for( descriptor_sptr const d : *descriptors )
  {
    if( !d )
    {
      VITAL_THROW( vital::invalid_data, "not able to write a Null descriptor");
    }
    if( d->size() != dim )
    {
      VITAL_THROW( vital::invalid_data, std::string("descriptor dimension is not ")
                                + "consistent, should be " + std::to_string(dim)
                                + ", is " + std::to_string(d->size()));
    }
    if( auto dt = std::dynamic_pointer_cast<descriptor_array_of<T> >(d) )
    {
      const T* data = dt->raw_data();
      for(unsigned i=0; i<dim; ++i, ++data)
      {
        ar( *data );
      }
    }
    else
    {
      VITAL_THROW( vital::invalid_data, std::string("saving descriptors of type ")
                                + typeid(T).name() + " but received type "
                                + d->data_type().name());
    }
  }
}


// ----------------------------------------------------------------------------
// Helper function to unserialized a vector of N descriptors of known type
template <typename Archive, typename T>
vital::descriptor_set_sptr
read_descriptors(Archive & ar, size_t num_desc)
{
  // dimensionality of each descriptor
  cereal::size_type dim;
  ar( cereal::make_size_tag( dim ) );

  std::vector<descriptor_sptr> descriptors;
  descriptors.reserve(num_desc);
  for( size_t i=0; i<num_desc; ++i )
  {
    std::shared_ptr<descriptor_array_of<T> > d;
    // allocate fixed vectors for common dimensions
    switch( dim )
    {
      case 128:
        d = std::make_shared<descriptor_fixed<T,128> >();
        break;
      case 64:
        d = std::make_shared<descriptor_fixed<T,64> >();
        break;
      default:
        d = std::make_shared<descriptor_dynamic<T> >(dim);
    }
    T* data = d->raw_data();
    for(unsigned i=0; i<dim; ++i, ++data)
    {
      ar( *data );
    }
    descriptors.push_back(d);
  }
  return std::make_shared<vital::simple_descriptor_set>(descriptors);
}


// ----------------------------------------------------------------------------
// compute base 2 log of integers at compile time
constexpr size_t log2(size_t n)
{
  return ( (n<2) ? 0 : 1+log2(n/2));
}


// ----------------------------------------------------------------------------
// compute a unique byte code for built-in types
template <typename T>
struct type_traits
{
  constexpr static uint8_t code = static_cast<uint8_t>(
    (std::numeric_limits<T>::is_integer << 5) +
    (std::numeric_limits<T>::is_signed << 4) +
    log2(sizeof(T)));
};


// ----------------------------------------------------------------------------
uint8_t code_from_typeid(std::type_info const& tid)
{
#define CODE_TYPE(T) \
  if(tid == typeid(T))           \
  {                              \
    return type_traits<T>::code; \
  }

  CODE_TYPE(uint8_t);
  CODE_TYPE(int8_t);
  CODE_TYPE(uint16_t);
  CODE_TYPE(int16_t);
  CODE_TYPE(uint32_t);
  CODE_TYPE(int32_t);
  CODE_TYPE(uint64_t);
  CODE_TYPE(int64_t);
  CODE_TYPE(float);
  CODE_TYPE(double);

#undef CODE_TYPE
  return 0;
}

}


// ----------------------------------------------------------------------------
// Implementation specific load functionality.
void
feature_descriptor_io
::load_(std::string const& filename,
        vital::feature_set_sptr& feat,
        vital::descriptor_set_sptr& desc) const
{
  // open input file
  std::ifstream ifile( filename.c_str(), std::ios::binary);

  // read "magic numbers" to validate this file as a KWIVER feature descriptor file
  char file_id[5] = {0};
  ifile.read(file_id, 4);
  if (std::strncmp(file_id, "KWFD", 4) != 0)
  {
    VITAL_THROW( vital::invalid_data, "Does not look like a KWIVER feature/descriptor file: "
                              + filename);
  }

  typedef cereal::PortableBinaryInputArchive Archive_t;
  Archive_t ar( ifile );

  // file format version
  uint16_t version;
  ar( version );
  if( version != 1 )
  {
    VITAL_THROW( vital::invalid_data, "Unknown file format version: "
                               + std::to_string(version) );
  }

  cereal::size_type num_feat = 0;
  ar( cereal::make_size_tag(num_feat) );
  if( num_feat > 0 )
  {
    uint8_t type_code;
    ar( type_code );
    switch( type_code )
    {
      case type_traits<float>::code:
        feat = read_features<Archive_t, float>(ar, num_feat);
        break;
      case type_traits<double>::code:
        feat = read_features<Archive_t, double>(ar, num_feat);
        break;
      default:
        VITAL_THROW( vital::invalid_data, "unknown feature type code: "
                                  + std::to_string(type_code));
    }
  }
  else
  {
    feat = feature_set_sptr();
  }

  cereal::size_type num_desc = 0;
  ar( cereal::make_size_tag(num_desc) );
  if( num_desc > 0 )
  {
    uint8_t type_code;
    ar( type_code );
    switch( type_code )
    {
#define DO_CASE(T)                                           \
      case type_traits<T>::code:                             \
        desc = read_descriptors<Archive_t, T>(ar, num_desc); \
        break

      DO_CASE(uint8_t);
      DO_CASE(int8_t);
      DO_CASE(uint16_t);
      DO_CASE(int16_t);
      DO_CASE(uint32_t);
      DO_CASE(int32_t);
      DO_CASE(uint64_t);
      DO_CASE(int64_t);
      DO_CASE(float);
      DO_CASE(double);
#undef DO_CASE

      default:
        VITAL_THROW( vital::invalid_data, "unknown descriptor type code: "
                                  + std::to_string(type_code));
    }
  }
  else
  {
    desc = descriptor_set_sptr();
  }
}


// ----------------------------------------------------------------------------
// Implementation specific save functionality.
void
feature_descriptor_io
::save_(std::string const& filename,
        vital::feature_set_sptr feat,
        vital::descriptor_set_sptr desc) const
{
  if( !(feat && feat->size() > 0) &&
      !(desc && desc->size() > 0) )
  {
    LOG_WARN(logger(), "Not writing file, no features or descriptors");
    return;
  }

  // open output file
  std::ofstream ofile( filename.c_str(), std::ios::binary);
  // write "magic numbers" to identify this file as a KWIVER feature descriptor file
  ofile.write("KWFD", 4);

  typedef cereal::PortableBinaryOutputArchive Archive_t;
  Archive_t ar( ofile );

  // file format version
  uint16_t version = 1;
  ar( version );

  if( feat && feat->size() > 0 )
  {
    std::vector<feature_sptr> features = feat->features();

    ar( cereal::make_size_tag( static_cast<cereal::size_type>(features.size()) ) ); // number of elements
    uint8_t type_code = code_from_typeid(features[0]->data_type());
    // if requested, force the output format to use floats instead of doubles
    if(d_->write_float_features)
    {
      type_code = type_traits<float>::code;
    }
    ar( type_code );
    switch( type_code )
    {
      case type_traits<float>::code:
        save_features<Archive_t, float>(ar, features);
        break;
      case type_traits<double>::code:
        save_features<Archive_t, double>(ar, features);
        break;
      default:
        VITAL_THROW( vital::invalid_data, "features must be float or double");
    }
  }
  else
  {
    ar( cereal::make_size_tag( static_cast<cereal::size_type>(0) ) ); // number of elements
  }

  if( desc && desc->size() > 0 )
  {
    ar( cereal::make_size_tag( static_cast<cereal::size_type>(desc->size()) ) ); // number of elements
    uint8_t type_code = code_from_typeid(desc->at(0)->data_type());
    ar( type_code );
    switch( type_code )
    {
#define DO_CASE(T)                                       \
      case type_traits<T>::code:                         \
        save_descriptors<Archive_t, T>(ar, desc); \
        break

      DO_CASE(uint8_t);
      DO_CASE(int8_t);
      DO_CASE(uint16_t);
      DO_CASE(int16_t);
      DO_CASE(uint32_t);
      DO_CASE(int32_t);
      DO_CASE(uint64_t);
      DO_CASE(int64_t);
      DO_CASE(float);
      DO_CASE(double);
#undef DO_CASE

      default:
<<<<<<< HEAD
        throw vital::invalid_data(std::string("descriptor type not supported: ")
                                  + desc->at(0)->data_type().name());
=======
        VITAL_THROW( vital::invalid_data, std::string("descriptor type not supported: ")
                                  + descriptors[0]->data_type().name());
>>>>>>> 20970643
    }
  }
  else
  {
    ar( cereal::make_size_tag( static_cast<cereal::size_type>(0) ) ); // number of elements
  }
}

} // end namespace core
} // end namespace arrows
} // end namespace kwiver<|MERGE_RESOLUTION|>--- conflicted
+++ resolved
@@ -462,13 +462,8 @@
 #undef DO_CASE
 
       default:
-<<<<<<< HEAD
-        throw vital::invalid_data(std::string("descriptor type not supported: ")
-                                  + desc->at(0)->data_type().name());
-=======
         VITAL_THROW( vital::invalid_data, std::string("descriptor type not supported: ")
                                   + descriptors[0]->data_type().name());
->>>>>>> 20970643
     }
   }
   else
