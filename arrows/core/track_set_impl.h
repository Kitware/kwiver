--- conflicted
+++ resolved
@@ -139,12 +139,6 @@
   virtual bool remove_frame_metadata(vital::frame_id_t frame);
 
   /// get the keyframe data as a const map.  This allows algorithms to operate on the data
-<<<<<<< HEAD
-  /// but not change it.  They must make changes to the keyframe states through track set 
-  /// implementation methods.
-  virtual vital::keyframe_data_const_sptr get_keyframe_data() const;
-
-=======
   /// but not change it.  They must make changes to the keyframe states through track set
   /// implementation methods.
   virtual vital::keyframe_data_const_sptr get_keyframe_data() const;
@@ -153,7 +147,6 @@
 
   virtual vital::track_set_implementation_uptr clone() const;
 
->>>>>>> 873c79bc
 protected:
   /// Populate frame_map_ with data from all_tracks_
   void populate_frame_map() const;
