<<<<<<< HEAD
/*ckwg +29
 * Copyright 2017-2020 by Kitware, Inc.
=======
/*ckwg +30
 * Copyright 2017-2018, 2020 by Kitware, Inc.
>>>>>>> 8d2bcbae
 * All rights reserved.
 *
 * Redistribution and use in source and binary forms, with or without
 * modification, are permitted provided that the following conditions are met:
 *
 *  * Redistributions of source code must retain the above copyright notice,
 *    this list of conditions and the following disclaimer.
 *
 *  * Redistributions in binary form must reproduce the above copyright notice,
 *    this list of conditions and the following disclaimer in the documentation
 *    and/or other materials provided with the distribution.
 *
 *  * Neither name of Kitware, Inc. nor the names of any contributors may be
 *    used to endorse or promote products derived from this software without
 *    specific prior written permission.
 *
 * THIS SOFTWARE IS PROVIDED BY THE COPYRIGHT HOLDERS AND CONTRIBUTORS "AS IS"
 * AND ANY EXPRESS OR IMPLIED WARRANTIES, INCLUDING, BUT NOT LIMITED TO, THE
 * IMPLIED WARRANTIES OF MERCHANTABILITY AND FITNESS FOR A PARTICULAR PURPOSE
 * ARE DISCLAIMED. IN NO EVENT SHALL THE AUTHORS OR CONTRIBUTORS BE LIABLE FOR
 * ANY DIRECT, INDIRECT, INCIDENTAL, SPECIAL, EXEMPLARY, OR CONSEQUENTIAL
 * DAMAGES (INCLUDING, BUT NOT LIMITED TO, PROCUREMENT OF SUBSTITUTE GOODS OR
 * SERVICES; LOSS OF USE, DATA, OR PROFITS; OR BUSINESS INTERRUPTION) HOWEVER
 * CAUSED AND ON ANY THEORY OF LIABILITY, WHETHER IN CONTRACT, STRICT
 * LIABILITY, OR TORT (INCLUDING NEGLIGENCE OR OTHERWISE) ARISING IN ANY WAY
 * OUT OF THE USE OF THIS SOFTWARE, EVEN IF ADVISED OF THE POSSIBILITY OF SUCH
 * DAMAGE.
 */

#include "video_input_image_list.h"

#include <vital/algo/image_io.h>

#include <vital/util/data_stream_reader.h>
#include <vital/util/tokenize.h>

#include <vital/types/image.h>
#include <vital/types/image_container.h>
#include <vital/types/metadata_traits.h>
#include <vital/types/timestamp.h>

#include <vital/exceptions.h>
#include <vital/vital_types.h>

#include <vital/range/iota.h>

#include <kwiversys/Directory.hxx>
#include <kwiversys/SystemTools.hxx>

#include <algorithm>
#include <fstream>
#include <string>
#include <vector>

#include <cstdint>

namespace kv = kwiver::vital;
namespace kvr = kwiver::vital::range;

using ksst = kwiversys::SystemTools;

using kv::algo::video_input;
using kv::algo::image_io;

namespace kwiver {

namespace arrows {

namespace core {

<<<<<<< HEAD
namespace kv = kwiver::vital;

=======
// ----------------------------------------------------------------------------
>>>>>>> 8d2bcbae
class video_input_image_list::priv
{
public:
  priv( video_input_image_list* parent )
<<<<<<< HEAD
  : m_parent( parent )
  , c_sort_by_time( false )
  , c_skip_bad_images( false )
  , c_disable_image_load( false )
  , m_current_file( m_files.end() )
  , m_frame_number( 0 )
  , m_image( nullptr )
  , m_have_metadata_map( false )
=======
    : m_parent{ parent },
      m_current_file{ m_files.end() }
>>>>>>> 8d2bcbae
  {}

  video_input_image_list* const m_parent;

  // Configuration values
  std::vector< std::string > c_search_path;
  std::vector< std::string > c_allowed_extensions;
  bool c_sort_by_time;
  bool c_skip_bad_images;
  bool c_disable_image_load;

<<<<<<< HEAD
  // local state
  std::vector < kv::path_t > m_files;
  std::vector < kv::path_t >::const_iterator m_current_file;
  kv::frame_id_t m_frame_number;
=======
  // Local state
  std::vector< kv::path_t > m_files;
  std::vector< kv::path_t >::const_iterator m_current_file;
  kv::frame_id_t m_frame_number = 0;
>>>>>>> 8d2bcbae
  kv::image_container_sptr m_image;

  // Metadata map
  bool m_have_metadata_map = false;
  vital::metadata_map::map_metadata_t m_metadata_map;
  std::map< kv::path_t, kv::metadata_sptr > m_metadata_by_path;

  // Processing classes
  vital::algo::image_io_sptr m_image_reader;

  void read_from_file( std::string const& filename );
  void read_from_directory( std::string const& dirname );
  void sort_by_time( std::vector < kv::path_t >& files );
  vital::metadata_sptr frame_metadata(
<<<<<<< HEAD
    const kv::path_t& file,
    kv::image_container_sptr image = nullptr );
};


=======
    kv::path_t const& file, kv::image_container_sptr image = nullptr );
};

>>>>>>> 8d2bcbae
// ----------------------------------------------------------------------------
video_input_image_list
::video_input_image_list()
  : d( new video_input_image_list::priv( this ) )
{
  attach_logger( "arrows.core.video_input_image_list" );

  set_capability( video_input::HAS_EOV, true );
  set_capability( video_input::HAS_FRAME_NUMBERS, true );
  set_capability( video_input::HAS_FRAME_DATA, true );
  set_capability( video_input::HAS_METADATA, true );

  set_capability( video_input::HAS_FRAME_TIME, false );
  set_capability( video_input::HAS_ABSOLUTE_FRAME_TIME, false );
  set_capability( video_input::HAS_TIMEOUT, false );
  set_capability( video_input::IS_SEEKABLE, true );
}

<<<<<<< HEAD

=======
>>>>>>> 8d2bcbae
// ----------------------------------------------------------------------------
video_input_image_list
::~video_input_image_list()
{
}

<<<<<<< HEAD

=======
>>>>>>> 8d2bcbae
// ----------------------------------------------------------------------------
vital::config_block_sptr
video_input_image_list
::get_configuration() const
{
<<<<<<< HEAD
  // get base config from base class
  vital::config_block_sptr config = vital::algo::video_input::get_configuration();

  config->set_value( "path", "",
    "Path to search for image file. "
    "If a file name is not absolute, this list of directories is scanned to "
    "find the file. The current directory '.' is automatically appended to "
    "the end of the path. The format of this path is the same as the standard "
    "path specification, a set of directories separated by a colon (':')" );
  config->set_value( "allowed_extensions", "",
    "Semicolon-separated list of allowed file extensions. Leave empty to allow "
    "all file extensions." );
  config->set_value( "sort_by_time", "false",
    "Instead of accepting the input list as-is, sort input file order based "
    "on timestamp metadata contained either in the file or in each filename." );
  config->set_value( "skip_bad_images", "false",
    "Whether or not to skip over bad images if they fail to load. The process "
    "will fail regardless of this flag on the first image if it is invalid as "
    "an extra safety check." );
  config->set_value( "disable_image_load", "false",
    "Option to disable file loading altogether, which can assist in debug "
    "situations or when performing detection conversions which just want "
    "to make use of this process for its output filenames." );

  vital::algo::image_io::
    get_nested_algo_configuration( "image_reader", config, d->m_image_reader );
=======
  // Get base configuration from base class
  auto const& config = video_input::get_configuration();

  config->set_value(
    "path", "",
    "Path to search for image file. "
    "If a file name is not absolute, this list of directories is scanned "
    "to find the file. The current directory '.' is automatically appended "
    "to the end of the path. "
    "The format of this path is the same as the standard path specification, "
    "a set of directories separated by a colon (':')" );
  config->set_value(
    "allowed_extensions", "",
    "Semicolon-separated list of allowed file extensions. "
    "Leave empty to allow all file extensions." );

  image_io::get_nested_algo_configuration(
    "image_reader", config, d->m_image_reader );
>>>>>>> 8d2bcbae

  return config;
}

<<<<<<< HEAD

=======
>>>>>>> 8d2bcbae
// ----------------------------------------------------------------------------
void
video_input_image_list
::set_configuration( vital::config_block_sptr in_config )
{
  auto const& config = this->get_configuration();
  config->merge_config( in_config );

  // Extract string and create vector of directories
<<<<<<< HEAD
  std::string path = config->get_value<std::string>( "path", "" );
  kv::tokenize( path, d->c_search_path, ":", kv::TokenizeTrimEmpty );
  d->c_search_path.push_back( "." ); // add current directory

  // Create vector of allowed file extensions
  std::string extensions = config->get_value<std::string>( "allowed_extensions", "" );
  kv::tokenize( extensions, d->c_allowed_extensions, ";", kv::TokenizeTrimEmpty );

  // Read standalone variables
  d->c_sort_by_time = config->get_value<bool>( "sort_by_time" );
  d->c_skip_bad_images = config->get_value<bool>( "skip_bad_images" );
  d->c_disable_image_load = config->get_value<bool>( "disable_image_load" );
=======
  auto const& path = config->get_value< std::string >( "path", {} );
  kv::tokenize( path, d->c_search_path, ":", kv::TokenizeTrimEmpty );
  d->c_search_path.push_back( "." ); // Add current directory

  // Create vector of allowed file extensions
  auto const& extensions =
    config->get_value< std::string >( "allowed_extensions", {} );
  kv::tokenize( extensions, d->c_allowed_extensions, ";",
                kv::TokenizeTrimEmpty );
>>>>>>> 8d2bcbae

  // Setup actual reader algorithm
  image_io::set_nested_algo_configuration(
    "image_reader", config, d->m_image_reader );

  // Check capabilities of image reader
  auto const& reader_capabilities =
    d->m_image_reader->get_implementation_capabilities();
  set_capability( HAS_FRAME_TIME,
                  reader_capabilities.capability( image_io::HAS_TIME ) );
}

<<<<<<< HEAD

=======
>>>>>>> 8d2bcbae
// ----------------------------------------------------------------------------
bool
video_input_image_list
::check_configuration( vital::config_block_sptr config ) const
{
  // Check the reader configuration.
  return image_io::check_nested_algo_configuration( "image_reader", config );
}

<<<<<<< HEAD

=======
>>>>>>> 8d2bcbae
// ----------------------------------------------------------------------------
void
video_input_image_list
::open( std::string list_name )
{
  // Close the video in case already open
  this->close();

  if ( !d->m_image_reader )
  {
<<<<<<< HEAD
    VITAL_THROW( kv::algorithm_configuration_exception, type_name(), impl_name(),
          "invalid image_reader." );
=======
    VITAL_THROW( kv::algorithm_configuration_exception,
                 type_name(), impl_name(), "invalid image_reader." );
>>>>>>> 8d2bcbae
  }

  if ( ksst::FileIsDirectory( list_name ) )
  {
    d->read_from_directory( list_name );
  }
  else
  {
    d->read_from_file( list_name );
  }

  d->m_current_file = d->m_files.begin();
  d->m_frame_number = 0;
}

<<<<<<< HEAD

=======
>>>>>>> 8d2bcbae
// ----------------------------------------------------------------------------
void
video_input_image_list
::close()
{
  d->m_files.clear();
  d->m_current_file = d->m_files.end();
  d->m_frame_number = 0;
  d->m_image = nullptr;
}

<<<<<<< HEAD

=======
>>>>>>> 8d2bcbae
// ----------------------------------------------------------------------------
bool
video_input_image_list
::end_of_video() const
{
  return ( d->m_current_file == d->m_files.end() );
}

<<<<<<< HEAD

=======
>>>>>>> 8d2bcbae
// ----------------------------------------------------------------------------
bool
video_input_image_list
::good() const
{
  return d->m_frame_number > 0 && !this->end_of_video();
}

// ----------------------------------------------------------------------------
bool
video_input_image_list
::seekable() const
{
  return true;
}

// ----------------------------------------------------------------------------
size_t
video_input_image_list
::num_frames() const
{
  return d->m_files.size();
}

// ----------------------------------------------------------------------------
<<<<<<< HEAD
kv::path_t
video_input_image_list
::filename() const
{
  return *(d->m_current_file);
}

// ----------------------------------------------------------------------------
bool
video_input_image_list
::next_frame( kv::timestamp& ts,
              uint32_t timeout )
=======
bool
video_input_image_list
::next_frame( kv::timestamp& ts, uint32_t /*timeout*/ )
>>>>>>> 8d2bcbae
{
  if ( this->end_of_video() )
  {
    return false;
  }

  // Clear the last loaded image
  d->m_image = nullptr;

  // If this is the first call to next_frame(), do not increment
  // the file iteration; next_frame() must be called once
  // before accessing the first frame
  if ( d->m_frame_number > 0 )
  {
    ++d->m_current_file;
  }

  ++d->m_frame_number;

  // Return timestamp
  ts = this->frame_timestamp();

  return !this->end_of_video();
}

// ----------------------------------------------------------------------------
bool
video_input_image_list
<<<<<<< HEAD
::seek_frame( kv::timestamp& ts,   // returns timestamp
              kv::timestamp::frame_t frame_number,
              uint32_t timeout )
=======
::seek_frame( kv::timestamp& ts,
              kv::timestamp::frame_t frame_number,
              uint32_t /*timeout*/ )
>>>>>>> 8d2bcbae
{
  // Check if requested frame exists
  auto const max_frame_number =
    static_cast< kv::timestamp::frame_t >( d->m_files.size() );
  if ( frame_number > max_frame_number || frame_number <= 0 )
  {
    return false;
  }

  // Adjust frame number if this is the first call to seek_frame or next_frame
  if ( d->m_frame_number == 0 )
  {
    d->m_frame_number = 1;
  }

  // Calculate distance to new frame
<<<<<<< HEAD
  kv::timestamp::frame_t frame_diff =
    frame_number - d->m_frame_number;
=======
  auto const frame_diff = frame_number - d->m_frame_number;
>>>>>>> 8d2bcbae
  d->m_current_file += frame_diff;
  d->m_frame_number = frame_number;

  // Clear the last loaded image
  d->m_image = nullptr;

  // Return timestamp
  ts = this->frame_timestamp();

  return !this->end_of_video();
}

// ----------------------------------------------------------------------------
kv::timestamp
video_input_image_list
::frame_timestamp() const
{
  if ( this->end_of_video() )
  {
    return {};
  }

  kv::timestamp ts;

  ts.set_frame( d->m_frame_number );

<<<<<<< HEAD
  if ( d->m_image_reader->get_implementation_capabilities().capability(
      kv::algo::image_io::HAS_TIME ) )
=======
  auto const& reader_capabilities =
    d->m_image_reader->get_implementation_capabilities();
  if ( reader_capabilities.capability( image_io::HAS_TIME ) )
>>>>>>> 8d2bcbae
  {
    auto const& md = d->frame_metadata( *d->m_current_file, d->m_image );
    if ( md )
    {
      auto const& mdts = md->timestamp();
      if ( mdts.has_valid_time() )
      {
        ts.set_time_usec( mdts.get_time_usec() );
      }
    }
  }

  return ts;
}

<<<<<<< HEAD

=======
>>>>>>> 8d2bcbae
// ----------------------------------------------------------------------------
kv::image_container_sptr
video_input_image_list
::frame_image()
{
  if ( !d->m_image && this->good() )
  {
<<<<<<< HEAD
    LOG_INFO( logger(), "reading image from file \"" << *d->m_current_file << "\"" );
=======
    LOG_DEBUG( logger(),
               "reading image from file \"" << *d->m_current_file << "\"" );
>>>>>>> 8d2bcbae

    // Read image file
    //
<<<<<<< HEAD
    // This call returns a *new* image container. This is good since
    // we are going to pass it downstream using the sptr.
    if ( d->c_disable_image_load )
    {
      d->m_image = kv::image_container_sptr();
    }
    else if ( !d->c_skip_bad_images )
    {
      d->m_image = d->m_image_reader->load( *d->m_current_file );
    }
    else
    {
      try
      {
        d->m_image = d->m_image_reader->load( *d->m_current_file );
      }
      catch ( ... )
      {
        if ( d->m_frame_number > 1 )
        {
          LOG_WARN( logger(), "failed to load \"" << *d->m_current_file << "\"" );
          d->m_image = kv::image_container_sptr();
        }
      }
    }
=======
    // This call returns a *new* image container; this is good since
    // we are going to pass it downstream using the sptr
    d->m_image = d->m_image_reader->load( *d->m_current_file );
>>>>>>> 8d2bcbae
  }
  return d->m_image;
}

<<<<<<< HEAD

=======
>>>>>>> 8d2bcbae
// ----------------------------------------------------------------------------
kv::metadata_vector
video_input_image_list
::frame_metadata()
{
  if ( !this->good() )
  {
    return {};
  }

  return { 1, d->frame_metadata( *d->m_current_file, d->m_image ) };
}

// ----------------------------------------------------------------------------
kv::metadata_map_sptr
video_input_image_list
::metadata_map()
{
  if ( !d->m_have_metadata_map )
  {
<<<<<<< HEAD
    kv::timestamp::frame_t fn = 0;
    for (const auto& f: d->m_files)
=======
    auto fn = kv::timestamp::frame_t{ 0 };
    for ( auto const& f : d->m_files )
>>>>>>> 8d2bcbae
    {
      auto mdv = vital::metadata_vector{ 1, d->frame_metadata( f ) };
      d->m_metadata_map.emplace( ++fn, std::move( mdv ) );
    }

    d->m_have_metadata_map = true;
  }

<<<<<<< HEAD
  return std::make_shared<kv::simple_metadata_map>(d->m_metadata_map);
}


=======
  return std::make_shared< kv::simple_metadata_map >( d->m_metadata_map );
}

>>>>>>> 8d2bcbae
// ----------------------------------------------------------------------------
void
video_input_image_list::priv
::read_from_file( std::string const& filename )
{
  // Open file and read lines
  std::ifstream ifs( filename.c_str() );
  if ( !ifs )
  {
    VITAL_THROW( kv::invalid_file, filename, "Could not open file" );
  }

  // Add directory that contains the list file to the path
  auto const& list_path = ksst::GetFilenamePath( filename );
  if ( !list_path.empty() )
  {
    this->c_search_path.push_back( list_path );
  }

  kv::data_stream_reader stream_reader( ifs );
<<<<<<< HEAD
=======

  // Verify and get file names in a list
  auto data_dir = std::string{};
  auto line = std::string{};
>>>>>>> 8d2bcbae

  // Read the first line and determine to file location
  if ( stream_reader.getline( line ) )
  {
    auto resolved_file = line;
    if ( !ksst::FileExists( resolved_file ) )
    {
      // Resolve against specified path
      resolved_file = ksst::FindFile( line, this->c_search_path, true );
      if ( resolved_file.empty() )
      {
<<<<<<< HEAD
        VITAL_THROW( kv::
          file_not_found_exception, line, "could not locate file in path" );
=======
        VITAL_THROW( kv:: file_not_found_exception, line,
                     "could not locate file in path" );
>>>>>>> 8d2bcbae
      }
      if ( ksst::StringEndsWith( resolved_file.c_str(), line.c_str() ) )
      {
        // extract the prefix added to get the full path
        data_dir =
          resolved_file.substr( 0, resolved_file.size() - line.size() );
      }
    }
    this->m_files.push_back( resolved_file );
  }

  // Read the rest of the file and validate paths
  // Only check the same data_dir used to resolve the first frame
  while ( stream_reader.getline( line ) )
  {
    auto resolved_file = line;
    if ( !ksst::FileExists( resolved_file ) )
    {
      resolved_file = data_dir + line;
      if ( !ksst::FileExists( resolved_file ) )
      {
<<<<<<< HEAD
        VITAL_THROW( kv::
          file_not_found_exception, line,
              "could not locate file relative to \"" + data_dir + "\"" );
=======
        VITAL_THROW( kv::file_not_found_exception, line,
                     "could not locate file relative to \"" +
                     data_dir + "\"" );
>>>>>>> 8d2bcbae
      }
    }

    this->m_files.push_back( resolved_file );
<<<<<<< HEAD
  } // end while

  if ( c_sort_by_time )
  {
    sort_by_time( this->m_files );
  }
}


// ----------------------------------------------------------------------------
void
video_input_image_list::priv
::sort_by_time( std::vector< kv::path_t >& files )
{
  std::map< kv::time_usec_t, kv::path_t > m_sorted_files;

  for ( auto file : this->m_files )
  {
    kv::metadata_sptr md = m_image_reader->load_metadata( file );

    if ( !md || !md->timestamp().has_valid_time() )
    {
      VITAL_THROW( kv::invalid_file, file, "Could not load time" );
    }

    m_sorted_files[ md->timestamp().get_time_usec() ] = file;
  }

  files.clear();

  for ( auto file : m_sorted_files )
  {
    files.push_back( file.second );
  }
}


=======
  }
}

>>>>>>> 8d2bcbae
// ----------------------------------------------------------------------------
void
video_input_image_list::priv
::read_from_directory( std::string const& dirname )
{
  // Open the directory and read the entries
  kwiversys::Directory directory;
  if ( !directory.Load( dirname ) )
  {
<<<<<<< HEAD
    VITAL_THROW( kv::invalid_file, dirname, "Could not open directory" );
=======
    VITAL_THROW( kv::invalid_file, dirname,
                 "Could not open directory" );
>>>>>>> 8d2bcbae
  }

  // Read each entry
  for ( auto const i : kvr::iota( directory.GetNumberOfFiles() ) )
  {
    auto const filename = std::string{ directory.GetFile( i ) };
    auto const& resolved_file = dirname + "/" + filename;

    if ( !ksst::FileExists( resolved_file ) )
    {
<<<<<<< HEAD
      VITAL_THROW( kv::
        file_not_found_exception, filename, "could not locate file in path" );
=======
      VITAL_THROW( kv::file_not_found_exception, filename,
                   "could not locate file in path" );
>>>>>>> 8d2bcbae
    }
    if ( !ksst::FileIsDirectory( resolved_file ) )
    {
      if ( this->c_allowed_extensions.empty() )
      {
        this->m_files.push_back( resolved_file );
      }
      else
      {
        for ( auto const& extension : this->c_allowed_extensions )
        {
          std::string resolved_lower = ksst::LowerCase( resolved_file );
          std::string extension_lower = ksst::LowerCase( extension );
          if ( ksst::StringEndsWith( resolved_lower,
                                     extension_lower.c_str() ) )
          {
            this->m_files.push_back( resolved_file );
            break;
          }
        }
      }
    }
  }

  // Sort the list
  if ( c_sort_by_time )
  {
    sort_by_time( this->m_files );
  }
  else
  {
    std::sort( this->m_files.begin(), this->m_files.end() );
  }
}

<<<<<<< HEAD

// ----------------------------------------------------------------------------
kv::metadata_sptr
video_input_image_list::priv
::frame_metadata( const kv::path_t& file,
=======
// ----------------------------------------------------------------------------
kv::metadata_sptr
video_input_image_list::priv
::frame_metadata( kv::path_t const& file,
>>>>>>> 8d2bcbae
                  kv::image_container_sptr image )
{
  auto it = m_metadata_by_path.find( file );
  if ( it != m_metadata_by_path.end() )
  {
    return it->second;
  }

  kv::metadata_sptr md;
  if ( image )
  {
    md = image->get_metadata();
  }
  if ( !md )
  {
    md = m_image_reader->load_metadata( file );
  }
  if ( !md )
  {
<<<<<<< HEAD
    md = std::make_shared<kv::metadata>();
=======
    md = std::make_shared< kv::metadata >();
>>>>>>> 8d2bcbae
  }

  md->add( NEW_METADATA_ITEM( vital::VITAL_META_IMAGE_URI, file ) );

  m_metadata_by_path[ file ] = md;
  return md;
}

} // namespace core

} // namespace arrows

} // namespace kwiver<|MERGE_RESOLUTION|>--- conflicted
+++ resolved
@@ -1,10 +1,5 @@
-<<<<<<< HEAD
-/*ckwg +29
+/*ckwg +30
  * Copyright 2017-2020 by Kitware, Inc.
-=======
-/*ckwg +30
- * Copyright 2017-2018, 2020 by Kitware, Inc.
->>>>>>> 8d2bcbae
  * All rights reserved.
  *
  * Redistribution and use in source and binary forms, with or without
@@ -75,29 +70,13 @@
 
 namespace core {
 
-<<<<<<< HEAD
-namespace kv = kwiver::vital;
-
-=======
-// ----------------------------------------------------------------------------
->>>>>>> 8d2bcbae
+// ----------------------------------------------------------------------------
 class video_input_image_list::priv
 {
 public:
   priv( video_input_image_list* parent )
-<<<<<<< HEAD
-  : m_parent( parent )
-  , c_sort_by_time( false )
-  , c_skip_bad_images( false )
-  , c_disable_image_load( false )
-  , m_current_file( m_files.end() )
-  , m_frame_number( 0 )
-  , m_image( nullptr )
-  , m_have_metadata_map( false )
-=======
     : m_parent{ parent },
       m_current_file{ m_files.end() }
->>>>>>> 8d2bcbae
   {}
 
   video_input_image_list* const m_parent;
@@ -105,21 +84,14 @@
   // Configuration values
   std::vector< std::string > c_search_path;
   std::vector< std::string > c_allowed_extensions;
-  bool c_sort_by_time;
-  bool c_skip_bad_images;
-  bool c_disable_image_load;
-
-<<<<<<< HEAD
-  // local state
-  std::vector < kv::path_t > m_files;
-  std::vector < kv::path_t >::const_iterator m_current_file;
-  kv::frame_id_t m_frame_number;
-=======
+  bool c_sort_by_time = false;
+  bool c_skip_bad_images = false;
+  bool c_disable_image_load = false;
+
   // Local state
   std::vector< kv::path_t > m_files;
   std::vector< kv::path_t >::const_iterator m_current_file;
   kv::frame_id_t m_frame_number = 0;
->>>>>>> 8d2bcbae
   kv::image_container_sptr m_image;
 
   // Metadata map
@@ -134,17 +106,9 @@
   void read_from_directory( std::string const& dirname );
   void sort_by_time( std::vector < kv::path_t >& files );
   vital::metadata_sptr frame_metadata(
-<<<<<<< HEAD
-    const kv::path_t& file,
-    kv::image_container_sptr image = nullptr );
-};
-
-
-=======
     kv::path_t const& file, kv::image_container_sptr image = nullptr );
 };
 
->>>>>>> 8d2bcbae
 // ----------------------------------------------------------------------------
 video_input_image_list
 ::video_input_image_list()
@@ -163,53 +127,17 @@
   set_capability( video_input::IS_SEEKABLE, true );
 }
 
-<<<<<<< HEAD
-
-=======
->>>>>>> 8d2bcbae
 // ----------------------------------------------------------------------------
 video_input_image_list
 ::~video_input_image_list()
 {
 }
 
-<<<<<<< HEAD
-
-=======
->>>>>>> 8d2bcbae
 // ----------------------------------------------------------------------------
 vital::config_block_sptr
 video_input_image_list
 ::get_configuration() const
 {
-<<<<<<< HEAD
-  // get base config from base class
-  vital::config_block_sptr config = vital::algo::video_input::get_configuration();
-
-  config->set_value( "path", "",
-    "Path to search for image file. "
-    "If a file name is not absolute, this list of directories is scanned to "
-    "find the file. The current directory '.' is automatically appended to "
-    "the end of the path. The format of this path is the same as the standard "
-    "path specification, a set of directories separated by a colon (':')" );
-  config->set_value( "allowed_extensions", "",
-    "Semicolon-separated list of allowed file extensions. Leave empty to allow "
-    "all file extensions." );
-  config->set_value( "sort_by_time", "false",
-    "Instead of accepting the input list as-is, sort input file order based "
-    "on timestamp metadata contained either in the file or in each filename." );
-  config->set_value( "skip_bad_images", "false",
-    "Whether or not to skip over bad images if they fail to load. The process "
-    "will fail regardless of this flag on the first image if it is invalid as "
-    "an extra safety check." );
-  config->set_value( "disable_image_load", "false",
-    "Option to disable file loading altogether, which can assist in debug "
-    "situations or when performing detection conversions which just want "
-    "to make use of this process for its output filenames." );
-
-  vital::algo::image_io::
-    get_nested_algo_configuration( "image_reader", config, d->m_image_reader );
-=======
   // Get base configuration from base class
   auto const& config = video_input::get_configuration();
 
@@ -225,18 +153,27 @@
     "allowed_extensions", "",
     "Semicolon-separated list of allowed file extensions. "
     "Leave empty to allow all file extensions." );
+  config->set_value(
+    "sort_by_time", "false",
+    "Instead of accepting the input list as-is, sort input file order based "
+    "on timestamp metadata contained either in the file or in each filename." );
+  config->set_value(
+    "skip_bad_images", "false",
+    "Whether or not to skip over bad images if they fail to load. The process "
+    "will fail regardless of this flag on the first image if it is invalid as "
+    "an extra safety check." );
+  config->set_value(
+    "disable_image_load", "false",
+    "Option to disable file loading altogether, which can assist in debug "
+    "situations or when performing detection conversions which just want "
+    "to make use of this process for its output filenames." );
 
   image_io::get_nested_algo_configuration(
     "image_reader", config, d->m_image_reader );
->>>>>>> 8d2bcbae
 
   return config;
 }
 
-<<<<<<< HEAD
-
-=======
->>>>>>> 8d2bcbae
 // ----------------------------------------------------------------------------
 void
 video_input_image_list
@@ -246,20 +183,6 @@
   config->merge_config( in_config );
 
   // Extract string and create vector of directories
-<<<<<<< HEAD
-  std::string path = config->get_value<std::string>( "path", "" );
-  kv::tokenize( path, d->c_search_path, ":", kv::TokenizeTrimEmpty );
-  d->c_search_path.push_back( "." ); // add current directory
-
-  // Create vector of allowed file extensions
-  std::string extensions = config->get_value<std::string>( "allowed_extensions", "" );
-  kv::tokenize( extensions, d->c_allowed_extensions, ";", kv::TokenizeTrimEmpty );
-
-  // Read standalone variables
-  d->c_sort_by_time = config->get_value<bool>( "sort_by_time" );
-  d->c_skip_bad_images = config->get_value<bool>( "skip_bad_images" );
-  d->c_disable_image_load = config->get_value<bool>( "disable_image_load" );
-=======
   auto const& path = config->get_value< std::string >( "path", {} );
   kv::tokenize( path, d->c_search_path, ":", kv::TokenizeTrimEmpty );
   d->c_search_path.push_back( "." ); // Add current directory
@@ -269,7 +192,11 @@
     config->get_value< std::string >( "allowed_extensions", {} );
   kv::tokenize( extensions, d->c_allowed_extensions, ";",
                 kv::TokenizeTrimEmpty );
->>>>>>> 8d2bcbae
+
+  // Read standalone variables
+  d->c_sort_by_time = config->get_value<bool>( "sort_by_time" );
+  d->c_skip_bad_images = config->get_value<bool>( "skip_bad_images" );
+  d->c_disable_image_load = config->get_value<bool>( "disable_image_load" );
 
   // Setup actual reader algorithm
   image_io::set_nested_algo_configuration(
@@ -282,10 +209,6 @@
                   reader_capabilities.capability( image_io::HAS_TIME ) );
 }
 
-<<<<<<< HEAD
-
-=======
->>>>>>> 8d2bcbae
 // ----------------------------------------------------------------------------
 bool
 video_input_image_list
@@ -295,10 +218,6 @@
   return image_io::check_nested_algo_configuration( "image_reader", config );
 }
 
-<<<<<<< HEAD
-
-=======
->>>>>>> 8d2bcbae
 // ----------------------------------------------------------------------------
 void
 video_input_image_list
@@ -309,13 +228,8 @@
 
   if ( !d->m_image_reader )
   {
-<<<<<<< HEAD
-    VITAL_THROW( kv::algorithm_configuration_exception, type_name(), impl_name(),
-          "invalid image_reader." );
-=======
     VITAL_THROW( kv::algorithm_configuration_exception,
                  type_name(), impl_name(), "invalid image_reader." );
->>>>>>> 8d2bcbae
   }
 
   if ( ksst::FileIsDirectory( list_name ) )
@@ -331,10 +245,6 @@
   d->m_frame_number = 0;
 }
 
-<<<<<<< HEAD
-
-=======
->>>>>>> 8d2bcbae
 // ----------------------------------------------------------------------------
 void
 video_input_image_list
@@ -346,10 +256,6 @@
   d->m_image = nullptr;
 }
 
-<<<<<<< HEAD
-
-=======
->>>>>>> 8d2bcbae
 // ----------------------------------------------------------------------------
 bool
 video_input_image_list
@@ -358,10 +264,6 @@
   return ( d->m_current_file == d->m_files.end() );
 }
 
-<<<<<<< HEAD
-
-=======
->>>>>>> 8d2bcbae
 // ----------------------------------------------------------------------------
 bool
 video_input_image_list
@@ -387,7 +289,6 @@
 }
 
 // ----------------------------------------------------------------------------
-<<<<<<< HEAD
 kv::path_t
 video_input_image_list
 ::filename() const
@@ -398,13 +299,7 @@
 // ----------------------------------------------------------------------------
 bool
 video_input_image_list
-::next_frame( kv::timestamp& ts,
-              uint32_t timeout )
-=======
-bool
-video_input_image_list
 ::next_frame( kv::timestamp& ts, uint32_t /*timeout*/ )
->>>>>>> 8d2bcbae
 {
   if ( this->end_of_video() )
   {
@@ -433,15 +328,9 @@
 // ----------------------------------------------------------------------------
 bool
 video_input_image_list
-<<<<<<< HEAD
-::seek_frame( kv::timestamp& ts,   // returns timestamp
-              kv::timestamp::frame_t frame_number,
-              uint32_t timeout )
-=======
 ::seek_frame( kv::timestamp& ts,
               kv::timestamp::frame_t frame_number,
               uint32_t /*timeout*/ )
->>>>>>> 8d2bcbae
 {
   // Check if requested frame exists
   auto const max_frame_number =
@@ -458,12 +347,7 @@
   }
 
   // Calculate distance to new frame
-<<<<<<< HEAD
-  kv::timestamp::frame_t frame_diff =
-    frame_number - d->m_frame_number;
-=======
   auto const frame_diff = frame_number - d->m_frame_number;
->>>>>>> 8d2bcbae
   d->m_current_file += frame_diff;
   d->m_frame_number = frame_number;
 
@@ -490,14 +374,9 @@
 
   ts.set_frame( d->m_frame_number );
 
-<<<<<<< HEAD
-  if ( d->m_image_reader->get_implementation_capabilities().capability(
-      kv::algo::image_io::HAS_TIME ) )
-=======
   auto const& reader_capabilities =
     d->m_image_reader->get_implementation_capabilities();
   if ( reader_capabilities.capability( image_io::HAS_TIME ) )
->>>>>>> 8d2bcbae
   {
     auto const& md = d->frame_metadata( *d->m_current_file, d->m_image );
     if ( md )
@@ -513,10 +392,6 @@
   return ts;
 }
 
-<<<<<<< HEAD
-
-=======
->>>>>>> 8d2bcbae
 // ----------------------------------------------------------------------------
 kv::image_container_sptr
 video_input_image_list
@@ -524,18 +399,13 @@
 {
   if ( !d->m_image && this->good() )
   {
-<<<<<<< HEAD
-    LOG_INFO( logger(), "reading image from file \"" << *d->m_current_file << "\"" );
-=======
-    LOG_DEBUG( logger(),
-               "reading image from file \"" << *d->m_current_file << "\"" );
->>>>>>> 8d2bcbae
+    LOG_INFO( logger(),
+              "reading image from file \"" << *d->m_current_file << "\"" );
 
     // Read image file
     //
-<<<<<<< HEAD
-    // This call returns a *new* image container. This is good since
-    // we are going to pass it downstream using the sptr.
+    // This call returns a *new* image container; this is good since
+    // we are going to pass it downstream using the sptr
     if ( d->c_disable_image_load )
     {
       d->m_image = kv::image_container_sptr();
@@ -559,19 +429,10 @@
         }
       }
     }
-=======
-    // This call returns a *new* image container; this is good since
-    // we are going to pass it downstream using the sptr
-    d->m_image = d->m_image_reader->load( *d->m_current_file );
->>>>>>> 8d2bcbae
   }
   return d->m_image;
 }
 
-<<<<<<< HEAD
-
-=======
->>>>>>> 8d2bcbae
 // ----------------------------------------------------------------------------
 kv::metadata_vector
 video_input_image_list
@@ -592,13 +453,8 @@
 {
   if ( !d->m_have_metadata_map )
   {
-<<<<<<< HEAD
-    kv::timestamp::frame_t fn = 0;
-    for (const auto& f: d->m_files)
-=======
     auto fn = kv::timestamp::frame_t{ 0 };
     for ( auto const& f : d->m_files )
->>>>>>> 8d2bcbae
     {
       auto mdv = vital::metadata_vector{ 1, d->frame_metadata( f ) };
       d->m_metadata_map.emplace( ++fn, std::move( mdv ) );
@@ -607,16 +463,9 @@
     d->m_have_metadata_map = true;
   }
 
-<<<<<<< HEAD
-  return std::make_shared<kv::simple_metadata_map>(d->m_metadata_map);
-}
-
-
-=======
   return std::make_shared< kv::simple_metadata_map >( d->m_metadata_map );
 }
 
->>>>>>> 8d2bcbae
 // ----------------------------------------------------------------------------
 void
 video_input_image_list::priv
@@ -637,13 +486,10 @@
   }
 
   kv::data_stream_reader stream_reader( ifs );
-<<<<<<< HEAD
-=======
 
   // Verify and get file names in a list
   auto data_dir = std::string{};
   auto line = std::string{};
->>>>>>> 8d2bcbae
 
   // Read the first line and determine to file location
   if ( stream_reader.getline( line ) )
@@ -655,13 +501,8 @@
       resolved_file = ksst::FindFile( line, this->c_search_path, true );
       if ( resolved_file.empty() )
       {
-<<<<<<< HEAD
-        VITAL_THROW( kv::
-          file_not_found_exception, line, "could not locate file in path" );
-=======
         VITAL_THROW( kv:: file_not_found_exception, line,
                      "could not locate file in path" );
->>>>>>> 8d2bcbae
       }
       if ( ksst::StringEndsWith( resolved_file.c_str(), line.c_str() ) )
       {
@@ -683,28 +524,20 @@
       resolved_file = data_dir + line;
       if ( !ksst::FileExists( resolved_file ) )
       {
-<<<<<<< HEAD
-        VITAL_THROW( kv::
-          file_not_found_exception, line,
-              "could not locate file relative to \"" + data_dir + "\"" );
-=======
         VITAL_THROW( kv::file_not_found_exception, line,
                      "could not locate file relative to \"" +
                      data_dir + "\"" );
->>>>>>> 8d2bcbae
       }
     }
 
     this->m_files.push_back( resolved_file );
-<<<<<<< HEAD
-  } // end while
+  }
 
   if ( c_sort_by_time )
   {
     sort_by_time( this->m_files );
   }
 }
-
 
 // ----------------------------------------------------------------------------
 void
@@ -733,12 +566,6 @@
   }
 }
 
-
-=======
-  }
-}
-
->>>>>>> 8d2bcbae
 // ----------------------------------------------------------------------------
 void
 video_input_image_list::priv
@@ -748,12 +575,8 @@
   kwiversys::Directory directory;
   if ( !directory.Load( dirname ) )
   {
-<<<<<<< HEAD
-    VITAL_THROW( kv::invalid_file, dirname, "Could not open directory" );
-=======
     VITAL_THROW( kv::invalid_file, dirname,
                  "Could not open directory" );
->>>>>>> 8d2bcbae
   }
 
   // Read each entry
@@ -764,13 +587,8 @@
 
     if ( !ksst::FileExists( resolved_file ) )
     {
-<<<<<<< HEAD
-      VITAL_THROW( kv::
-        file_not_found_exception, filename, "could not locate file in path" );
-=======
       VITAL_THROW( kv::file_not_found_exception, filename,
                    "could not locate file in path" );
->>>>>>> 8d2bcbae
     }
     if ( !ksst::FileIsDirectory( resolved_file ) )
     {
@@ -806,18 +624,10 @@
   }
 }
 
-<<<<<<< HEAD
-
-// ----------------------------------------------------------------------------
-kv::metadata_sptr
-video_input_image_list::priv
-::frame_metadata( const kv::path_t& file,
-=======
 // ----------------------------------------------------------------------------
 kv::metadata_sptr
 video_input_image_list::priv
 ::frame_metadata( kv::path_t const& file,
->>>>>>> 8d2bcbae
                   kv::image_container_sptr image )
 {
   auto it = m_metadata_by_path.find( file );
@@ -837,11 +647,7 @@
   }
   if ( !md )
   {
-<<<<<<< HEAD
-    md = std::make_shared<kv::metadata>();
-=======
     md = std::make_shared< kv::metadata >();
->>>>>>> 8d2bcbae
   }
 
   md->add( NEW_METADATA_ITEM( vital::VITAL_META_IMAGE_URI, file ) );
