/*ckwg +29
 * Copyright 2014-2018 by Kitware, Inc.
 * All rights reserved.
 *
 * Redistribution and use in source and binary forms, with or without
 * modification, are permitted provided that the following conditions are met:
 *
 *  * Redistributions of source code must retain the above copyright notice,
 *    this list of conditions and the following disclaimer.
 *
 *  * Redistributions in binary form must reproduce the above copyright notice,
 *    this list of conditions and the following disclaimer in the documentation
 *    and/or other materials provided with the distribution.
 *
 *  * Neither name of Kitware, Inc. nor the names of any contributors may be used
 *    to endorse or promote products derived from this software without specific
 *    prior written permission.
 *
 * THIS SOFTWARE IS PROVIDED BY THE COPYRIGHT HOLDERS AND CONTRIBUTORS ``AS IS''
 * AND ANY EXPRESS OR IMPLIED WARRANTIES, INCLUDING, BUT NOT LIMITED TO, THE
 * IMPLIED WARRANTIES OF MERCHANTABILITY AND FITNESS FOR A PARTICULAR PURPOSE
 * ARE DISCLAIMED. IN NO EVENT SHALL THE AUTHORS OR CONTRIBUTORS BE LIABLE FOR
 * ANY DIRECT, INDIRECT, INCIDENTAL, SPECIAL, EXEMPLARY, OR CONSEQUENTIAL
 * DAMAGES (INCLUDING, BUT NOT LIMITED TO, PROCUREMENT OF SUBSTITUTE GOODS OR
 * SERVICES; LOSS OF USE, DATA, OR PROFITS; OR BUSINESS INTERRUPTION) HOWEVER
 * CAUSED AND ON ANY THEORY OF LIABILITY, WHETHER IN CONTRACT, STRICT LIABILITY,
 * OR TORT (INCLUDING NEGLIGENCE OR OTHERWISE) ARISING IN ANY WAY OUT OF THE USE
 * OF THIS SOFTWARE, EVEN IF ADVISED OF THE POSSIBILITY OF SUCH DAMAGE.
 */

/**
 * \file
 * \brief Implementation of evaluation metric functions.
 */

#include "metrics.h"
#include <vital/types/feature_track_set.h>
#include <limits>

namespace kwiver {
namespace arrows {

using namespace kwiver::vital;

/// Compute the reprojection error vector of lm projected by cam compared to f
vector_2d
reprojection_error_vec(const camera& cam,
                       const landmark& lm,
                       const feature& f)
{
  vector_2d pt(0.0, 0.0);
  pt = cam.project(lm.loc());
  return pt - f.loc();
}


/// Compute the maximum angle between the rays from X to each camera center
double
bundle_angle_max(const std::vector<vital::simple_camera_perspective> &cameras,
                 const vital::vector_3d &X)
{
  double min_cos_ang = std::numeric_limits<double>::infinity();
  std::vector<vital::vector_3d> rays(cameras.size());

  for(size_t i = 0; i < cameras.size(); ++i)
  {
    auto const& cam_i = cameras[i];
    const vital::vector_3d c_i(cam_i.center().cast<double>());
    rays[i] = (c_i - X).normalized();

    for(size_t j = 0; j < i; ++j)
    {
      // the second camera
      double cos_ang = rays[i].dot(rays[j]);

      if (cos_ang <= min_cos_ang)
      {
        min_cos_ang = cos_ang;
      }
    }
  }
  return min_cos_ang;
}


/// Check that at least one pair of rays has cos(angle) less than or equal to cos_ang_thresh
bool
bundle_angle_is_at_least(const std::vector<vital::simple_camera_perspective> &cameras,
                         const vital::vector_3d &X,
                         double cos_ang_thresh)
{
  std::vector<vital::vector_3d> rays(cameras.size());

  for (size_t i = 0; i < cameras.size(); ++i)
  {
    auto const& cam_i = cameras[i];
    const vital::vector_3d c_i(cam_i.center().cast<double>());
    rays[i] = (c_i - X).normalized();

    for (size_t j = 0; j < i; ++j)
    {
      // the second camera
      double cos_ang = rays[i].dot(rays[j]);

      if (cos_ang <= cos_ang_thresh)
      {
        return true;
      }
    }
  }
  return false;
}


/// Compute a vector of all reprojection errors in the data
std::vector<double>
reprojection_errors(const std::map<frame_id_t, camera_sptr>& cameras,
                    const std::map<landmark_id_t, landmark_sptr>& landmarks,
                    const std::vector<track_sptr>& tracks)
{
  typedef std::map<landmark_id_t, landmark_sptr>::const_iterator lm_map_itr_t;
  typedef std::map<frame_id_t, camera_sptr>::const_iterator cam_map_itr_t;
  std::vector<double> errors;
  for(const track_sptr& t : tracks)
  {
    lm_map_itr_t lmi = landmarks.find(t->id());
    if (lmi == landmarks.end() || !lmi->second)
    {
      // no landmark corresponding to this track
      continue;
    }
    const landmark& lm = *lmi->second;
    for( track::history_const_itr tsi = t->begin(); tsi != t->end(); ++tsi)
    {
      auto fts = std::dynamic_pointer_cast<feature_track_state>(*tsi);
      if (!fts || !fts->feature)
      {
        // no feature for this track state.
        continue;
      }
      if (!fts->inlier)
      {
        continue; //feature is not marked as an inlier so skip it
      }
      const feature& feat = *fts->feature;
      cam_map_itr_t ci = cameras.find((*tsi)->frame());
      if (ci == cameras.end() || !ci->second)
      {
        // no camera corresponding to this track state
        continue;
      }
      const camera& cam = *ci->second;
      errors.push_back(reprojection_error(cam, lm, feat));
    }
  }
  return errors;
}


/// subsample the cameras favoring more recent cameras
vital::camera_map::map_camera_t
subsample_cameras_favor_recent(const vital::camera_map::map_camera_t& cameras)
{
  // General idea of this loop is to pick more frames near the last frame in time and
  // fewer earlier.  So if we are more than 100 frames back, only pick every hundredth
  // frame.  If fewer than 100 but more than 10 frames back pick every tenth and if
  // less than ten frames back pick every frame.
  // The idea is that more recent cameras are more likely to have high reprojection
  // errors while older cameras have been optimized more and so will mostly have low
  // reprojection errors and those reprojection errors will be similar to each other.

  vital::camera_map::map_camera_t ret_cams;

  frame_id_t last_frame = cameras.rend()->first;

  for (auto cam : cameras)
  {
    auto frame_num = cam.first;
    if (last_frame - frame_num > 100)
    {
      if (frame_num % 100 != 1)
      {
        continue;
      }
    }
    else if (last_frame - frame_num > 10)
    {
      if (frame_num % 10 != 1)
      {
        continue;
      }
    }

    ret_cams[frame_num] = cam.second;
  }

  return ret_cams;
}


/// Compute the per camera Root-Mean-Square-Error (RMSE) of the reprojections
std::map<frame_id_t, double>
reprojection_rmse_by_cam(const vital::camera_map::map_camera_t& cameras,
                         const vital::landmark_map::map_landmark_t& landmarks,
                         const std::vector<track_sptr>& tracks)
{
  typedef std::map<landmark_id_t, landmark_sptr>::const_iterator lm_map_itr_t;
  typedef std::map<frame_id_t, camera_sptr>::const_iterator cam_map_itr_t;

  struct err_vals {
    unsigned int num_obs;
    double sum_error_sq;
    err_vals() :
      num_obs(0), sum_error_sq(0) {}

    err_vals(unsigned int num_obs_, double sum_error_sq_) :
      num_obs(num_obs_), sum_error_sq(sum_error_sq_) {}
  };

<<<<<<< HEAD
  frame_id_t last_frame = cameras.rend()->first;

=======
>>>>>>> 73221e74
  std::map<frame_id_t, err_vals> cam_errors;

  for (const track_sptr& t : tracks)
  {
    lm_map_itr_t lmi = landmarks.find(t->id());
    if (lmi == landmarks.end() || !lmi->second)
    {
      // no landmark corresponding to this track
      continue;
    }
    const landmark& lm = *lmi->second;
    for (track::history_const_itr tsi = t->begin(); tsi != t->end(); ++tsi)
    {
      auto frame_num = (*tsi)->frame();

      auto fts = std::dynamic_pointer_cast<feature_track_state>(*tsi);
      if (!fts || !fts->feature)
      {
        // no feature for this track state.
        continue;
      }
      if (!fts->inlier)
      {
        continue; //feature is not marked as an inlier so skip it
      }

      const feature& feat = *fts->feature;
      cam_map_itr_t ci = cameras.find(frame_num);
      if (ci == cameras.end() || !ci->second)
      {
        // no camera corresponding to this track state
        continue;
      }
      const camera& cam = *ci->second;

      auto rpe = reprojection_error_sqr(cam, lm, feat);
      auto ce_it = cam_errors.find(ci->first);
      if (ce_it == cam_errors.end())
      {
        cam_errors[ci->first] = err_vals(1.0, rpe);
      }
      else
      {
        ce_it->second.num_obs += 1;
        ce_it->second.sum_error_sq += rpe;
      }
    }
  }

  std::map<frame_id_t, double> ret_errs;
  for (auto& err : cam_errors)
  {
    if (err.second.num_obs > 0)
    {
      ret_errs[err.first] = std::sqrt(err.second.sum_error_sq / static_cast<double>(err.second.num_obs));
    }
  }
  return ret_errs;
}


/// Compute the Root-Mean-Square-Error (RMSE) of the reprojections
double
reprojection_rmse(const std::map<frame_id_t, camera_sptr>& cameras,
                  const std::map<landmark_id_t, landmark_sptr>& landmarks,
                  const std::vector<track_sptr>& tracks)
{
  typedef std::map<landmark_id_t, landmark_sptr>::const_iterator lm_map_itr_t;
  typedef std::map<frame_id_t, camera_sptr>::const_iterator cam_map_itr_t;
  double error_sum = 0.0;
  unsigned num_obs = 0;
  for(const track_sptr& t : tracks)
  {
    lm_map_itr_t lmi = landmarks.find(t->id());
    if (lmi == landmarks.end() || !lmi->second)
    {
      // no landmark corresponding to this track
      continue;
    }
    const landmark& lm = *lmi->second;
    for( track::history_const_itr tsi = t->begin(); tsi != t->end(); ++tsi)
    {
      auto fts = std::dynamic_pointer_cast<feature_track_state>(*tsi);
      if (!fts || !fts->feature)
      {
        // no feature for this track state.
        continue;
      }
      if (!fts->inlier)
      {
        continue; //feature is not marked as an inlier so skip it
      }
      const feature& feat = *fts->feature;
      cam_map_itr_t ci = cameras.find((*tsi)->frame());
      if (ci == cameras.end() || !ci->second)
      {
        // no camera corresponding to this track state
        continue;
      }
      const camera& cam = *ci->second;
      error_sum += reprojection_error_sqr(cam, lm, feat);
      ++num_obs;
    }
  }
  return std::sqrt(error_sum / num_obs);
}


/// Compute the median of the reprojection errors
double
reprojection_median_error(const std::map<frame_id_t, camera_sptr>& cameras,
                          const std::map<landmark_id_t, landmark_sptr>& landmarks,
                          const std::vector<track_sptr>& tracks)
{
  std::vector<double> errors = reprojection_errors(cameras, landmarks, tracks);
  std::nth_element(errors.begin(),
                   errors.begin() + errors.size()/2,
                   errors.end());
  return errors[errors.size()/2];
}


} // end namespace arrows
} // end namespace kwiver<|MERGE_RESOLUTION|>--- conflicted
+++ resolved
@@ -217,11 +217,6 @@
       num_obs(num_obs_), sum_error_sq(sum_error_sq_) {}
   };
 
-<<<<<<< HEAD
-  frame_id_t last_frame = cameras.rend()->first;
-
-=======
->>>>>>> 73221e74
   std::map<frame_id_t, err_vals> cam_errors;
 
   for (const track_sptr& t : tracks)
