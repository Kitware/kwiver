--- conflicted
+++ resolved
@@ -84,28 +84,21 @@
   bool check_configuration( vital::config_block_sptr config ) const override;
 
   /**
-   * \brief Open a list of images.
+   * \brief Open a list of images
    *
    * This method opens the file that contains the list of images. Each
    * image verified to exist at this time.
    *
-   * \param list_name Name of file that contains list of images.
+   * \param list_name Name of file that contains list of images
    */
   void open( std::string list_name ) override;
   void close() override;
 
-<<<<<<< HEAD
-  virtual bool end_of_video() const;
-  virtual bool good() const;
-  virtual bool seekable() const;
-  virtual size_t num_frames() const;
-  virtual kwiver::vital::path_t filename() const;
-=======
   bool end_of_video() const override;
   bool good() const override;
   bool seekable() const override;
   size_t num_frames() const override;
->>>>>>> 8d2bcbae
+  kwiver::vital::path_t filename() const override;
 
   bool next_frame( kwiver::vital::timestamp& ts,
                    uint32_t timeout = 0 ) override;
