// This file is part of KWIVER, and is distributed under the
// OSI-approved BSD 3-Clause License. See top-level LICENSE file or
// https://github.com/Kitware/kwiver/blob/master/LICENSE for details.

#ifndef ARROWS_CORE_VIDEO_INPUT_IMAGE_LIST_H
#define ARROWS_CORE_VIDEO_INPUT_IMAGE_LIST_H

#include <vital/algo/video_input.h>

#include <arrows/core/kwiver_algo_core_export.h>

namespace kwiver {

namespace arrows {

namespace core {

// ----------------------------------------------------------------------------
/// \brief Video input using list of images.
///
/// This class implements a video input algorithm using a list of images
/// to simulate a video. Only the images are returned.
/// This algorithm produces no metadata.
///
/// Example config:
///   # select reader type
///   image_reader:type = vxl
class KWIVER_ALGO_CORE_EXPORT video_input_image_list
  : public vital::algo::video_input
{
public:
  PLUGIN_INFO( "image_list",
               "Read a list of images from a list of file names"
               " and presents them in the same way as reading a video."
               " The actual algorithm to read an image is specified"
               " in the \"image_reader\" config block."
               " Read an image list as a video stream." )

  video_input_image_list();
  virtual ~video_input_image_list();

  /// \brief Get this algorithm's
  /// \link vital::config_block configuration block \endlink.
  vital::config_block_sptr get_configuration() const override;

  /// \brief Set this algorithm's properties via a
  /// \link vital::config_block configuration block \endlink.
  void set_configuration( vital::config_block_sptr config ) override;

  /// Check that the algorithm's currently configuration is valid.
  bool check_configuration( vital::config_block_sptr config ) const override;

<<<<<<< HEAD
  /**
   * \brief Open a list of images
   *
   * This method opens the file that contains the list of images. Each
   * image verified to exist at this time.
   *
   * \param list_name Name of file that contains list of images
   */
=======
  /// \brief Open a list of images.
  ///
  /// This method opens the file that contains the list of images. Each
  /// image verified to exist at this time.
  ///
  /// \param list_name Name of file that contains list of images.
>>>>>>> 71d51833
  void open( std::string list_name ) override;
  void close() override;

  bool end_of_video() const override;
  bool good() const override;
  bool seekable() const override;
  size_t num_frames() const override;
  kwiver::vital::path_t filename() const override;

  bool next_frame( kwiver::vital::timestamp& ts,
                   uint32_t timeout = 0 ) override;

  bool seek_frame( kwiver::vital::timestamp& ts,
                   kwiver::vital::timestamp::frame_t frame_number,
                   uint32_t timeout = 0 ) override;

  kwiver::vital::timestamp frame_timestamp() const override;
  kwiver::vital::image_container_sptr frame_image() override;
  kwiver::vital::metadata_vector frame_metadata() override;
  kwiver::vital::metadata_map_sptr metadata_map() override;

private:
  /// \brief Private implementation class.
  class priv;

  std::unique_ptr< priv > const d;
};

} // namespace core

} // namespace arrows

} // namespace kwiver

#endif<|MERGE_RESOLUTION|>--- conflicted
+++ resolved
@@ -50,23 +50,12 @@
   /// Check that the algorithm's currently configuration is valid.
   bool check_configuration( vital::config_block_sptr config ) const override;
 
-<<<<<<< HEAD
-  /**
-   * \brief Open a list of images
-   *
-   * This method opens the file that contains the list of images. Each
-   * image verified to exist at this time.
-   *
-   * \param list_name Name of file that contains list of images
-   */
-=======
   /// \brief Open a list of images.
   ///
   /// This method opens the file that contains the list of images. Each
   /// image verified to exist at this time.
   ///
   /// \param list_name Name of file that contains list of images.
->>>>>>> 71d51833
   void open( std::string list_name ) override;
   void close() override;
 
