/*ckwg +29
 * Copyright 2017 by Kitware, Inc.
 * All rights reserved.
 *
 * Redistribution and use in source and binary forms, with or without
 * modification, are permitted provided that the following conditions are met:
 *
 *  * Redistributions of source code must retain the above copyright notice,
 *    this list of conditions and the following disclaimer.
 *
 *  * Redistributions in binary form must reproduce the above copyright notice,
 *    this list of conditions and the following disclaimer in the documentation
 *    and/or other materials provided with the distribution.
 *
 *  * Neither name of Kitware, Inc. nor the names of any contributors may be used
 *    to endorse or promote products derived from this software without specific
 *    prior written permission.
 *
 * THIS SOFTWARE IS PROVIDED BY THE COPYRIGHT HOLDERS AND CONTRIBUTORS "AS IS"
 * AND ANY EXPRESS OR IMPLIED WARRANTIES, INCLUDING, BUT NOT LIMITED TO, THE
 * IMPLIED WARRANTIES OF MERCHANTABILITY AND FITNESS FOR A PARTICULAR PURPOSE
 * ARE DISCLAIMED. IN NO EVENT SHALL THE AUTHORS OR CONTRIBUTORS BE LIABLE FOR
 * ANY DIRECT, INDIRECT, INCIDENTAL, SPECIAL, EXEMPLARY, OR CONSEQUENTIAL
 * DAMAGES (INCLUDING, BUT NOT LIMITED TO, PROCUREMENT OF SUBSTITUTE GOODS OR
 * SERVICES; LOSS OF USE, DATA, OR PROFITS; OR BUSINESS INTERRUPTION) HOWEVER
 * CAUSED AND ON ANY THEORY OF LIABILITY, WHETHER IN CONTRACT, STRICT LIABILITY,
 * OR TORT (INCLUDING NEGLIGENCE OR OTHERWISE) ARISING IN ANY WAY OUT OF THE USE
 * OF THIS SOFTWARE, EVEN IF ADVISED OF THE POSSIBILITY OF SUCH DAMAGE.
 */

/**
 * \file
 * \brief Implementation of associate_detections_to_tracks_threshold
 */

#include "associate_detections_to_tracks_threshold.h"

#include <vital/algo/detected_object_filter.h>
#include <vital/types/object_track_set.h>
#include <vital/exceptions/algorithm.h>

#include <string>
#include <vector>
#include <atomic>
#include <algorithm>
#include <limits>


namespace kwiver {
namespace arrows {
namespace core {

using namespace kwiver::vital;


/// Private implementation class
class associate_detections_to_tracks_threshold::priv
{
public:
  /// Constructor
  priv()
    : threshold( 0.50 )
    , higher_is_better( true )
    , m_logger( vital::get_logger(
        "arrows.core.associate_detections_to_tracks_threshold" ) )
  {
  }

  /// Threshold to apply on the matrix
  double threshold;

  /// Whether to take values above or below the threshold
  bool higher_is_better;

  /// Logger handle
  vital::logger_handle_t m_logger;
};


/// Constructor
associate_detections_to_tracks_threshold
::associate_detections_to_tracks_threshold()
  : d_( new priv )
{
}


/// Destructor
associate_detections_to_tracks_threshold
::~associate_detections_to_tracks_threshold() VITAL_NOTHROW
{
}


/// Get this alg's \link vital::config_block configuration block \endlink
vital::config_block_sptr
associate_detections_to_tracks_threshold
::get_configuration() const
{
  // get base config from base class
  vital::config_block_sptr config = algorithm::get_configuration();

  config->set_value( "threshold", d_->threshold,
    "Threshold to apply on the matrix." );

  config->set_value( "higher_is_better", d_->higher_is_better,
    "Whether values above or below the threshold indicate a better fit." );

  return config;
}


/// Set this algo's properties via a config block
void
associate_detections_to_tracks_threshold
::set_configuration( vital::config_block_sptr in_config )
{
  vital::config_block_sptr config = this->get_configuration();
  config->merge_config( in_config );

  d_->threshold = config->get_value<double>( "threshold" );
  d_->higher_is_better = config->get_value<bool>( "higher_is_better" );
}


bool
associate_detections_to_tracks_threshold
::check_configuration(vital::config_block_sptr config) const
{
  return true;
}


/// Associate object detections to object tracks
bool
associate_detections_to_tracks_threshold
::associate( kwiver::vital::timestamp ts,
             kwiver::vital::image_container_sptr /*image*/,
             kwiver::vital::object_track_set_sptr tracks,
             kwiver::vital::detected_object_set_sptr detections,
             kwiver::vital::matrix_d matrix,
             kwiver::vital::object_track_set_sptr& output,
             kwiver::vital::detected_object_set_sptr& unused ) const
{
  auto all_detections = detections;
  auto all_tracks = tracks->tracks();

  std::vector< vital::track_sptr > tracks_to_output;
  std::vector< bool > detections_used( all_detections->size(), false );

  for( unsigned t = 0; t < all_tracks.size(); ++t )
  {
    double best_score = ( d_->higher_is_better ? -1 : 1 ) *
      std::numeric_limits<double>::max();

    unsigned best_index = std::numeric_limits< unsigned >::max();

    for( unsigned d = 0; d < all_detections->size(); ++d )
    {
      double value = matrix( t, d );

      if( d_->higher_is_better )
      {
        if( value >= d_->threshold && value > best_score )
        {
          best_score = value;
          best_index = d;
        }
      }
      else
      {
        if( value <= d_->threshold && value < best_score )
        {
          best_score = value;
          best_index = d;
        }
      }
    }

    if( best_index < all_detections->size() )
    {
      vital::track_state_sptr new_track_state(
<<<<<<< HEAD
        new vital::object_track_state( ts.get_frame(), ts.get_time_usec(),
=======
        new vital::object_track_state( ts,
>>>>>>> 0013f71b
          all_detections->begin()[best_index] ) );

      vital::track_sptr adj_track( all_tracks[t]->clone() );
      adj_track->append( new_track_state );
      tracks_to_output.push_back( adj_track );

      detections_used[best_index] = true;
    }
    else
    {
      tracks_to_output.push_back( all_tracks[t] );
    }
  }

  std::vector< vital::detected_object_sptr > unused_dets;

  for( unsigned i = 0; i < all_detections->size(); ++i )
  {
    if( !detections_used[i] )
    {
      unused_dets.push_back( all_detections->begin()[i] );
    }
  }

  output = vital::object_track_set_sptr(
    new object_track_set( tracks_to_output ) );
  unused = vital::detected_object_set_sptr(
    new vital::detected_object_set( unused_dets ) );

  return ( unused->size() != all_detections->size() );
}


} // end namespace core
} // end namespace arrows
} // end namespace kwiver<|MERGE_RESOLUTION|>--- conflicted
+++ resolved
@@ -180,11 +180,7 @@
     if( best_index < all_detections->size() )
     {
       vital::track_state_sptr new_track_state(
-<<<<<<< HEAD
-        new vital::object_track_state( ts.get_frame(), ts.get_time_usec(),
-=======
         new vital::object_track_state( ts,
->>>>>>> 0013f71b
           all_detections->begin()[best_index] ) );
 
       vital::track_sptr adj_track( all_tracks[t]->clone() );
