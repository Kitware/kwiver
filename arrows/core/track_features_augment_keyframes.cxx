/*ckwg +29
 * Copyright 2017-2018 by Kitware, Inc.
 * All rights reserved.
 *
 * Redistribution and use in source and binary forms, with or without
 * modification, are permitted provided that the following conditions are met:
 *
 *  * Redistributions of source code must retain the above copyright notice,
 *    this list of conditions and the following disclaimer.
 *
 *  * Redistributions in binary form must reproduce the above copyright notice,
 *    this list of conditions and the following disclaimer in the documentation
 *    and/or other materials provided with the distribution.
 *
 *  * Neither name of Kitware, Inc. nor the names of any contributors may be used
 *    to endorse or promote products derived from this software without specific
 *    prior written permission.
 *
 * THIS SOFTWARE IS PROVIDED BY THE COPYRIGHT HOLDERS AND CONTRIBUTORS ``AS IS''
 * AND ANY EXPRESS OR IMPLIED WARRANTIES, INCLUDING, BUT NOT LIMITED TO, THE
 * IMPLIED WARRANTIES OF MERCHANTABILITY AND FITNESS FOR A PARTICULAR PURPOSE
 * ARE DISCLAIMED. IN NO EVENT SHALL THE AUTHORS OR CONTRIBUTORS BE LIABLE FOR
 * ANY DIRECT, INDIRECT, INCIDENTAL, SPECIAL, EXEMPLARY, OR CONSEQUENTIAL
 * DAMAGES (INCLUDING, BUT NOT LIMITED TO, PROCUREMENT OF SUBSTITUTE GOODS OR
 * SERVICES; LOSS OF USE, DATA, OR PROFITS; OR BUSINESS INTERRUPTION) HOWEVER
 * CAUSED AND ON ANY THEORY OF LIABILITY, WHETHER IN CONTRACT, STRICT LIABILITY,
 * OR TORT (INCLUDING NEGLIGENCE OR OTHERWISE) ARISING IN ANY WAY OUT OF THE USE
 * OF THIS SOFTWARE, EVEN IF ADVISED OF THE POSSIBILITY OF SUCH DAMAGE.
 */

/**
 * \file
 * \brief Implementation of core track_features_augment_keyframes
 */

#include "track_features_augment_keyframes.h"

#include <vector>

#include <vital/exceptions/image.h>
#include <vital/algo/detect_features.h>
#include <vital/algo/extract_descriptors.h>
using namespace kwiver::vital;

namespace kwiver {
namespace arrows {
namespace core {


class track_features_augment_keyframes::priv
{
public:

  /// The descriptor extractor algorithm to use
  vital::algo::extract_descriptors_sptr extractor;

  const std::string detector_name;

  const std::string extractor_name;
  priv()
    :detector_name("kf_only_feature_detector")
    ,extractor_name("kf_only_descriptor_extractor")
  {

  }
};


/// Augment existing tracks with additional feature if a keyframe
vital::feature_track_set_sptr
track_features_augment_keyframes
::track(kwiver::vital::feature_track_set_sptr tracks,
        unsigned int frame_number,
        kwiver::vital::image_container_sptr image_data,
        kwiver::vital::image_container_sptr mask) const
{

  // FORCE DETECTION ON EVERY FRAME

  //auto fmap = tracks->all_feature_frame_data();
  //auto ftsfd = fmap.find(frame_number);
  //if (ftsfd == fmap.end() || !ftsfd->second || !ftsfd->second->is_keyframe)
  //{
  //  // this is not a keyframe, so return the orignial tracks
  //  // no changes made so no deep copy necessary
  //  return tracks;
  //}

  auto track_states = tracks->frame_states(frame_number);
  auto new_feat = tracks->frame_features(frame_number);

  //describe the features.  Note this will recalculate the feature angles.
  vital::descriptor_set_sptr new_desc =
    d_->extractor->extract(image_data, new_feat, mask);

  std::vector<feature_sptr> vf = new_feat->features();
  std::vector<descriptor_sptr> df = new_desc->descriptors();
  for (size_t i = 0; i < vf.size(); ++i)
  {
    auto feat = vf[i];
    auto desc = df[i];

    // Go through existing features and find the one that equals feat.
    // The feature pointers may have changed in detect so we can't use them
    // directly with a map.
    for (auto ts : track_states)
    {
      auto fts = std::static_pointer_cast<feature_track_state>(ts);
<<<<<<< HEAD
      if (*fts->feature == *feat)
      {
=======
      if (fts && fts->feature && fts->feature->equal_except_for_angle(*feat))
      {
        //feature must be set because extract will have calculated a new feature angle
        fts->feature = feat;
>>>>>>> 73221e74
        fts->descriptor = desc;
        break;
      }
    }
  }

  return tracks;
}

track_features_augment_keyframes
::track_features_augment_keyframes()
  :d_(new priv)
{
}


/// Destructor
track_features_augment_keyframes
::~track_features_augment_keyframes() noexcept
{
}

/// Get this alg's \link vital::config_block configuration block \endlink
vital::config_block_sptr
track_features_augment_keyframes
::get_configuration() const
{
  // get base config from base class
  vital::config_block_sptr config = algorithm::get_configuration();

  // Sub-algorithm implementation name + sub_config block
  // - Descriptor Extractor algorithm
  algo::extract_descriptors::
    get_nested_algo_configuration(d_->extractor_name, config, d_->extractor);

  return config;
}


/// Set this algo's properties via a config block
void
track_features_augment_keyframes
::set_configuration(vital::config_block_sptr in_config)
{
  // Starting with our generated config_block to ensure that assumed values are present
  // An alternative is to check for key presence before performing a get_value() call.
  vital::config_block_sptr config = this->get_configuration();
  config->merge_config(in_config);

  // Setting nested algorithm instances via setter methods instead of directly
  // assigning to instance property.
  algo::extract_descriptors_sptr ed;
  algo::extract_descriptors::set_nested_algo_configuration(d_->extractor_name, config, ed);
  d_->extractor = ed;
}


bool
track_features_augment_keyframes
::check_configuration(vital::config_block_sptr config) const
{
  bool config_valid = true;

  config_valid = algo::detect_features::check_nested_algo_configuration(
    d_->detector_name, config) && config_valid;

  config_valid = algo::extract_descriptors::check_nested_algo_configuration(
    d_->extractor_name, config) && config_valid;

  return config_valid;
 }

} // end namespace core
} // end namespace arrows
} // end namespace kwiver<|MERGE_RESOLUTION|>--- conflicted
+++ resolved
@@ -106,15 +106,10 @@
     for (auto ts : track_states)
     {
       auto fts = std::static_pointer_cast<feature_track_state>(ts);
-<<<<<<< HEAD
-      if (*fts->feature == *feat)
-      {
-=======
       if (fts && fts->feature && fts->feature->equal_except_for_angle(*feat))
       {
         //feature must be set because extract will have calculated a new feature angle
         fts->feature = feat;
->>>>>>> 73221e74
         fts->descriptor = desc;
         break;
       }
