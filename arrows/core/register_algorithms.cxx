--- conflicted
+++ resolved
@@ -36,12 +36,7 @@
 #include <arrows/core/kwiver_algo_core_export.h>
 #include <vital/algo/algorithm_factory.h>
 
-<<<<<<< HEAD
-#include <arrows/algorithm_plugin_interface_macros.h>
-
 #include <arrows/core/class_probablity_filter.h>
-=======
->>>>>>> 0699bff7
 #include <arrows/core/close_loops_bad_frames_only.h>
 #include <arrows/core/close_loops_exhaustive.h>
 #include <arrows/core/close_loops_keyframe.h>
@@ -71,34 +66,6 @@
 void
 register_factories( kwiver::vital::plugin_loader& vpm )
 {
-<<<<<<< HEAD
-    REGISTRATION_INIT( reg );
-
-    REGISTER_TYPE( core::class_probablity_filter );
-    REGISTER_TYPE( core::close_loops_bad_frames_only );
-    REGISTER_TYPE( core::close_loops_exhaustive );
-    REGISTER_TYPE( core::close_loops_keyframe );
-    REGISTER_TYPE( core::close_loops_multi_method );
-    REGISTER_TYPE( core::compute_ref_homography_core );
-    REGISTER_TYPE( core::convert_image_bypass );
-    REGISTER_TYPE( core::estimate_canonical_transform );
-    REGISTER_TYPE( core::filter_features_magnitude );
-    REGISTER_TYPE( core::hierarchical_bundle_adjust );
-    REGISTER_TYPE( core::initialize_cameras_landmarks );
-    REGISTER_TYPE( core::match_features_fundamental_matrix );
-    REGISTER_TYPE( core::match_features_homography );
-    REGISTER_TYPE( core::non_maximual_supression );
-    REGISTER_TYPE( core::track_features_core );
-    REGISTER_TYPE( core::triangulate_landmarks );
-
-    REGISTER_TYPE( core::detected_object_set_input_kw18 );
-    REGISTER_TYPE( core::detected_object_set_output_kw18 );
-    REGISTER_TYPE( core::detected_object_set_input_csv );
-    REGISTER_TYPE( core::detected_object_set_output_csv );
-
-    REGISTRATION_SUMMARY();
-    return REGISTRATION_FAILURES();
-=======
   static auto const module_name = std::string( "arrows.core" );
   if (vpm.is_module_loaded( module_name ) )
   {
@@ -308,7 +275,6 @@
     ;
 
   vpm.mark_module_as_loaded( module_name );
->>>>>>> 0699bff7
 }
 
 } // end namespace core
