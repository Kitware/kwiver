--- conflicted
+++ resolved
@@ -188,13 +188,8 @@
     auto lm_observations = unsigned{0};
     for (vital::track::history_const_itr tsi = t.begin(); tsi != t.end(); ++tsi)
     {
-<<<<<<< HEAD
-      auto ftsd = std::dynamic_pointer_cast<vital::feature_track_state_data>(tsi->data);
-      if (!ftsd && !ftsd->feature)
-=======
       auto fts = std::dynamic_pointer_cast<vital::feature_track_state>(*tsi);
       if (!fts && !fts->feature)
->>>>>>> 7d193e28
       {
         // there is no valid feature for this track state
         continue;
@@ -206,11 +201,7 @@
         continue;
       }
       lm_cams.push_back(vital::simple_camera(*c_itr->second));
-<<<<<<< HEAD
-      lm_image_pts.push_back(ftsd->feature->loc());
-=======
       lm_image_pts.push_back(fts->feature->loc());
->>>>>>> 7d193e28
       ++lm_observations;
     }
 
