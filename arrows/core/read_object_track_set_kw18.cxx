--- conflicted
+++ resolved
@@ -99,14 +99,10 @@
   std::map< vital::frame_id_t, std::vector< vital::track_sptr > > m_tracks_by_frame_id;
 
   // Compilation of all loaded tracks, track id -> track sptr mapping
-<<<<<<< HEAD
-  std::map< int, vital::track_sptr > m_all_tracks;
+  std::map< vital::frame_id_t, vital::track_sptr > m_all_tracks;
 
   // Compilation of all loaded track IDs, track id -> type string
-  std::map< int, std::string > m_track_ids;
-=======
-  std::map< vital::frame_id_t, vital::track_sptr > m_all_tracks;
->>>>>>> b56ce925
+  std::map< vital::frame_id_t, std::string > m_track_ids;
 };
 
 
