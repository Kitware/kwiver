--- conflicted
+++ resolved
@@ -59,12 +59,7 @@
   using vital::rotation_d;
   using vital::simple_camera_perspective;
 
-<<<<<<< HEAD
-  simple_camera a(vector_3d(-1, -1, -1),
-=======
-  const double pi = LOCAL_PI;
   simple_camera_perspective a(vector_3d(-1, -1, -1),
->>>>>>> 3c460083
                   rotation_d(vector_4d(0, 0, 0, 1))),  // no rotation
                 b(vector_3d(3, 3, 3),
                   rotation_d(-pi / 2, vector_3d(0, 0, 1))),  // rotated around z-axis 90 degrees
@@ -97,12 +92,7 @@
   using vital::rotation_d;
   using vital::simple_camera_perspective;
 
-<<<<<<< HEAD
-  simple_camera a(vector_3d(-1, -1, -1),
-=======
-  const double pi = LOCAL_PI;
   simple_camera_perspective a(vector_3d(-1, -1, -1),
->>>>>>> 3c460083
                   rotation_d(vector_4d(0, 0, 0, 1))),        // no rotation
                 b(vector_3d(3, 3, 3),
                   rotation_d(-pi / 2, vector_3d(0, 0, 1)));  // rotated around z-axis 90 degrees
