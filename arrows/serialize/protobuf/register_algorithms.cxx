--- conflicted
+++ resolved
@@ -112,11 +112,8 @@
   register_algorithm< kwiver::arrows::serialize::protobuf::image > ( vpm );
   register_algorithm< kwiver::arrows::serialize::protobuf::image > ( vpm, "kwiver:mask" );
   register_algorithm< kwiver::arrows::serialize::protobuf::string > ( vpm);
-<<<<<<< HEAD
   register_algorithm< kwiver::arrows::serialize::protobuf::track_state > ( vpm );
-=======
 
->>>>>>> 2ed81902
   vpm.mark_module_as_loaded( module_name );
 }
 
