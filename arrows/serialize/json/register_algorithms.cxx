/*ckwg +29
 * Copyright 2018 by Kitware, Inc.
 * All rights reserved.
 *
 * Redistribution and use in source and binary forms, with or without
 * modification, are permitted provided that the following conditions are met:
 *
 *  * Redistributions of source code must retain the above copyright notice,
 *    this list of conditions and the following disclaimer.
 *
 *  * Redistributions in binary form must reproduce the above copyright notice,
 *    this list of conditions and the following disclaimer in the documentation
 *    and/or other materials provided with the distribution.
 *
 *  * Neither name of Kitware, Inc. nor the names of any contributors may be used
 *    to endorse or promote products derived from this software without specific
 *    prior written permission.
 *
 * THIS SOFTWARE IS PROVIDED BY THE COPYRIGHT HOLDERS AND CONTRIBUTORS ``AS IS''
 * AND ANY EXPRESS OR IMPLIED WARRANTIES, INCLUDING, BUT NOT LIMITED TO, THE
 * IMPLIED WARRANTIES OF MERCHANTABILITY AND FITNESS FOR A PARTICULAR PURPOSE
 * ARE DISCLAIMED. IN NO EVENT SHALL THE AUTHORS OR CONTRIBUTORS BE LIABLE FOR
 * ANY DIRECT, INDIRECT, INCIDENTAL, SPECIAL, EXEMPLARY, OR CONSEQUENTIAL
 * DAMAGES (INCLUDING, BUT NOT LIMITED TO, PROCUREMENT OF SUBSTITUTE GOODS OR
 * SERVICES; LOSS OF USE, DATA, OR PROFITS; OR BUSINESS INTERRUPTION) HOWEVER
 * CAUSED AND ON ANY THEORY OF LIABILITY, WHETHER IN CONTRACT, STRICT LIABILITY,
 * OR TORT (INCLUDING NEGLIGENCE OR OTHERWISE) ARISING IN ANY WAY OUT OF THE USE
 * OF THIS SOFTWARE, EVEN IF ADVISED OF THE POSSIBILITY OF SUCH DAMAGE.
 */

/**
 * \file
 * \brief Defaults plugin algorithm registration interface impl
 */

#include <arrows/serialize/json/kwiver_serialize_json_plugin_export.h>
#include <vital/algo/algorithm_factory.h>

#include "bounding_box.h"
#include "detected_object.h"
#include "detected_object_type.h"
#include "detected_object_set.h"
#include "timestamp.h"
#include "image.h"
#include "string.h"
#include "track_state.h"
#include "object_track_state.h"
#include "track.h"

namespace kwiver {
namespace arrows {
namespace serialize {
namespace json {

namespace {

static auto const module_name         = std::string{ "arrows.serialize.json" };
static auto const module_version      = std::string{ "1.0" };
static auto const module_organization = std::string{ "Kitware Inc." };

// ----------------------------------------------------------------------------
/**
 * @brief Helper function for registering algorithms
 *
 * This function registers the specified algorithm with the plugin
 * manager. The optional plugin name can be used in cases where an
 * algorithm needs to be registered under two names. This can happen
 * when the same vital data type is used top represent multiple
 * different semantic data types.
 *
 * @param vpm Reference to the plugin manager
 * @param name Optional plugin name
 */
template < typename algorithm_t >
void
register_algorithm( kwiver::vital::plugin_loader& vpm, const std::string& name = std::string("") )
{
  using kvpf = kwiver::vital::plugin_factory;
  std::string algo_name = algorithm_t::name;
  if ( ! name.empty() )
  {
    algo_name = name;
  }
  auto fact = vpm.add_factory( new kwiver::vital::algorithm_factory_0< algorithm_t > (
                                 "serialize-json", // group name
                                 algo_name ) ); // instance name

  fact->add_attribute( kvpf::PLUGIN_DESCRIPTION,  algorithm_t::description )
    .add_attribute( kvpf::PLUGIN_MODULE_NAME,  module_name )
    .add_attribute( kvpf::PLUGIN_VERSION,      module_version )
    .add_attribute( kvpf::PLUGIN_ORGANIZATION, module_organization )
  ;
}

} // end namespace

// ----------------------------------------------------------------------------
extern "C"
KWIVER_SERIALIZE_JSON_PLUGIN_EXPORT
void
register_factories( kwiver::vital::plugin_loader& vpm )
{
  if (vpm.is_module_loaded( module_name ) )
  {
    return;
  }

  register_algorithm< kwiver::arrows::serialize::json::bounding_box >( vpm );
  register_algorithm< kwiver::arrows::serialize::json::detected_object >( vpm );
  register_algorithm< kwiver::arrows::serialize::json::detected_object_type >( vpm );
  register_algorithm< kwiver::arrows::serialize::json::detected_object_set >( vpm );
  register_algorithm< kwiver::arrows::serialize::json::timestamp >( vpm );
  register_algorithm< kwiver::arrows::serialize::json::image >( vpm );
  register_algorithm< kwiver::arrows::serialize::json::image >( vpm, "kwiver:mask" );
  register_algorithm< kwiver::arrows::serialize::json::string >( vpm );
<<<<<<< HEAD
  register_algorithm< kwiver::arrows::serialize::json::track_state >( vpm );
  register_algorithm< kwiver::arrows::serialize::json::object_track_state >( vpm );
  register_algorithm< kwiver::arrows::serialize::json::track >( vpm );
=======

>>>>>>> 2ed81902
  vpm.mark_module_as_loaded( module_name );
}

} // end namespace json
} // end namespace serialize
} // end namespace arrows
} // end namespace kwiver<|MERGE_RESOLUTION|>--- conflicted
+++ resolved
@@ -113,13 +113,10 @@
   register_algorithm< kwiver::arrows::serialize::json::image >( vpm );
   register_algorithm< kwiver::arrows::serialize::json::image >( vpm, "kwiver:mask" );
   register_algorithm< kwiver::arrows::serialize::json::string >( vpm );
-<<<<<<< HEAD
   register_algorithm< kwiver::arrows::serialize::json::track_state >( vpm );
   register_algorithm< kwiver::arrows::serialize::json::object_track_state >( vpm );
   register_algorithm< kwiver::arrows::serialize::json::track >( vpm );
-=======
 
->>>>>>> 2ed81902
   vpm.mark_module_as_loaded( module_name );
 }
 
