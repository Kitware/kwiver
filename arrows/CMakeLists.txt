--- conflicted
+++ resolved
@@ -2,9 +2,6 @@
 # Arrows Algorithms CMake file
 #
 
-<<<<<<< HEAD
-include_directories( ${CMAKE_CURRENT_SOURCE_DIR} )
-=======
 set(ARROWS_SOURCE_DIR           "${CMAKE_CURRENT_SOURCE_DIR}")
 set(ARROWS_BINARY_DIR           "${CMAKE_CURRENT_BINARY_DIR}")
 
@@ -20,7 +17,6 @@
 if( KWIVER_ENABLE_OPENCV )
   add_subdirectory( ocv )
 endif()
->>>>>>> f944d0b7
 
 # Add PROJ plugin if enabled
 if( KWIVER_ENABLE_PROJ )
@@ -32,12 +28,8 @@
   add_subdirectory( vxl )
 endif()
 
-<<<<<<< HEAD
-set(arrows_DIR  ${CMAKE_CURRENT_BINARY_DIR}  CACHE PATH "Path to Arrows package")
-=======
 # Add VisCL plugin if enabled
 #  needs VXL
 if( KWIVER_ENABLE_VISCL )
   add_subdirectory( viscl )
-endif()
->>>>>>> f944d0b7
+endif()