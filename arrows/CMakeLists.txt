#
# Arrows Algorithms CMake file
#

set(ARROWS_SOURCE_DIR           "${CMAKE_CURRENT_SOURCE_DIR}")
set(ARROWS_BINARY_DIR           "${CMAKE_CURRENT_BINARY_DIR}")

# Base plug-in with default implementations
add_subdirectory( core )

# Add Ceres plugin if enabled
if( KWIVER_ENABLE_CERES )
  add_subdirectory( ceres )
endif()

# Add OpenCV plugin if enabled
if( KWIVER_ENABLE_OPENCV )
  add_subdirectory( ocv )
endif()

# Add PROJ plugin if enabled
if( KWIVER_ENABLE_PROJ )
  add_subdirectory( proj )
endif()

# Add VXL plugin if enabled
if( KWIVER_ENABLE_VXL )
  add_subdirectory( vxl )
endif()

# Add VisCL plugin if enabled
#  needs VXL
if( KWIVER_ENABLE_VISCL )
  add_subdirectory( viscl )
endif()

# if matlab is enabled
if( KWIVER_ENABLE_MATLAB )
  add_subdirectory( matlab )
endif()

# if darknet is enabled
if( KWIVER_ENABLE_DARKNET )
  add_subdirectory( darknet )
endif()

<<<<<<< HEAD
# if database is enabled
if (KWIVER_ENABLE_DATABASE)
  add_subdirectory( database )
=======
# if burnout is enabled
if( KWIVER_ENABLE_BURNOUT )
  add_subdirectory( burnout )
>>>>>>> 5fc69df2
endif()<|MERGE_RESOLUTION|>--- conflicted
+++ resolved
@@ -44,13 +44,12 @@
   add_subdirectory( darknet )
 endif()
 
-<<<<<<< HEAD
 # if database is enabled
 if (KWIVER_ENABLE_DATABASE)
   add_subdirectory( database )
-=======
+endif()
+
 # if burnout is enabled
 if( KWIVER_ENABLE_BURNOUT )
   add_subdirectory( burnout )
->>>>>>> 5fc69df2
 endif()