--- conflicted
+++ resolved
@@ -92,20 +92,12 @@
 
 # if python is enabled
 if( KWIVER_ENABLE_PYTHON )
-<<<<<<< HEAD
-  set(kwiver_python_subdir "python${PYTHON_VERSION}${PYTHON_ABIFLAGS}")
-  set(kwiver_python_output_path "${KWIVER_BINARY_DIR}/lib/${kwiver_python_subdir}")
-
-  kwiver_create_python_plugin_init( kwiver/arrows )
-  add_subdirectory( pytorch )
-=======
   kwiver_create_python_init( kwiver/arrows )
   add_subdirectory( python )
 
   if( KWIVER_ENABLE_PYTORCH )
     add_subdirectory( pytorch )
   endif()
->>>>>>> d4cb6989
 endif()
 
 # if FFMPEG is enabled
