--- conflicted
+++ resolved
@@ -80,25 +80,14 @@
   add_subdirectory( uuid )
 endif()
 
-# Pytorch depends on python
-CMAKE_DEPENDENT_OPTION( KWIVER_ENABLE_PYTORCH   "Enable pytorch arrow" OFF
-    KWIVER_ENABLE_PYTHON OFF )
-
 # if python is enabled
 if( KWIVER_ENABLE_PYTHON )
-<<<<<<< HEAD
-  set(kwiver_python_subdir "python${PYTHON_VERSION}${PYTHON_ABIFLAGS}")
-  set(kwiver_python_output_path "${KWIVER_BINARY_DIR}/lib/${kwiver_python_subdir}")
-  kwiver_create_python_plugin_init( kwiver/arrows )
-  if( KWIVER_ENABLE_PYTORCH )
-      #TODO Find Pytorch
-      add_subdirectory( pytorch )
-  endif()
-
-=======
   kwiver_create_python_init( kwiver/arrows )
   add_subdirectory( python )
->>>>>>> c1a7b766
+
+  if( KWIVER_ENABLE_PYTORCH )
+    add_subdirectory( pytorch )
+  endif()
 endif()
 
 # if FFMPEG is enabled
