#
# Arrows Algorithms CMake file
#

set(CMAKE_FOLDER "Arrows")
set(ARROWS_SOURCE_DIR           "${CMAKE_CURRENT_SOURCE_DIR}")
set(ARROWS_BINARY_DIR           "${CMAKE_CURRENT_BINARY_DIR}")

# Base plug-in with default implementations
add_subdirectory( core )

# Add MVG plugin if enabled
if( KWIVER_ENABLE_MVG )
  add_subdirectory( mvg )
endif()

# Add Ceres plugin if enabled
if( KWIVER_ENABLE_CERES )
  add_subdirectory( ceres )
endif()

# Add OpenCV plugin if enabled
if( KWIVER_ENABLE_OPENCV )
<<<<<<< HEAD
  #add_subdirectory( dbow2 )
=======
  if( KWIVER_ENABLE_DBOW2 )
    add_subdirectory( dbow2 )
  endif()

>>>>>>> 71d51833
  add_subdirectory( ocv )
endif()

# Add SVM plugin if enabled
if( KWIVER_ENABLE_SVM)
  add_subdirectory( svm )
endif()

# Add PROJ plugin if enabled
if( KWIVER_ENABLE_PROJ )
  add_subdirectory( proj )
endif()

# Add Qt plugin if enabled
if( KWIVER_ENABLE_QT )
  add_subdirectory( qt )
endif()

# Add VXL plugin if enabled
if( KWIVER_ENABLE_VXL )
  add_subdirectory( vxl )

  # Super3D depends on VXL
  option( KWIVER_ENABLE_SUPER3D
    "Enable SUPER3D dependent code and plugins (Arrows)"
    ON
    )

  # Add super3d plugin if enabled
  if( KWIVER_ENABLE_SUPER3D )
    add_subdirectory( super3d )
  endif()
endif()

if ( KWIVER_ENABLE_CUDA )
  #add_subdirectory( cuda )
endif()

# Add VisCL plugin if enabled
#  needs VXL
if( KWIVER_ENABLE_VISCL )
  add_subdirectory( viscl )
endif()

# if matlab is enabled
if( KWIVER_ENABLE_MATLAB )
  add_subdirectory( matlab )
endif()

# if darknet is enabled
if( KWIVER_ENABLE_DARKNET )
  add_subdirectory( darknet )
endif()

# if database is enabled
if (KWIVER_ENABLE_DATABASE)
  add_subdirectory( database )
endif()

  # if burnout is enabled
if( KWIVER_ENABLE_BURNOUT )
  add_subdirectory( burnout )
endif()

# if kpf is enabled
if( KWIVER_ENABLE_KPF )
  add_subdirectory( kpf )
endif()

# if klv is enabled
if( KWIVER_ENABLE_KLV )
  add_subdirectory( klv )
endif()

# if GDAL is enabled
if ( KWIVER_ENABLE_GDAL )
  add_subdirectory( gdal )
endif()

# if PDAL is enabled
if ( KWIVER_ENABLE_PDAL )
  add_subdirectory( pdal )
endif()

# if uuid is enabled
if( KWIVER_ENABLE_UUID )
  add_subdirectory( uuid )
endif()

# if FFmpeg is enabled
if( KWIVER_ENABLE_FFMPEG)
  add_subdirectory( ffmpeg )
endif()

# if VTK is enabled
if( KWIVER_ENABLE_VTK)
  add_subdirectory( vtk )
endif()

add_subdirectory( serialize )

# Register the colmap arrow with CMake.
if( KWIVER_ENABLE_COLMAP )
  add_subdirectory( colmap )
endif()<|MERGE_RESOLUTION|>--- conflicted
+++ resolved
@@ -21,14 +21,10 @@
 
 # Add OpenCV plugin if enabled
 if( KWIVER_ENABLE_OPENCV )
-<<<<<<< HEAD
-  #add_subdirectory( dbow2 )
-=======
   if( KWIVER_ENABLE_DBOW2 )
     add_subdirectory( dbow2 )
   endif()
 
->>>>>>> 71d51833
   add_subdirectory( ocv )
 endif()
 
