/*ckwg +29
 * Copyright 2020 by Kitware, Inc.
 * All rights reserved.
 *
 * Redistribution and use in source and binary forms, with or without
 * modification, are permitted provided that the following conditions are met:
 *
 *  * Redistributions of source code must retain the above copyright notice,
 *    this list of conditions and the following disclaimer.
 *
 *  * Redistributions in binary form must reproduce the above copyright notice,
 *    this list of conditions and the following disclaimer in the documentation
 *    and/or other materials provided with the distribution.
 *
 *  * Neither name of Kitware, Inc. nor the names of any contributors may be used
 *    to endorse or promote products derived from this software without specific
 *    prior written permission.
 *
 * THIS SOFTWARE IS PROVIDED BY THE COPYRIGHT HOLDERS AND CONTRIBUTORS "AS IS"
 * AND ANY EXPRESS OR IMPLIED WARRANTIES, INCLUDING, BUT NOT LIMITED TO, THE
 * IMPLIED WARRANTIES OF MERCHANTABILITY AND FITNESS FOR A PARTICULAR PURPOSE
 * ARE DISCLAIMED. IN NO EVENT SHALL THE AUTHORS OR CONTRIBUTORS BE LIABLE FOR
 * ANY DIRECT, INDIRECT, INCIDENTAL, SPECIAL, EXEMPLARY, OR CONSEQUENTIAL
 * DAMAGES (INCLUDING, BUT NOT LIMITED TO, PROCUREMENT OF SUBSTITUTE GOODS OR
 * SERVICES; LOSS OF USE, DATA, OR PROFITS; OR BUSINESS INTERRUPTION) HOWEVER
 * CAUSED AND ON ANY THEORY OF LIABILITY, WHETHER IN CONTRACT, STRICT LIABILITY,
 * OR TORT (INCLUDING NEGLIGENCE OR OTHERWISE) ARISING IN ANY WAY OUT OF THE USE
 * OF THIS SOFTWARE, EVEN IF ADVISED OF THE POSSIBILITY OF SUCH DAMAGE.
 */

#include "init_cameras_landmarks.h"

#include <kwiversys/SystemTools.hxx>

#include <vital/algo/initialize_cameras_landmarks.h>
#include <vital/algo/video_input.h>
<<<<<<< HEAD
#include <vital/applets/applet_config.h>
=======
#include <vital/applets/config_validation.h>
>>>>>>> ae8924e8
#include <vital/config/config_block_io.h>
#include <vital/config/config_block.h>
#include <vital/config/config_parser.h>
#include <vital/io/camera_from_metadata.h>
#include <vital/io/camera_io.h>
#include <vital/io/landmark_map_io.h>
#include <vital/io/metadata_io.h>
#include <vital/io/track_set_io.h>
#include <vital/plugin_loader/plugin_manager.h>
#include <vital/util/get_paths.h>

#include <fstream>
#include <iostream>

namespace kwiver {
namespace arrows {
namespace mvg {

namespace kv = kwiver::vital;
using kv::feature_track_set_sptr;
using kv::algo::initialize_cameras_landmarks;
using kv::algo::initialize_cameras_landmarks_sptr;
using kv::algo::video_input;
using kv::algo::video_input_sptr;
using kv::camera_map_sptr;
using kv::camera_perspective;
using kv::camera_sptr;
using kv::landmark_map_sptr;
using kv::sfm_constraints;
using kv::sfm_constraints_sptr;




namespace {

typedef kwiversys::SystemTools ST;

kv::logger_handle_t main_logger( kv::get_logger( "init_cameras_landmarks" ) );


// ------------------------------------------------------------------
bool check_config(kv::config_block_sptr config)
{
  using namespace kwiver::tools;
  bool config_valid = true;

#define KWIVER_CONFIG_FAIL(msg) \
  LOG_ERROR(main_logger, "Config Check Fail: " << msg); \
  config_valid = false

<<<<<<< HEAD
  if(config->has_value("video_source") &&
    config->get_value<std::string>("video_source") != "")
  {
    std::string path = config->get_value<std::string>("video_source");
    if ( ! ST::FileExists( kv::path_t(path), true ) )
    {
      KWIVER_CONFIG_FAIL("video_source path, " << path
                         << ", does not exist or is not a regular file");
    }
    if ( !video_input::check_nested_algo_configuration("video_reader", config) )
    {
      KWIVER_CONFIG_FAIL("video_reader configuration check failed");
    }
  }

  if ( ! config->has_value("input_tracks_file") ||
    config->get_value<std::string>("input_tracks_file") == "")
  {
    KWIVER_CONFIG_FAIL("Config needs value input_tracks_file");
  }
  else
  {
    std::string path = config->get_value<std::string>("input_tracks_file");
    if ( ! ST::FileExists( kv::path_t(path), true ) )
    {
      KWIVER_CONFIG_FAIL("input_tracks_file path, " << path
                         << ", does not exist or is not a regular file");
    }
  }

  if (!config->has_value("output_cameras_directory") ||
    config->get_value<std::string>("output_cameras_directory") == "" )
  {
    KWIVER_CONFIG_FAIL("Config needs value output_cameras_directory");
  }
  else
  {
    auto cam_dir = config->get_value<kv::path_t>("output_cameras_directory");
    if (!ST::FileIsDirectory(cam_dir))
    {
      if (ST::FileExists(cam_dir))
      {
        KWIVER_CONFIG_FAIL("output_cameras_directory is a file, not a valid directory");
      }
      else if (!ST::MakeDirectory(cam_dir))
      {
        KWIVER_CONFIG_FAIL("unable to create output_cameras_directory");
      }
    }
  }

  if (!config->has_value("output_landmarks_filename") ||
    config->get_value<std::string>("output_landmarks_filename") == "" )
  {
    KWIVER_CONFIG_FAIL("Config needs value output_landmarks_filename");
  }
  else
  {
    auto parent_dir = ST::GetFilenamePath(ST::CollapseFullPath(
      config->get_value<kv::path_t>("output_landmarks_filename")));
    if (!ST::FileIsDirectory(parent_dir))
    {
      if (!ST::MakeDirectory(parent_dir))
      {
        KWIVER_CONFIG_FAIL("unable to create output directory for output_landmarks_filename");
      }
    }
=======
  config_valid =
    validate_required_input_file("input_tracks_file", *config, main_logger)
    && config_valid;

  config_valid =
    validate_optional_input_file("video_source", *config, main_logger)
    && config_valid;

  config_valid =
    validate_required_output_dir("output_cameras_directory", *config, main_logger)
    && config_valid;

  config_valid =
    validate_required_output_file("output_landmarks_filename", *config, main_logger)
    && config_valid;

  if (!video_input::check_nested_algo_configuration("video_reader", config))
  {
    KWIVER_CONFIG_FAIL("video_reader configuration check failed");
>>>>>>> ae8924e8
  }

  if (!initialize_cameras_landmarks::check_nested_algo_configuration("initializer", config))
  {
<<<<<<< HEAD
    kv::path_t out_landmarks_path =
      config->get_value<kv::path_t>("output_landmarks_filename");

    // verify that we can open the output file for writing
    // so that we don't find a problem only after spending
    // hours of computation time.
    std::ofstream ofs(out_landmarks_path.c_str());
    if (!ofs)
    {
      KWIVER_CONFIG_FAIL("Could not open landmark file for writing: \""
                         + out_landmarks_path + "\"");
    }
    ofs.close();
=======
    KWIVER_CONFIG_FAIL("initializer configuration check failed");
>>>>>>> ae8924e8
  }

#undef KWIVER_CONFIG_FAIL

  return config_valid;
}
} // end namespace

class init_cameras_landmarks::priv
{
public:
  priv(init_cameras_landmarks* parent) : p(parent) {}

  init_cameras_landmarks* p = nullptr;
  camera_map_sptr camera_map_ptr;
  landmark_map_sptr landmark_map_ptr;
  feature_track_set_sptr feature_track_set_ptr;
  sfm_constraints_sptr sfm_constraint_ptr;
  initialize_cameras_landmarks_sptr algorithm;
  kv::config_block_sptr config;
  size_t num_frames = 0;
  kv::path_t  video_file;
  kv::path_t  tracks_file;
  kv::path_t  camera_directory = "results/krtd";
  kv::path_t  landmarks_file = "results/landmarks.ply";

  enum commandline_mode {SUCCESS, HELP, WRITE, FAIL};

  commandline_mode process_command_line(cxxopts::ParseResult& cmd_args)
  {
    using kwiver::tools::load_default_video_input_config;
    static std::string opt_config;
    static std::string opt_out_config;

    if ( cmd_args["help"].as<bool>() )
    {
      return HELP;
    }
    if ( cmd_args.count("config") > 0 )
    {
      opt_config = cmd_args["config"].as<std::string>();
    }
    if ( cmd_args.count("output-config") > 0 )
    {
      opt_out_config = cmd_args["output-config"].as<std::string>();
    }

    // Set up top level configuration w/ defaults where applicable.
    config = default_config();

    // If -c/--config given, read in confg file, merge in with default just
    // generated
    if( ! opt_config.empty() )
    {
      config->merge_config(kv::read_config_file(opt_config));
    }

    if ( cmd_args.count("tracks") > 0 )
    {
      tracks_file = cmd_args["tracks"].as<std::string>();
      config->set_value("input_tracks_file", tracks_file);

    }
    if ( cmd_args.count("video") > 0 )
    {
      video_file = cmd_args["video"].as<std::string>();
      config->set_value("video_source", video_file);
      // choose video or image list reader based on file extension
      config->subblock_view("video_reader")->merge_config(
        load_default_video_input_config(video_file));
    }
    if ( cmd_args.count("carmera") > 0 )
    {
      camera_directory = cmd_args["carmera"].as<std::string>();
      config->set_value("output_cameras_directory", camera_directory);
    }
    if ( cmd_args.count("landmarks") > 0 )
    {
      landmarks_file = cmd_args["landmarks"].as<std::string>();
      config->set_value("output_landmarks_filename", landmarks_file);
    }

    bool valid_config = check_config(config);

    if( ! opt_out_config.empty() )
    {
      write_config_file(config, opt_out_config );
      if(valid_config)
      {
        LOG_INFO(main_logger,
                 "Configuration file contained valid parameters and may be "
                 "used for running");
      }
      else
      {
        LOG_WARN(main_logger, "Configuration deemed not valid.");
      }
      config = nullptr;
      return WRITE;
    }
    else if(!valid_config)
    {
      LOG_ERROR(main_logger, "Configuration not valid.");
      config = nullptr;
      return FAIL;
    }

    return SUCCESS;
  }

  kv::config_block_sptr default_config()
  {
    using kwiver::tools::load_default_video_input_config;
    typedef kwiver::tools::kwiver_applet kvt;
    auto config = kvt::find_configuration("applets/init_cameras_landmarks.conf");

    // choose video or image list reader based on file extension
    config->subblock_view("video_reader")->merge_config(
      load_default_video_input_config(video_file));

    config->set_value("video_source", video_file,
      "(optional) Path to an input file to be opened as a video. "
      "This could be either a video file or a text file "
      "containing new-line separated paths to sequential "
      "image files.");

    config->set_value("input_tracks_file", tracks_file,
      "Path to a file to read input tracks from.");

    config->set_value("output_cameras_directory", camera_directory,
      "Directory to write cameras to.");

    config->set_value("output_landmarks_filename", landmarks_file,
      "Path to a file to write output landmarks to. If this "
      "file exists, it will be overwritten.");


    initialize_cameras_landmarks::get_nested_algo_configuration(
      "initializer", config, nullptr);
    video_input::get_nested_algo_configuration(
      "video_reader", config, nullptr);
    return config;
  }

  void initialize()
  {
    // Create algorithm from configuration
    initialize_cameras_landmarks::set_nested_algo_configuration(
      "initializer", config, algorithm );
  }

  void clear_ptrs()
  {
    camera_map_ptr = nullptr;
    landmark_map_ptr = nullptr;
    feature_track_set_ptr = nullptr;
    sfm_constraint_ptr = nullptr;
  }

  void load_tracks( )
  {
    if(config == nullptr)
    {
      return;
    }
    tracks_file =
      config->get_value<kv::path_t>("input_tracks_file");
    feature_track_set_ptr =
      kv::read_feature_track_file(tracks_file);
  }

  void load_sfm_constraint( )
  {
    if(config == nullptr)
    {
      return;
    }

    sfm_constraint_ptr = std::make_shared<sfm_constraints>();
    kv::image_container_sptr first_frame;
    if(config->has_value("video_source") &&
       config->get_value<std::string>("video_source") != "")
    {
      video_input_sptr video_reader;
      video_file = config->get_value<std::string>("video_source");
      video_input::set_nested_algo_configuration(
        "video_reader", config, video_reader);
      video_reader->open( video_file );
      if (video_reader->get_implementation_capabilities()
        .has_capability(video_input::HAS_METADATA))
      {
        sfm_constraint_ptr->set_metadata(video_reader->metadata_map());
        kv::timestamp ts;
        video_reader->next_frame( ts );
        first_frame = video_reader->frame_image();
      }
      else
      {
        return;
      }
    }
    else
    {
      return;
    }

    using kv::simple_camera_intrinsics;
    using kv::simple_camera_perspective;
    using kv::frame_id_t;
    using kv::metadata_sptr;
    using kv::intrinsics_from_metadata;
    using kv::local_geo_cs;

    #define GET_K_CONFIG(type, name) \
    config->get_value<type>(bc + #name, K_def.name())

    simple_camera_intrinsics K_def;
    const std::string bc = "video_reader:base_camera:";
    auto K = std::make_shared<simple_camera_intrinsics>(
      GET_K_CONFIG(double, focal_length),
      GET_K_CONFIG(kv::vector_2d, principal_point),
      GET_K_CONFIG(double, aspect_ratio),
      GET_K_CONFIG(double, skew));

    auto base_camera = simple_camera_perspective();
    base_camera.set_intrinsics(K);
    auto md = sfm_constraint_ptr->get_metadata()->metadata();
    if (!md.empty())
    {
      std::map<frame_id_t, metadata_sptr> md_map;

      for (auto const& md_iter : md)
      {
        // TODO: just using first element of metadata vector for now
        md_map[md_iter.first] = md_iter.second[0];
      }

      bool init_cams_with_metadata =
        config->get_value<bool>("initialize_cameras_with_metadata", true);

      if (init_cams_with_metadata)
      {
        auto im = first_frame;
        K->set_image_width(static_cast<unsigned>(im->width()));
        K->set_image_height(static_cast<unsigned>(im->height()));
        base_camera.set_intrinsics(K);

        bool init_intrinsics_with_metadata =
        config->get_value<bool>("initialize_intrinsics_with_metadata", true);
        if (init_intrinsics_with_metadata)
        {
          // find the first metadata that gives valid intrinsics
          // and put this in baseCamera as a backup for when
          // a particular metadata packet is missing data
          for (auto mdp : md_map)
          {
            auto md_K =
              intrinsics_from_metadata(*mdp.second,
                                       static_cast<unsigned>(im->width()),
                                       static_cast<unsigned>(im->height()));
            if (md_K != nullptr)
            {
              base_camera.set_intrinsics(md_K);
              break;
            }
          }
        }

        local_geo_cs lgcs = sfm_constraint_ptr->get_local_geo_cs();
        kv::camera_map::map_camera_t cam_map =
          initialize_cameras_with_metadata(md_map, base_camera, lgcs,
                                           init_intrinsics_with_metadata);
        camera_map_ptr =
          std::make_shared<kv::simple_camera_map>(cam_map);

        sfm_constraint_ptr->set_local_geo_cs(lgcs);
      }
    }
  }

  bool write_cameras()
  {
    std::string output_cameras_directory =
    config->get_value<std::string>("output_cameras_directory");

    for( auto iter: camera_map_ptr->cameras())
    {
      int fn = iter.first;
      camera_sptr cam = iter.second;
      std::string out_fname =
        output_cameras_directory + "/" + get_filename(fn) + ".krtd";
      kv::path_t out_path(out_fname);
      auto cam_ptr = std::dynamic_pointer_cast<camera_perspective>(cam);
      write_krtd_file( *cam_ptr, out_path );
    }

    return true;
  }

  bool write_landmarks()
  {
    kv::path_t out_landmarks_path =
      config->get_value<kv::path_t>("output_landmarks_filename");

    write_ply_file( landmark_map_ptr, out_landmarks_path );
    return true;
  }

  void run_algorithm()
  {
    // If camera_map_ptr is Null the initialize algorithm will create all
    // cameras.  If not Null it will only create cameras if they are in the map
    // but Null.  So we need to add placeholders for missing cameras to the map
    if (camera_map_ptr)
    {
      using kv::frame_id_t;
      using kv::camera_map;
      std::set<frame_id_t> frame_ids = feature_track_set_ptr->all_frame_ids();
      num_frames = frame_ids.size();
      camera_map::map_camera_t all_cams = camera_map_ptr->cameras();

      for (auto const& id : frame_ids)
      {
        if (all_cams.find(id) == all_cams.end())
        {
          all_cams[id] = kv::camera_sptr();
        }
      }
      camera_map_ptr = std::make_shared<kv::simple_camera_map>(all_cams);
    }

    // If landmark_map_ptr is Null the initialize algorithm will create all
    // landmarks.  If not Null it will only create landmarks if they are in the
    // map but Null.  So we need to add placeholders for missing landmarks to
    // the map.
    if (landmark_map_ptr)
    {
      using kv::track_id_t;
      using kv::landmark_map;
      std::set<track_id_t> track_ids = feature_track_set_ptr->all_track_ids();
      landmark_map::map_landmark_t all_lms = landmark_map_ptr->landmarks();

      for (auto const& id : track_ids)
      {
        if (all_lms.find(id) == all_lms.end())
        {
          all_lms[id] = kv::landmark_sptr();
        }
      }
      landmark_map_ptr =
        std::make_shared<kv::simple_landmark_map>(all_lms);
    }

    algorithm->initialize(camera_map_ptr, landmark_map_ptr,
                          feature_track_set_ptr, sfm_constraint_ptr);
  }

  std::string get_filename( kv::frame_id_t frame_id )
  {

    if (sfm_constraint_ptr && sfm_constraint_ptr->get_metadata())
    {
      auto videoMetadataMap = sfm_constraint_ptr->get_metadata();
      auto mdv = videoMetadataMap->get_vector(frame_id);
      if (!mdv.empty())
      {
        return basename_from_metadata(mdv, frame_id);
      }
    }
    auto dummy_md = std::make_shared<kv::metadata>();
    dummy_md->add<kv::VITAL_META_VIDEO_URI>(std::string(video_file));
    return basename_from_metadata(dummy_md, frame_id);
  }
};

// ----------------------------------------------------------------------------
int
init_cameras_landmarks::
run()
{
  try
  {
    switch(d->process_command_line(command_args()))
    {
      case priv::HELP:
        std::cout << m_cmd_options->help();
        return EXIT_SUCCESS;
      case priv::WRITE:
        return EXIT_SUCCESS;
      case priv::FAIL:
        return EXIT_FAILURE;
      case priv::SUCCESS:
        ;
    }

    if ( d->config == nullptr )
    {
      return EXIT_FAILURE;
    }

    if(d->algorithm == nullptr)
    {
      d->initialize();
    }

    if(d->feature_track_set_ptr == nullptr)
    {
      d->load_tracks();
      if(d->feature_track_set_ptr == nullptr)
      {
        LOG_ERROR(main_logger, "There are no feature tracks.");
        return EXIT_FAILURE;
      }
    }

    if(d->sfm_constraint_ptr == nullptr)
    {
      d->load_sfm_constraint();
    }

    d->run_algorithm();

    if(!d->write_cameras())
    {
      return EXIT_FAILURE;
    }

    if(!d->write_landmarks())
    {
      return EXIT_FAILURE;
    }

    return EXIT_SUCCESS;
  }
  catch (std::exception const& e)
  {
    LOG_ERROR(main_logger, "Exception caught: " << e.what());

    return EXIT_FAILURE;
  }
  catch (...)
  {
    LOG_ERROR(main_logger, "Unknown exception caught");

    return EXIT_FAILURE;
  }
} // run

// ----------------------------------------------------------------------------
void
init_cameras_landmarks::
add_command_options()
{
  m_cmd_options->custom_help( wrap_text( "[options]\n" ) );

  m_cmd_options->add_options()
  ( "h,help",     "Display applet usage" )
  ( "c,config",   "Configuration file for tool", cxxopts::value<std::string>() )
  ( "o,output-config",
    "Output a configuration. This may be seeded with a "
    "configuration file from -c/--config.",
    cxxopts::value<std::string>() )
  ( "v,video", "Input video", cxxopts::value<std::string>() )
  ( "t,tracks", "Input tracks", cxxopts::value<std::string>() )
  ( "k,camera", "Output directory for cameras", cxxopts::value<std::string>() )
  ( "l,landmarks", "Output landmarks file", cxxopts::value<std::string>() )
  ;

  //If we want to remove tracks reading from the config, we should then add this
  //m_cmd_options->parse_positional("tracks");
}

// ============================================================================
init_cameras_landmarks::
init_cameras_landmarks()
 : d(new priv(this))
{ }

init_cameras_landmarks::
~init_cameras_landmarks() = default;


} } } // end namespace<|MERGE_RESOLUTION|>--- conflicted
+++ resolved
@@ -34,11 +34,8 @@
 
 #include <vital/algo/initialize_cameras_landmarks.h>
 #include <vital/algo/video_input.h>
-<<<<<<< HEAD
 #include <vital/applets/applet_config.h>
-=======
 #include <vital/applets/config_validation.h>
->>>>>>> ae8924e8
 #include <vital/config/config_block_io.h>
 #include <vital/config/config_block.h>
 #include <vital/config/config_parser.h>
@@ -90,75 +87,6 @@
   LOG_ERROR(main_logger, "Config Check Fail: " << msg); \
   config_valid = false
 
-<<<<<<< HEAD
-  if(config->has_value("video_source") &&
-    config->get_value<std::string>("video_source") != "")
-  {
-    std::string path = config->get_value<std::string>("video_source");
-    if ( ! ST::FileExists( kv::path_t(path), true ) )
-    {
-      KWIVER_CONFIG_FAIL("video_source path, " << path
-                         << ", does not exist or is not a regular file");
-    }
-    if ( !video_input::check_nested_algo_configuration("video_reader", config) )
-    {
-      KWIVER_CONFIG_FAIL("video_reader configuration check failed");
-    }
-  }
-
-  if ( ! config->has_value("input_tracks_file") ||
-    config->get_value<std::string>("input_tracks_file") == "")
-  {
-    KWIVER_CONFIG_FAIL("Config needs value input_tracks_file");
-  }
-  else
-  {
-    std::string path = config->get_value<std::string>("input_tracks_file");
-    if ( ! ST::FileExists( kv::path_t(path), true ) )
-    {
-      KWIVER_CONFIG_FAIL("input_tracks_file path, " << path
-                         << ", does not exist or is not a regular file");
-    }
-  }
-
-  if (!config->has_value("output_cameras_directory") ||
-    config->get_value<std::string>("output_cameras_directory") == "" )
-  {
-    KWIVER_CONFIG_FAIL("Config needs value output_cameras_directory");
-  }
-  else
-  {
-    auto cam_dir = config->get_value<kv::path_t>("output_cameras_directory");
-    if (!ST::FileIsDirectory(cam_dir))
-    {
-      if (ST::FileExists(cam_dir))
-      {
-        KWIVER_CONFIG_FAIL("output_cameras_directory is a file, not a valid directory");
-      }
-      else if (!ST::MakeDirectory(cam_dir))
-      {
-        KWIVER_CONFIG_FAIL("unable to create output_cameras_directory");
-      }
-    }
-  }
-
-  if (!config->has_value("output_landmarks_filename") ||
-    config->get_value<std::string>("output_landmarks_filename") == "" )
-  {
-    KWIVER_CONFIG_FAIL("Config needs value output_landmarks_filename");
-  }
-  else
-  {
-    auto parent_dir = ST::GetFilenamePath(ST::CollapseFullPath(
-      config->get_value<kv::path_t>("output_landmarks_filename")));
-    if (!ST::FileIsDirectory(parent_dir))
-    {
-      if (!ST::MakeDirectory(parent_dir))
-      {
-        KWIVER_CONFIG_FAIL("unable to create output directory for output_landmarks_filename");
-      }
-    }
-=======
   config_valid =
     validate_required_input_file("input_tracks_file", *config, main_logger)
     && config_valid;
@@ -178,28 +106,11 @@
   if (!video_input::check_nested_algo_configuration("video_reader", config))
   {
     KWIVER_CONFIG_FAIL("video_reader configuration check failed");
->>>>>>> ae8924e8
   }
 
   if (!initialize_cameras_landmarks::check_nested_algo_configuration("initializer", config))
   {
-<<<<<<< HEAD
-    kv::path_t out_landmarks_path =
-      config->get_value<kv::path_t>("output_landmarks_filename");
-
-    // verify that we can open the output file for writing
-    // so that we don't find a problem only after spending
-    // hours of computation time.
-    std::ofstream ofs(out_landmarks_path.c_str());
-    if (!ofs)
-    {
-      KWIVER_CONFIG_FAIL("Could not open landmark file for writing: \""
-                         + out_landmarks_path + "\"");
-    }
-    ofs.close();
-=======
     KWIVER_CONFIG_FAIL("initializer configuration check failed");
->>>>>>> ae8924e8
   }
 
 #undef KWIVER_CONFIG_FAIL
