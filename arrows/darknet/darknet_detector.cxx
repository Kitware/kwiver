--- conflicted
+++ resolved
@@ -245,7 +245,6 @@
 
   bool success( true );
 
-<<<<<<< HEAD
   if ( config->has_value( "scaling" ))
   {
     success &= kwiver::vital::algo::dynamic_configuration::
@@ -254,9 +253,6 @@
 
 
   if ( net_config.empty() )
-=======
-  if( net_config.empty() )
->>>>>>> 24a942c7
   {
     std::stringstream str;
     config->print( str );
@@ -309,15 +305,9 @@
     scale_factor = dyn_cfg->get_value<double>( "scale_factor", 1.0 );
   }
 
-<<<<<<< HEAD
   kwiver::vital::scoped_cpu_timer t( "Time to Detect Objects" );
   cv::Mat cv_image = kwiver::arrows::ocv::image_container::vital_to_ocv( image_data->get_image(),
                                                      kwiver::arrows::ocv::image_container::BGR );
-=======
-  cv::Mat cv_image =
-    kwiver::arrows::ocv::image_container::vital_to_ocv( image_data->get_image() );
-
->>>>>>> 24a942c7
   cv::Mat cv_resized_image;
 
   vital::detected_object_set_sptr detections;
@@ -407,11 +397,11 @@
   layer l = m_net.layers[m_net.n - 1];     /* last network layer (output?) */
   const size_t l_size = l.w * l.h * l.n;
 
-  m_boxes = (box*) calloc( l_size, sizeof( box ) );
-  m_probs = (float**) calloc( l_size, sizeof( float* ) ); // allocate vector of pointers
+  m_boxes = static_cast< box* >( calloc( l_size, sizeof( box ) ) );
+  m_probs = static_cast< float** >( calloc( l_size, sizeof( float* ) ) ); // allocate vector of pointers
   for( size_t j = 0; j < l_size; ++j )
   {
-    m_probs[j] = (float*) calloc( l.classes + 1, sizeof( float*) );
+    m_probs[j] = static_cast< float* >( calloc( l.classes + 1, sizeof( float*) ) );
   }
 
   /* pointer the image data */
@@ -528,12 +518,6 @@
   image out = make_image(w, h, c);
   int i, j, k, count=0;;
 
-<<<<<<< HEAD
-  for(k = c-1; k >= 0 ; --k){
-    for(i = 0; i < h; ++i){
-      for(j = 0; j < w; ++j){
-	out.data[count++] = data[i*step + j*c + k]/255.;
-=======
   for( k = c-1; k >= 0 ; --k )
   {
     for( i = 0; i < h; ++i )
@@ -541,7 +525,6 @@
       for( j = 0; j < w; ++j )
       {
         out.data[count++] = data[i*step + j*c + k]/255.;
->>>>>>> 24a942c7
       }
     }
   }
