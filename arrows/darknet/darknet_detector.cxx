/*ckwg +29
 * Copyright 2017-2020 by Kitware, Inc.
 * All rights reserved.
 *
 * Redistribution and use in source and binary forms, with or without
 * modification, are permitted provided that the following conditions are met:
 *
 *  * Redistributions of source code must retain the above copyright notice,
 *    this list of conditions and the following disclaimer.
 *
 *  * Redistributions in binary form must reproduce the above copyright notice,
 *    this list of conditions and the following disclaimer in the documentation
 *    and/or other materials provided with the distribution.
 *
 *  * Neither name of Kitware, Inc. nor the names of any contributors may be used
 *    to endorse or promote products derived from this software without specific
 *    prior written permission.
 *
 * THIS SOFTWARE IS PROVIDED BY THE COPYRIGHT HOLDERS AND CONTRIBUTORS "AS IS"
 * AND ANY EXPRESS OR IMPLIED WARRANTIES, INCLUDING, BUT NOT LIMITED TO, THE
 * IMPLIED WARRANTIES OF MERCHANTABILITY AND FITNESS FOR A PARTICULAR PURPOSE
 * ARE DISCLAIMED. IN NO EVENT SHALL THE AUTHORS OR CONTRIBUTORS BE LIABLE FOR
 * ANY DIRECT, INDIRECT, INCIDENTAL, SPECIAL, EXEMPLARY, OR CONSEQUENTIAL
 * DAMAGES (INCLUDING, BUT NOT LIMITED TO, PROCUREMENT OF SUBSTITUTE GOODS OR
 * SERVICES; LOSS OF USE, DATA, OR PROFITS; OR BUSINESS INTERRUPTION) HOWEVER
 * CAUSED AND ON ANY THEORY OF LIABILITY, WHETHER IN CONTRACT, STRICT LIABILITY,
 * OR TORT (INCLUDING NEGLIGENCE OR OTHERWISE) ARISING IN ANY WAY OUT OF THE USE
 * OF THIS SOFTWARE, EVEN IF ADVISED OF THE POSSIBILITY OF SUCH DAMAGE.
 */

#include "darknet_detector.h"
#include "darknet_custom_resize.h"

// kwiver includes
#include <vital/util/cpu_timer.h>
#include <vital/exceptions/io.h>
#include <vital/config/config_block_formatter.h>
#include <vital/types/detected_object_set_util.h>

#include <arrows/ocv/image_container.h>
#include <kwiversys/SystemTools.hxx>

#include <opencv2/core/core.hpp>
#include <opencv2/imgproc/imgproc.hpp>

#include <string>
#include <sstream>
#include <exception>
#include <limits>

// Since we need to wrap darknet.h in an extern C
// We need to include CUDA/CUDNN before darknet does
// so C++ gets a hold of them first
// We may want to wrap all the declarations in darknet.h in
// an extern C rather than have to do it here.

#ifdef DARKNET_USE_GPU
  #define GPU
  #include "cuda_runtime.h"
  #include "curand.h"
  #include "cublas_v2.h"
  #ifdef DARKNET_USE_CUDNN
    #define CUDNN
    #include "cudnn.h"
  #endif
#endif
extern "C" {
#include "darknet.h"
}

namespace kwiver {
namespace arrows {
namespace darknet {

// =============================================================================
class darknet_detector::priv
{
public:
  priv()
    : m_thresh( 0.24 )
    , m_hier_thresh( 0.5 )
    , m_gpu_index( -1 )
    , m_resize_option( "disabled" )
    , m_scale( 1.0 )
    , m_chip_step( 100 )
    , m_nms_threshold( 0.4 )
    , m_gs_to_rgb( true )
    , m_chip_edge_filter( 0 )
    , m_chip_adaptive_thresh( 2000000 )
    , m_is_first( true )
    , m_names( 0 )
  { }

  ~priv()
  {
    free( m_names );
  }

  // Items from the config
  std::string m_net_config;
  std::string m_weight_file;
  std::string m_class_names;

  float m_thresh;
  float m_hier_thresh;
  int m_gpu_index;

  std::string m_resize_option;
  double m_scale;
  int m_chip_step;
  double m_nms_threshold;
  bool m_gs_to_rgb;
  int m_chip_edge_filter;
  int m_chip_adaptive_thresh;
  bool m_is_first;

  // Needed to operate the model
  char **m_names;                 /* list of classes/labels */
  network m_net;

  // Helper functions
  struct region_info
  {
    explicit region_info( cv::Rect r, double s1 )
     : original_roi( r ), edge_filter( 0 ),
       scale1( s1 ), shiftx( 0 ), shifty( 0 ), scale2( 1.0 )
    {}

    explicit region_info( cv::Rect r, int ef,
      double s1, int sx, int sy, double s2 )
     : original_roi( r ), edge_filter( ef ),
       scale1( s1 ), shiftx( sx ), shifty( sy ), scale2( s2 )
    {}

    cv::Rect original_roi;
    int edge_filter;
    double scale1;
    int shiftx, shifty;
    double scale2;
  };

  image cvmat_to_image(
    const cv::Mat& src ,
    unsigned max_channels = std::numeric_limits< unsigned >::max() );

  std::vector< vital::detected_object_set_sptr > process_images(
    const std::vector< cv::Mat >& cv_image );

  vital::detected_object_set_sptr scale_detections(
    const vital::detected_object_set_sptr detections,
    const region_info& roi );

  kwiver::vital::logger_handle_t m_logger;
};


// =============================================================================
darknet_detector
::darknet_detector()
  : d( new priv() )
{
  attach_logger( "arrows.darknet.darknet_detector" );
  d->m_logger = logger();

  // set darknet global GPU index
  gpu_index = d->m_gpu_index;
}


darknet_detector
::~darknet_detector()
{}


// -----------------------------------------------------------------------------
vital::config_block_sptr
darknet_detector
::get_configuration() const
{
  // Get base config from base class
  vital::config_block_sptr config = vital::algorithm::get_configuration();

  config->set_value( "net_config", d->m_net_config,
    "Name of network config file." );
  config->set_value( "weight_file", d->m_weight_file,
    "Name of optional weight file." );
  config->set_value( "class_names", d->m_class_names,
    "Name of file that contains the class names." );
  config->set_value( "thresh", d->m_thresh,
    "Threshold value." );
  config->set_value( "hier_thresh", d->m_hier_thresh,
    "Hier threshold value." );
  config->set_value( "gpu_index", d->m_gpu_index,
    "GPU index. Only used when darknet is compiled with GPU support." );
  config->set_value( "resize_option", d->m_resize_option,
    "Pre-processing resize option, can be: disabled, maintain_ar, scale, "
    "chip, chip_and_original, or adaptive." );
  config->set_value( "scale", d->m_scale,
    "Image scaling factor used when resize_option is scale or chip." );
  config->set_value( "chip_step", d->m_chip_step,
    "When in chip mode, the chip step size between chips." );
  config->set_value( "nms_threshold", d->m_nms_threshold,
    "Non-maximum suppression threshold." );
  config->set_value( "gs_to_rgb", d->m_gs_to_rgb,
    "Convert input greyscale images to rgb before processing." );
  config->set_value( "chip_edge_filter", d->m_chip_edge_filter,
    "If using chipping, filter out detections this pixel count near borders." );
  config->set_value( "chip_adaptive_thresh", d->m_chip_adaptive_thresh,
    "If using adaptive selection, total pixel count at which we start to chip." );

  return config;
}


// -----------------------------------------------------------------------------
void
darknet_detector
::set_configuration( vital::config_block_sptr config_in )
{
  // Starting with our generated config_block to ensure that assumed values
  // are present. An alternative is to check for key presence before performing
  // a get_value() call.
  vital::config_block_sptr config = this->get_configuration();

  config->merge_config( config_in );

  this->d->m_net_config  = config->get_value< std::string >( "net_config" );
  this->d->m_weight_file = config->get_value< std::string >( "weight_file" );
  this->d->m_class_names = config->get_value< std::string >( "class_names" );
  this->d->m_thresh      = config->get_value< float >( "thresh" );
  this->d->m_hier_thresh = config->get_value< float >( "hier_thresh" );
  this->d->m_gpu_index   = config->get_value< int >( "gpu_index" );
  this->d->m_resize_option = config->get_value< std::string >( "resize_option" );
  this->d->m_scale       = config->get_value< double >( "scale" );
  this->d->m_chip_step   = config->get_value< int >( "chip_step" );
  this->d->m_nms_threshold = config->get_value< double >( "nms_threshold" );
  this->d->m_gs_to_rgb   = config->get_value< bool >( "gs_to_rgb" );
  this->d->m_chip_edge_filter = config->get_value< int >( "chip_edge_filter" );
  this->d->m_chip_adaptive_thresh = config->get_value< int >( "chip_adaptive_thresh" );

  /* the size of this array is a mystery - probably has to match some
   * constant in net description */

#ifdef DARKNET_USE_GPU
  if( d->m_gpu_index >= 0 )
  {
    cuda_set_device( d->m_gpu_index );
  }
#endif

  // Open file and return 'list' of labels
  d->m_names = get_labels( const_cast< char* >( d->m_class_names.c_str() ) );

  network* net = load_network( const_cast< char* >( d->m_net_config.c_str() ),
                               const_cast< char* >( d->m_weight_file.c_str() ), 0 );
  d->m_net = *net;
  free( net );

  set_batch_network( &d->m_net, 1 );

  // This assumes that there are no other users of random number
  // generator in this application.
  srand( 2222222 );
} // darknet_detector::set_configuration


// -----------------------------------------------------------------------------
bool
darknet_detector
::check_configuration( vital::config_block_sptr config ) const
{
  std::string net_config = config->get_value<std::string>( "net_config" );
  std::string class_file = config->get_value<std::string>( "class_names" );

  bool success = true;

  if( net_config.empty() )
  {
    std::stringstream str;
    kwiver::vital::config_block_formatter fmt( config );
    fmt.print( str );
    LOG_ERROR( logger(), "Required net config file not specified. "
      "Configuration is as follows:\n" << str.str() );
    success = false;
  }
  else if( !kwiversys::SystemTools::FileExists( net_config ) )
  {
    LOG_ERROR( logger(), "net config file \"" << net_config << "\" not found." );
    success = false;
  }

  if( class_file.empty() )
  {
    std::stringstream str;
    kwiver::vital::config_block_formatter fmt( config );
    fmt.print( str );
    LOG_ERROR( logger(), "Required class name list file not specified, "
      "Configuration is as follows:\n" << str.str() );
    success = false;
  }
  else if( ! kwiversys::SystemTools::FileExists( class_file ) )
  {
    LOG_ERROR( logger(), "class names file \"" << class_file << "\" not found." );
    success = false;
  }

  return success;
} // darknet_detector::check_configuration


// -----------------------------------------------------------------------------
vital::detected_object_set_sptr
darknet_detector
::detect( vital::image_container_sptr image_data ) const
{
  kwiver::vital::scoped_cpu_timer t( "Time to Detect Objects" );

  if( !image_data )
  {
    LOG_WARN( d->m_logger, "Input image is empty." );
    return std::make_shared< vital::detected_object_set >();
  }

  cv::Mat cv_image = kwiver::arrows::ocv::image_container::vital_to_ocv(
    image_data->get_image(), kwiver::arrows::ocv::image_container::RGB_COLOR );

  if( cv_image.rows == 0 || cv_image.cols == 0 )
  {
    LOG_WARN( d->m_logger, "Input image is empty." );
    return std::make_shared< vital::detected_object_set >();
  }
  else if( d->m_resize_option == "adaptive" )
  {
    if( ( cv_image.rows * cv_image.cols ) >= d->m_chip_adaptive_thresh )
    {
      d->m_resize_option = "chip_and_original";
    }
    else
    {
      d->m_resize_option = "maintain_ar";
    }
  }

  cv::Mat cv_resized_image;

  vital::detected_object_set_sptr detections;

  // resizes image if enabled
  double scale_factor = 1.0;

  if( d->m_resize_option != "disabled" )
  {
    scale_factor = format_image( cv_image, cv_resized_image,
      d->m_resize_option, d->m_scale, d->m_net.w, d->m_net.h );
  }
  else
  {
    cv_resized_image = cv_image;
  }

  if( d->m_gs_to_rgb && cv_resized_image.channels() == 1 )
  {
    cv::Mat color_image;
    cv::cvtColor( cv_resized_image, color_image, CV_GRAY2RGB );
    cv_resized_image = color_image;
  }

  // Run detector
  detections = std::make_shared< vital::detected_object_set >();

  cv::Rect original_dims( 0, 0, cv_image.cols, cv_image.rows );

  std::vector< cv::Mat > regions_to_process;
  std::vector< priv::region_info > region_properties;

  if( d->m_resize_option != "chip" && d->m_resize_option != "chip_and_original" )
  {
    regions_to_process.push_back( cv_resized_image );

    region_properties.push_back(
      priv::region_info( original_dims, 1.0 / scale_factor ) );
  }
  else
  {
    // Chip up scaled image
    for( int li = 0;
         li < cv_resized_image.cols - d->m_net.w + d->m_chip_step;
         li += d->m_chip_step )
    {
      int ti = std::min( li + d->m_net.w, cv_resized_image.cols );

      for( int lj = 0;
           lj < cv_resized_image.rows - d->m_net.h + d->m_chip_step;
           lj += d->m_chip_step )
      {
        int tj = std::min( lj + d->m_net.h, cv_resized_image.rows );

        cv::Rect resized_roi( li, lj, ti-li, tj-lj );
        cv::Rect original_roi( li / scale_factor,
                               lj / scale_factor,
                               (ti-li) / scale_factor,
                               (tj-lj) / scale_factor );

        cv::Mat cropped_chip = cv_resized_image( resized_roi );
        cv::Mat scaled_crop, tmp_cropped;

        double scaled_crop_scale = scale_image_maintaining_ar(
          cropped_chip, scaled_crop, d->m_net.w, d->m_net.h );

        regions_to_process.push_back( scaled_crop );

        region_properties.push_back(
          priv::region_info( original_roi,
            d->m_chip_edge_filter,
            1.0 / scaled_crop_scale,
            li, lj,
            1.0 / scale_factor ) );
      }
    }

    // Extract full sized image chip if enabled
    if( d->m_resize_option == "chip_and_original" )
    {
      cv::Mat scaled_original;

      double scaled_original_scale = scale_image_maintaining_ar( cv_image,
        scaled_original, d->m_net.w, d->m_net.h );

      if( d->m_gs_to_rgb && scaled_original.channels() == 1 )
      {
        cv::Mat color_image;
        cv::cvtColor( scaled_original, color_image, CV_GRAY2RGB );
        scaled_original = color_image;
      }

      regions_to_process.push_back( scaled_original );

      region_properties.push_back(
        priv::region_info( original_dims, 1.0 / scaled_original_scale ) );
    }
  }

  // Process all regions
  unsigned max_count = d->m_net.batch;

  for( unsigned i = 0; i < regions_to_process.size(); i+= max_count )
  {
    unsigned batch_size = std::min( max_count,
      static_cast< unsigned >( regions_to_process.size() ) - i );

    std::vector< cv::Mat > imgs;

    for( unsigned j = 0; j < batch_size; j++ )
    {
      imgs.push_back( regions_to_process[ i + j ] );
    }

    std::vector< vital::detected_object_set_sptr > out = d->process_images( imgs );

    for( unsigned j = 0; j < batch_size; j++ )
    {
      detections->add( d->scale_detections( out[ j ], region_properties[ i + j ] ) );
    }
  }

  return detections;
} // darknet_detector::detect


// =============================================================================
std::vector< vital::detected_object_set_sptr >
darknet_detector::priv
::process_images( const std::vector< cv::Mat >& cv_images )
{
  // set batch size to 1 if on the first frame we're just given 1 frame, it's
  // almost guaranteed on all other frames we'll also just be given one. Why
  // use batching then?
  if( m_is_first )
  {
    if( cv_images.size() == 1 && m_net.batch != 1 )
    {
      set_batch_network( &m_net, 1 );
    }
    m_is_first = false;
  }

  // copies and converts to floating pixel value.
  unsigned image_size = m_net.w * m_net.h * m_net.c;
  float* X = static_cast< float* >( calloc( m_net.batch * image_size, sizeof( float ) ) );
  layer l = m_net.layers[ m_net.n - 1 ]; /* last network layer */

  for( unsigned i = 0; i < cv_images.size(); i++ )
  {
    // Error checking
    if( cv_images[i].channels() != m_net.c && !( cv_images[i].channels() == 5 && m_net.c == 3 ) )
    {
      throw std::runtime_error( "Model channel count (" + std::to_string( m_net.c ) + ") "
        + "does not match input image count (" + std::to_string( cv_images[i].channels() ) + ")" );
    }

    // Copy in image
    image img = cvmat_to_image( cv_images[i], m_net.c );

    if( img.w == m_net.w && img.h == m_net.h )
    {
      memcpy( X + i * image_size, img.data, image_size * sizeof( float ) );
    }
    else
    {
      image sized = resize_image( img, m_net.w, m_net.h );
      memcpy( X + i * image_size, sized.data, image_size * sizeof( float ) );
      free_image( sized );
    }

    free_image( img );
  }

  /* run image through network */
  network_predict( &m_net, X );

  /* get boxes around detected objects */
  std::vector< vital::detected_object_set_sptr > output;

  std::vector< float* > original_outputs( m_net.n );

  if( cv_images.size() > 1 )
  {
    for( int j = 0; j < m_net.n; j++ )
    {
      layer *l = &( m_net.layers[j] );

      if( l->type == YOLO || l->type == REGION || l->type == DETECTION )
      {
        original_outputs[j] = l->output;
      }
    }
  }

  for( unsigned i = 0; i < cv_images.size(); i++ )
  {
    auto detected_objects = std::make_shared< vital::detected_object_set >();

    int det_count;

    detection* dets = get_network_boxes(
      &m_net,
      1, 1,             /* i: w, h */
      m_thresh,         /* i: caller supplied threshold */
      m_hier_thresh,    /* i: tree thresh, relative */
      0,                /* i: map */
      1,                /* i: tree thresh, relative */
      &det_count );     /* i: number of detections */

    if( l.softmax_tree && m_nms_threshold )
    {
      do_nms_obj( dets, det_count, l.classes, m_nms_threshold );
    }
    else if( m_nms_threshold )
    {
      do_nms_sort( dets, det_count, l.classes, m_nms_threshold );
    }
    else
    {
      LOG_ERROR( m_logger, "Internal error - nms == 0" );
    }

    // -- extract detections and convert to our format --
    for( int d = 0; d < det_count; ++d )
    {
      const box b = dets[d].bbox;

      int left  = ( b.x - b.w / 2. ) * m_net.w;
      int right = ( b.x + b.w / 2. ) * m_net.w;
      int top   = ( b.y - b.h / 2. ) * m_net.h;
      int bot   = ( b.y + b.h / 2. ) * m_net.h;

<<<<<<< HEAD
      /* clip box to image bounds */
      if( left < 0 )
      {
        left = 0;
      }
      if( right > m_net.w - 1 )
      {
        right = m_net.w - 1;
      }
      if( top < 0 )
      {
        top = 0;
      }
      if( bot > m_net.h - 1 )
      {
        bot = m_net.h - 1;
      }
=======
    auto cm = std::make_shared< kwiver::vital::class_map >();
    bool has_name = false;
>>>>>>> e0e6bda1

      kwiver::vital::bounding_box_d bbox( left, top, right, bot );

      auto dot = std::make_shared< kwiver::vital::detected_object_type >();
      bool has_name = false;

      // Iterate over all classes and collect all names over the threshold
      double conf = 0.0;

      for( int class_idx = 0; class_idx < l.classes; ++class_idx )
      {
        const double prob = static_cast< double >( dets[d].prob[class_idx] );

        if( prob >= m_thresh )
        {
          const std::string class_name( m_names[ class_idx ] );
          dot->set_score( class_name, prob );
          conf = std::max( conf, prob );
          has_name = true;
        }
      }

      if( has_name )
      {
        detected_objects->add(
          std::make_shared< kwiver::vital::detected_object >(
            bbox, conf, dot ) );
      }
    }

    free_detections( dets, det_count );

    output.push_back( detected_objects );

    if( cv_images.size() > 1 )
    {
      for( int j = 0; j < m_net.n; j++ )
      {
<<<<<<< HEAD
        layer *l = &( m_net.layers[j] );

        if( l->type == YOLO || l->type == REGION || l->type == DETECTION )
        {
          l->output += l->outputs;
        }
=======
        const std::string class_name( m_names[class_idx] );
        cm->set_score( class_name, prob );
        conf = std::max( conf, prob );
        has_name = true;
>>>>>>> e0e6bda1
      }
    }
  }

  if( cv_images.size() > 1 )
  {
    for( int j = 0; j < m_net.n; j++ )
    {
<<<<<<< HEAD
      layer *l = &( m_net.layers[j] );

      if( l->type == YOLO || l->type == REGION || l->type == DETECTION )
      {
        l->output = original_outputs[j];
      }
=======
      detected_objects->add(
        std::make_shared< kwiver::vital::detected_object >( bbox, conf, cm ) );
>>>>>>> e0e6bda1
    }
  }

  free( X );

  return output;
}


image
darknet_detector::priv
::cvmat_to_image( const cv::Mat& src, unsigned max_channels )
{
  unsigned h = src.rows;
  unsigned w = src.cols;
  unsigned c = std::min( static_cast< unsigned >( src.channels() ), max_channels );

  unsigned istep = src.step[ 1 ];
  unsigned jstep = src.step[ 0 ];

  image out = make_image( w, h, c );

  unsigned int i, j, k;

  unsigned char* input = (unsigned char*)src.data;
  float* output = out.data;

  if( src.depth() == CV_8U )
  {
    for( k = 0; k < c; k++ )
    {
      for( j = 0; j < h; j++ )
      {
        for( i = 0; i < w; i++, output++ )
        {
          *output = input[j*jstep + i*istep + k] / 255.;
        }
      }
    }
  }
  else if( src.depth() == CV_16U )
  {
    for( k = 0; k < c; k++ )
    {
      for( j = 0; j < h; j++ )
      {
        for( i = 0; i < w; i++, output++ )
        {
          *output = *(unsigned short*)(input + j*jstep + i*istep + k) / 65535.;
        }
      }
    }
  }
  else
  {
    throw std::runtime_error( "Invalid image type received" );
  }

  return out;
}


vital::detected_object_set_sptr
darknet_detector::priv
::scale_detections(
  const vital::detected_object_set_sptr dets,
  const region_info& info )
{
  if( info.scale1 != 1.0 )
  {
    vital::scale_detections( dets, info.scale1 );
  }

  if( info.shiftx != 0 || info.shifty != 0 )
  {
    vital::shift_detections( dets, info.shiftx, info.shifty );
  }

  if( info.scale2 != 1.0 )
  {
    vital::scale_detections( dets, info.scale2 );
  }

  const int dist = info.edge_filter;

  if( dist <= 0 )
  {
    return dets;
  }

  const cv::Rect& roi = info.original_roi;

  std::vector< vital::detected_object_sptr > filtered_dets;

  for( auto det : *dets )
  {
    if( !det )
    {
      continue;
    }
    if( roi.x > 0 && det->bounding_box().min_x() < roi.x + dist )
    {
      continue;
    }
    if( roi.y > 0 && det->bounding_box().min_y() < roi.y + dist )
    {
      continue;
    }
    if( det->bounding_box().max_x() > roi.x + roi.width - dist )
    {
      continue;
    }
    if( det->bounding_box().max_y() > roi.y + roi.height - dist )
    {
      continue;
    }

    filtered_dets.push_back( det );
  }

  return vital::detected_object_set_sptr(
    new vital::detected_object_set( filtered_dets ) );
}


} } } // end namespace<|MERGE_RESOLUTION|>--- conflicted
+++ resolved
@@ -574,7 +574,6 @@
       int top   = ( b.y - b.h / 2. ) * m_net.h;
       int bot   = ( b.y + b.h / 2. ) * m_net.h;
 
-<<<<<<< HEAD
       /* clip box to image bounds */
       if( left < 0 )
       {
@@ -592,14 +591,10 @@
       {
         bot = m_net.h - 1;
       }
-=======
-    auto cm = std::make_shared< kwiver::vital::class_map >();
-    bool has_name = false;
->>>>>>> e0e6bda1
 
       kwiver::vital::bounding_box_d bbox( left, top, right, bot );
 
-      auto dot = std::make_shared< kwiver::vital::detected_object_type >();
+      auto cm = std::make_shared< kwiver::vital::class_map >();
       bool has_name = false;
 
       // Iterate over all classes and collect all names over the threshold
@@ -612,7 +607,7 @@
         if( prob >= m_thresh )
         {
           const std::string class_name( m_names[ class_idx ] );
-          dot->set_score( class_name, prob );
+          cm->set_score( class_name, prob );
           conf = std::max( conf, prob );
           has_name = true;
         }
@@ -622,7 +617,7 @@
       {
         detected_objects->add(
           std::make_shared< kwiver::vital::detected_object >(
-            bbox, conf, dot ) );
+            bbox, conf, cm ) );
       }
     }
 
@@ -634,19 +629,12 @@
     {
       for( int j = 0; j < m_net.n; j++ )
       {
-<<<<<<< HEAD
         layer *l = &( m_net.layers[j] );
 
         if( l->type == YOLO || l->type == REGION || l->type == DETECTION )
         {
           l->output += l->outputs;
         }
-=======
-        const std::string class_name( m_names[class_idx] );
-        cm->set_score( class_name, prob );
-        conf = std::max( conf, prob );
-        has_name = true;
->>>>>>> e0e6bda1
       }
     }
   }
@@ -655,17 +643,12 @@
   {
     for( int j = 0; j < m_net.n; j++ )
     {
-<<<<<<< HEAD
       layer *l = &( m_net.layers[j] );
 
       if( l->type == YOLO || l->type == REGION || l->type == DETECTION )
       {
         l->output = original_outputs[j];
       }
-=======
-      detected_objects->add(
-        std::make_shared< kwiver::vital::detected_object >( bbox, conf, cm ) );
->>>>>>> e0e6bda1
     }
   }
 
