/*ckwg +29
 * Copyright 2017 by Kitware, Inc.
 * All rights reserved.
 *
 * Redistribution and use in source and binary forms, with or without
 * modification, are permitted provided that the following conditions are met:
 *
 *  * Redistributions of source code must retain the above copyright notice,
 *    this list of conditions and the following disclaimer.
 *
 *  * Redistributions in binary form must reproduce the above copyright notice,
 *    this list of conditions and the following disclaimer in the documentation
 *    and/or other materials provided with the distribution.
 *
 *  * Neither name of Kitware, Inc. nor the names of any contributors may be used
 *    to endorse or promote products derived from this software without specific
 *    prior written permission.
 *
 * THIS SOFTWARE IS PROVIDED BY THE COPYRIGHT HOLDERS AND CONTRIBUTORS "AS IS"
 * AND ANY EXPRESS OR IMPLIED WARRANTIES, INCLUDING, BUT NOT LIMITED TO, THE
 * IMPLIED WARRANTIES OF MERCHANTABILITY AND FITNESS FOR A PARTICULAR PURPOSE
 * ARE DISCLAIMED. IN NO EVENT SHALL THE AUTHORS OR CONTRIBUTORS BE LIABLE FOR
 * ANY DIRECT, INDIRECT, INCIDENTAL, SPECIAL, EXEMPLARY, OR CONSEQUENTIAL
 * DAMAGES (INCLUDING, BUT NOT LIMITED TO, PROCUREMENT OF SUBSTITUTE GOODS OR
 * SERVICES; LOSS OF USE, DATA, OR PROFITS; OR BUSINESS INTERRUPTION) HOWEVER
 * CAUSED AND ON ANY THEORY OF LIABILITY, WHETHER IN CONTRACT, STRICT LIABILITY,
 * OR TORT (INCLUDING NEGLIGENCE OR OTHERWISE) ARISING IN ANY WAY OUT OF THE USE
 * OF THIS SOFTWARE, EVEN IF ADVISED OF THE POSSIBILITY OF SUCH DAMAGE.
 */

#include "darknet_detector.h"
#include "darknet_custom_resize.h"

// kwiver includes
#include <vital/logger/logger.h>
#include <vital/util/cpu_timer.h>
<<<<<<< HEAD
#include <vital/algo/dynamic_configuration.h>
=======
#include <vital/vital_foreach.h>

>>>>>>> 197d72cb
#include <arrows/ocv/image_container.h>
#include <kwiversys/SystemTools.hxx>

#include <opencv2/core/core.hpp>
#include <opencv2/imgproc/imgproc.hpp>

#include <string>
#include <sstream>
#include <exception>

#ifdef DARKNET_USE_GPU
#define GPU
#include <cuda_runtime.h>
#endif

// darknet includes
extern "C" {

#include "cuda.h"
#include "network.h"
#include "region_layer.h"
#include "cost_layer.h"
#include "utils.h"
#include "parser.h"
#include "box.h"
#include "demo.h"
#include "option_list.h"
#include "image.h"

}

namespace kwiver {
namespace arrows {
namespace darknet {

// ==================================================================
class darknet_detector::priv
{
public:
  priv()
    : m_thresh( 0.24 )
    , m_hier_thresh( 0.5 )
    , m_gpu_index( -1 )
    , m_resize_option( "disabled" )
    , m_scale( 1.0 )
    , m_resize_i( 0 )
    , m_resize_j( 0 )
    , m_chip_step( 100 )
    , m_names( 0 )
    , m_boxes( 0 )
    , m_probs( 0 )
  { }

  ~priv()
  {
    free( m_names );
  }

  // Items from the config
  std::string m_net_config;
  std::string m_weight_file;
  std::string m_class_names;

  float m_thresh;
  float m_hier_thresh;
  int m_gpu_index;

  std::string m_resize_option;
  double m_scale;
  int m_resize_i;
  int m_resize_j;
  int m_chip_step;

  // Needed to operate the model
  char **m_names;                 /* list of classes/labels */
  network m_net;

  box *m_boxes;                   /* detection boxes */
  float **m_probs;                /*  */

<<<<<<< HEAD
  kwiver::vital::algo::dynamic_configuration_sptr m_dynamic_scaling;
=======
  // Helper functions
  image cvmat_to_image( const cv::Mat& src );
  vital::detected_object_set_sptr process_image( const cv::Mat& cv_image );

  kwiver::vital::logger_handle_t m_logger;
>>>>>>> 197d72cb
};


// ==================================================================
darknet_detector::
darknet_detector()
  : d( new priv() )
{
  // set darknet global GPU index
  gpu_index = d->m_gpu_index;
}


darknet_detector::
~darknet_detector()
{}


// --------------------------------------------------------------------
vital::config_block_sptr
darknet_detector::
get_configuration() const
{
  // Get base config from base class
  vital::config_block_sptr config = vital::algorithm::get_configuration();

<<<<<<< HEAD
  kwiver::vital::algo::dynamic_configuration::
    get_nested_algo_configuration( "scaling", config, d->m_dynamic_scaling );

  config->set_value( "net_config", d->m_net_config, "Name of network config file." );
  config->set_value( "weight_file", d->m_weight_file, "Name of optional weight file." );
  config->set_value( "class_names", d->m_class_names, "Name of file that contains the class names." );
  config->set_value( "thresh", d->m_thresh, "Threshold value." );
  config->set_value( "hier_thresh", d->m_hier_thresh, "Hier threshold value." );
  config->set_value( "gpu_index", d->m_gpu_index, "GPU index. Only used when darknet "
		     "is compiled with GPU support." );
=======
  config->set_value( "net_config", d->m_net_config,
    "Name of network config file." );
  config->set_value( "weight_file", d->m_weight_file,
    "Name of optional weight file." );
  config->set_value( "class_names", d->m_class_names,
    "Name of file that contains the class names." );
  config->set_value( "thresh", d->m_thresh,
    "Threshold value." );
  config->set_value( "hier_thresh", d->m_hier_thresh,
    "Hier threshold value." );
  config->set_value( "gpu_index", d->m_gpu_index,
    "GPU index. Only used when darknet is compiled with GPU support." );
  config->set_value( "resize_option", d->m_resize_option,
    "Pre-processing resize option, can be: disabled, maintain_ar, scale, "
    "chip, or chip_and_original." );
  config->set_value( "scale", d->m_scale,
    "Image scaling factor used when resize_option is scale or chip." );
  config->set_value( "resize_ni", d->m_resize_i,
    "Width resolution after resizing" );
  config->set_value( "resize_nj", d->m_resize_j,
    "Height resolution after resizing" );
  config->set_value( "chip_step", d->m_chip_step,
    "When in chip mode, the chip step size between chips." );
>>>>>>> 197d72cb

  return config;
}


// --------------------------------------------------------------------
void
darknet_detector::
set_configuration( vital::config_block_sptr config_in )
{
  // Starting with our generated config_block to ensure that assumed values are present
  // An alternative is to check for key presence before performing a get_value() call.
  vital::config_block_sptr config = this->get_configuration();

  config->merge_config( config_in );

<<<<<<< HEAD
  kwiver::vital::algo::dynamic_configuration::
    set_nested_algo_configuration( "scaling", config, d->m_dynamic_scaling );

  this->d->m_net_config  = config->get_value< std::string > ( "net_config" );
  this->d->m_weight_file = config->get_value< std::string > ( "weight_file" );
  this->d->m_class_names = config->get_value< std::string > ( "class_names" );
  this->d->m_thresh      = config->get_value< float > ( "thresh" );
  this->d->m_hier_thresh = config->get_value< float > ( "hier_thresh" );
  this->d->m_gpu_index   = config->get_value< int > ( "gpu_index" );
=======
  this->d->m_net_config  = config->get_value< std::string >( "net_config" );
  this->d->m_weight_file = config->get_value< std::string >( "weight_file" );
  this->d->m_class_names = config->get_value< std::string >( "class_names" );
  this->d->m_thresh      = config->get_value< float >( "thresh" );
  this->d->m_hier_thresh = config->get_value< float >( "hier_thresh" );
  this->d->m_gpu_index   = config->get_value< int >( "gpu_index" );
  this->d->m_resize_option = config->get_value< std::string >( "resize_option" );
  this->d->m_scale       = config->get_value< double >( "scale" );
  this->d->m_resize_i    = config->get_value< int >( "resize_ni" );
  this->d->m_resize_j    = config->get_value< int >( "resize_nj" );
  this->d->m_chip_step   = config->get_value< int >( "chip_step" );
>>>>>>> 197d72cb

  /* the size of this array is a mystery - probably has to match some
   * constant in net description */

#ifdef DARKNET_USE_GPU
  if ( d->m_gpu_index >= 0 )
  {
    cuda_set_device( d->m_gpu_index );
  }
#endif

  // Open file and return 'list' of labels
  d->m_names = get_labels( const_cast< char* >( d->m_class_names.c_str() ) );

  d->m_net = parse_network_cfg( const_cast< char* >( d->m_net_config.c_str() ) );
  if ( ! d->m_weight_file.empty() )
  {
    load_weights( &d->m_net, const_cast< char* >( d->m_weight_file.c_str() ) );
  }

  set_batch_network( &d->m_net, 1 );

  // This assumes that there are no other users of random number
  // generator in this application.
  srand( 2222222 );
} // darknet_detector::set_configuration


// --------------------------------------------------------------------
bool
darknet_detector::
check_configuration( vital::config_block_sptr config ) const
{
  std::string net_config = config->get_value<std::string>( "net_config" );
  std::string class_file = config->get_value<std::string>( "class_names" );

  bool success( true );

  if ( config->has_value( "scaling" ))
  {
    success &= kwiver::vital::algo::dynamic_configuration::
      check_nested_algo_configuration( "scaling", config );
  }

  
  if ( net_config.empty() )
  {
    std::stringstream str;
    config->print( str );
    LOG_ERROR( logger(), "Required net config file not specified. "
      "Configuration is as follows:\n" << str.str() );
    success = false;
  }
  else if ( ! kwiversys::SystemTools::FileExists( net_config ) )
  {
    LOG_ERROR( logger(), "net config file \"" << net_config << "\" not found." );
    success = false;
  }

  if ( class_file.empty() )
  {
    std::stringstream str;
    config->print( str );
    LOG_ERROR( logger(), "Required class name list file not specified, "
      "Configuration is as follows:\n" << str.str() );
    success = false;
  }
  else if ( ! kwiversys::SystemTools::FileExists( class_file ) )
  {
    LOG_ERROR( logger(), "class names file \"" << class_file << "\" not found." );
    success = false;
  }

  if( d->m_resize_option != "disabled" &&
      ( d->m_resize_i != 0 || d->m_resize_j != 0 || d->m_resize_option == "scale" ) )
  {
    LOG_ERROR( logger(), "resize dimentions must be set if resizing enabled" );
    success = false;
  }

  return success;
} // darknet_detector::check_configuration


// --------------------------------------------------------------------
vital::detected_object_set_sptr
darknet_detector::
detect( vital::image_container_sptr image_data ) const
{
  double scale_factor(1.0);

  // Is dynamic scaling configured
  if (d->m_dynamic_scaling)
  {
    auto dyn_cfg = d->m_dynamic_scaling->get_dynamic_configuration();
    scale_factor = dyn_cfg->get_value<double>( "scale_factor", 1.0 );
  }

  kwiver::vital::scoped_cpu_timer t( "Time to Detect Objects" );
<<<<<<< HEAD
  cv::Mat cv_image = kwiver::arrows::ocv::image_container::vital_to_ocv( image_data->get_image(),
                                                     kwiver::arrows::ocv::image_container::BGR );
=======

  cv::Mat cv_image = kwiver::arrows::ocv::image_container::vital_to_ocv( image_data->get_image() );
  cv::Mat cv_resized_image;
>>>>>>> 197d72cb

  vital::detected_object_set_sptr detections;

  // resizes image if enabled
  double scale_factor = 1.0;

  if( d->m_resize_option != "disabled" )
  {
    scale_factor = format_image( cv_image, cv_resized_image,
      d->m_resize_option, d->m_scale, d->m_resize_i, d->m_resize_j );
  }
  else
  {
    cv_resized_image = cv_image;
  }

  // run detector
  if( d->m_resize_option != "chip" && d->m_resize_option != "chip_and_original" )
  {
    detections = d->process_image( cv_resized_image );

    // rescales output detections if required
    detections->scale( scale_factor );
  }
  else
  {
    detections = std::make_shared< vital::detected_object_set >();

    // Chip up and process scaled image
    for( int i = 0; i < cv_resized_image.cols; i += d->m_chip_step )
    {
      int ti = i + d->m_resize_i;

      if( ti > cv_resized_image.cols )
      {
        ti = cv_resized_image.cols - ti;
      }
      for( int j = 0; j < cv_resized_image.rows; j += d->m_chip_step )
      {
        int tj = j + d->m_resize_j;

        if( tj > cv_resized_image.rows )
        {
          tj = cv_resized_image.rows - tj;
        }

        cv::Mat cropped_image = cv_resized_image( cv::Rect( i, j, ti, tj ) );
        cv::Mat scaled_crop;
        double scaled_crop_scale = scale_image_maintaining_ar( cropped_image,
          scaled_crop, d->m_resize_i, d->m_resize_j );
        vital::detected_object_set_sptr new_dets = d->process_image( scaled_crop );
        new_dets->scale( scaled_crop_scale );
        new_dets->shift( i, j );
        new_dets->scale( scale_factor );
        detections->add( new_dets );
      }
    }

    // Process full sized image if enabled
    if( d->m_resize_option == "chip_and_original" )
    {
      cv::Mat scaled_original;
      double scaled_original_scale = scale_image_maintaining_ar( cv_image,
        scaled_original, d->m_resize_i, d->m_resize_j );
      vital::detected_object_set_sptr new_dets = d->process_image( scaled_original );
      new_dets->scale( scaled_original_scale );
      detections->add( new_dets );
    }
  }

  return detections;
} // darknet_detector::detect


// ==================================================================
vital::detected_object_set_sptr
darknet_detector::priv::
process_image( const cv::Mat& cv_image )
{
  // copies and converts to floating pixel value.
  image im = cvmat_to_image( cv_image );
  // show_image( im, "first version" );

<<<<<<< HEAD
  // TBD - what to do with the scale_factor?

  image sized = resize_image( im, d->m_net.w, d->m_net.h );
=======
  image sized = resize_image( im, m_net.w, m_net.h );
>>>>>>> 197d72cb
  // show_image( sized, "sized version" );

  layer l = m_net.layers[m_net.n - 1];     /* last network layer (output?) */
  const size_t l_size = l.w * l.h * l.n;

  m_boxes = (box*) calloc( l_size, sizeof( box ) );
  m_probs = (float**) calloc( l_size, sizeof( float* ) ); // allocate vector of pointers
  for ( size_t j = 0; j < l_size; ++j )
  {
    m_probs[j] = (float*) calloc( l.classes + 1, sizeof( float*) );
  }

  /* pointer the image data */
  float* X = sized.data;

  /* run image through network */
  network_predict( m_net, X );

  /* get boxes around detected objects */
  get_region_boxes( l,        /* i: network output layer */
                    1, 1,     /* i: w, h -  */
                    m_thresh, /* i: caller supplied threshold */
                    m_probs,  /* o: probability vector */
                    m_boxes,  /* o: list of boxes */
                    0,        /* i: only objectness (false) */
                    0,        /* i: map */
                    m_hier_thresh ); /* i: caller supplied value */

  const float nms( 0.4 );       // don't know what this is

  if ( l.softmax_tree && nms )
  {
    do_nms_obj( m_boxes, m_probs, l_size, l.classes, nms );
  }
  else if ( nms )
  {
    do_nms_sort( m_boxes, m_probs, l_size, l.classes, nms );
  }
  else
  {
    LOG_ERROR( m_logger, "Internal error - nms == 0" );
  }

  // -- extract detections and convert to our format --
  auto detected_objects = std::make_shared< vital::detected_object_set >();

  for ( size_t i = 0; i < l_size; ++i )
  {
    const box b = m_boxes[i];

    int left  = ( b.x - b.w / 2. ) * im.w;
    int right = ( b.x + b.w / 2. ) * im.w;
    int top   = ( b.y - b.h / 2. ) * im.h;
    int bot   = ( b.y + b.h / 2. ) * im.h;

    /* clip box to image bounds */
    if ( left < 0 )
    {
      left = 0;
    }
    if ( right > im.w - 1 )
    {
      right = im.w - 1;
    }
    if ( top < 0 )
    {
      top = 0;
    }
    if ( bot > im.h - 1 )
    {
      bot = im.h - 1;
    }

    kwiver::vital::bounding_box_d bbox( left, top, right, bot );

    auto dot = std::make_shared< kwiver::vital::detected_object_type >();
    bool has_name = false;

    // Iterate over all classes and collect all names over the threshold, and max score
    double conf = 0.0;

    for ( int class_idx = 0; class_idx < l.classes; ++class_idx )
    {
      const double prob = static_cast< double >( m_probs[i][class_idx] );
      if ( prob >= m_thresh )
      {
        const std::string class_name( m_names[class_idx] );
        dot->set_score( class_name, prob );
	conf = std::max( conf, prob );
	has_name = true;
      }
    } // end for loop over classes

    if ( has_name )
    {
      detected_objects->add(
        std::make_shared< kwiver::vital::detected_object >( bbox, conf, dot ) );
    }
  } // end loop over detections

  // Free allocated memory
  free_image(im);
  free_image(sized);
  free( m_boxes );
  free_ptrs( (void**)m_probs, l_size );

  return detected_objects;
}


image
darknet_detector::priv::
cvmat_to_image( const cv::Mat& src )
{
  // accept only char type matrices
  CV_Assert(src.depth() == CV_8U);

  unsigned char *data = (unsigned char *)src.data;
  int h = src.rows; // src.height;
  int w = src.cols; // src.width;
  int c = src.channels(); // src.nChannels;
  int step = w * c; // src.widthStep;
  image out = make_image(w, h, c);
  int i, j, k, count=0;;

  for(k = c-1; k >= 0 ; --k){
    for(i = 0; i < h; ++i){
      for(j = 0; j < w; ++j){
	out.data[count++] = data[i*step + j*c + k]/255.;
      }
    }
  }

  return out;
}

} } } // end namespace<|MERGE_RESOLUTION|>--- conflicted
+++ resolved
@@ -34,12 +34,9 @@
 // kwiver includes
 #include <vital/logger/logger.h>
 #include <vital/util/cpu_timer.h>
-<<<<<<< HEAD
 #include <vital/algo/dynamic_configuration.h>
-=======
 #include <vital/vital_foreach.h>
 
->>>>>>> 197d72cb
 #include <arrows/ocv/image_container.h>
 #include <kwiversys/SystemTools.hxx>
 
@@ -120,15 +117,13 @@
   box *m_boxes;                   /* detection boxes */
   float **m_probs;                /*  */
 
-<<<<<<< HEAD
   kwiver::vital::algo::dynamic_configuration_sptr m_dynamic_scaling;
-=======
+
   // Helper functions
   image cvmat_to_image( const cv::Mat& src );
   vital::detected_object_set_sptr process_image( const cv::Mat& cv_image );
 
   kwiver::vital::logger_handle_t m_logger;
->>>>>>> 197d72cb
 };
 
 
@@ -155,18 +150,9 @@
   // Get base config from base class
   vital::config_block_sptr config = vital::algorithm::get_configuration();
 
-<<<<<<< HEAD
   kwiver::vital::algo::dynamic_configuration::
     get_nested_algo_configuration( "scaling", config, d->m_dynamic_scaling );
 
-  config->set_value( "net_config", d->m_net_config, "Name of network config file." );
-  config->set_value( "weight_file", d->m_weight_file, "Name of optional weight file." );
-  config->set_value( "class_names", d->m_class_names, "Name of file that contains the class names." );
-  config->set_value( "thresh", d->m_thresh, "Threshold value." );
-  config->set_value( "hier_thresh", d->m_hier_thresh, "Hier threshold value." );
-  config->set_value( "gpu_index", d->m_gpu_index, "GPU index. Only used when darknet "
-		     "is compiled with GPU support." );
-=======
   config->set_value( "net_config", d->m_net_config,
     "Name of network config file." );
   config->set_value( "weight_file", d->m_weight_file,
@@ -190,7 +176,6 @@
     "Height resolution after resizing" );
   config->set_value( "chip_step", d->m_chip_step,
     "When in chip mode, the chip step size between chips." );
->>>>>>> 197d72cb
 
   return config;
 }
@@ -207,17 +192,9 @@
 
   config->merge_config( config_in );
 
-<<<<<<< HEAD
   kwiver::vital::algo::dynamic_configuration::
     set_nested_algo_configuration( "scaling", config, d->m_dynamic_scaling );
 
-  this->d->m_net_config  = config->get_value< std::string > ( "net_config" );
-  this->d->m_weight_file = config->get_value< std::string > ( "weight_file" );
-  this->d->m_class_names = config->get_value< std::string > ( "class_names" );
-  this->d->m_thresh      = config->get_value< float > ( "thresh" );
-  this->d->m_hier_thresh = config->get_value< float > ( "hier_thresh" );
-  this->d->m_gpu_index   = config->get_value< int > ( "gpu_index" );
-=======
   this->d->m_net_config  = config->get_value< std::string >( "net_config" );
   this->d->m_weight_file = config->get_value< std::string >( "weight_file" );
   this->d->m_class_names = config->get_value< std::string >( "class_names" );
@@ -229,7 +206,6 @@
   this->d->m_resize_i    = config->get_value< int >( "resize_ni" );
   this->d->m_resize_j    = config->get_value< int >( "resize_nj" );
   this->d->m_chip_step   = config->get_value< int >( "chip_step" );
->>>>>>> 197d72cb
 
   /* the size of this array is a mystery - probably has to match some
    * constant in net description */
@@ -274,7 +250,7 @@
       check_nested_algo_configuration( "scaling", config );
   }
 
-  
+
   if ( net_config.empty() )
   {
     std::stringstream str;
@@ -329,20 +305,13 @@
   }
 
   kwiver::vital::scoped_cpu_timer t( "Time to Detect Objects" );
-<<<<<<< HEAD
   cv::Mat cv_image = kwiver::arrows::ocv::image_container::vital_to_ocv( image_data->get_image(),
                                                      kwiver::arrows::ocv::image_container::BGR );
-=======
-
-  cv::Mat cv_image = kwiver::arrows::ocv::image_container::vital_to_ocv( image_data->get_image() );
   cv::Mat cv_resized_image;
->>>>>>> 197d72cb
 
   vital::detected_object_set_sptr detections;
 
   // resizes image if enabled
-  double scale_factor = 1.0;
-
   if( d->m_resize_option != "disabled" )
   {
     scale_factor = format_image( cv_image, cv_resized_image,
@@ -420,13 +389,9 @@
   image im = cvmat_to_image( cv_image );
   // show_image( im, "first version" );
 
-<<<<<<< HEAD
   // TBD - what to do with the scale_factor?
-
-  image sized = resize_image( im, d->m_net.w, d->m_net.h );
-=======
   image sized = resize_image( im, m_net.w, m_net.h );
->>>>>>> 197d72cb
+
   // show_image( sized, "sized version" );
 
   layer l = m_net.layers[m_net.n - 1];     /* last network layer (output?) */
