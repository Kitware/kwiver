// This file is part of KWIVER, and is distributed under the
// OSI-approved BSD 3-Clause License. See top-level LICENSE file or
// https://github.com/Kitware/kwiver/blob/master/LICENSE for details.

#include "darknet_detector.h"
#include "darknet_custom_resize.h"

// kwiver includes
#include <vital/util/cpu_timer.h>
#include <vital/exceptions/io.h>
#include <vital/config/config_block_formatter.h>
#include <vital/types/detected_object_set_util.h>

#include <arrows/ocv/image_container.h>
#include <kwiversys/SystemTools.hxx>

#include <opencv2/core/core.hpp>
#include <opencv2/imgproc/imgproc.hpp>

#include <string>
#include <sstream>
#include <exception>
#include <limits>

// Since we need to wrap darknet.h in an extern C
// We need to include CUDA/CUDNN before darknet does
// so C++ gets a hold of them first
// We may want to wrap all the declarations in darknet.h in
// an extern C rather than have to do it here.

#ifdef DARKNET_USE_GPU
  #define GPU
  #include "cuda_runtime.h"
  #include "curand.h"
  #include "cublas_v2.h"
  #ifdef DARKNET_USE_CUDNN
    #define CUDNN
    #include "cudnn.h"
  #endif
#endif
extern "C" {
#include "darknet.h"
}

namespace kwiver {
namespace arrows {
namespace darknet {

// =============================================================================
class darknet_detector::priv
{
public:
  priv()
    : m_thresh( 0.24 )
    , m_hier_thresh( 0.5 )
    , m_gpu_index( -1 )
    , m_resize_option( "disabled" )
    , m_scale( 1.0 )
    , m_chip_step( 100 )
    , m_nms_threshold( 0.4 )
    , m_gs_to_rgb( true )
    , m_chip_edge_filter( 0 )
    , m_chip_adaptive_thresh( 2000000 )
    , m_is_first( true )
    , m_names( 0 )
  { }

  ~priv()
  {
    free( m_names );
  }

  // Items from the config
  std::string m_net_config;
  std::string m_weight_file;
  std::string m_class_names;

  float m_thresh;
  float m_hier_thresh;
  int m_gpu_index;

  std::string m_resize_option;
  double m_scale;
  int m_chip_step;
  double m_nms_threshold;
  bool m_gs_to_rgb;
  int m_chip_edge_filter;
  int m_chip_adaptive_thresh;
  bool m_is_first;

  // Needed to operate the model
  char **m_names;                 /* list of classes/labels */
  network m_net;

  // Helper functions
  struct region_info
  {
    explicit region_info( cv::Rect r, double s1 )
     : original_roi( r ), edge_filter( 0 ),
       scale1( s1 ), shiftx( 0 ), shifty( 0 ), scale2( 1.0 )
    {}

    explicit region_info( cv::Rect r, int ef,
      double s1, int sx, int sy, double s2 )
     : original_roi( r ), edge_filter( ef ),
       scale1( s1 ), shiftx( sx ), shifty( sy ), scale2( s2 )
    {}

    cv::Rect original_roi;
    int edge_filter;
    double scale1;
    int shiftx, shifty;
    double scale2;
  };

  image cvmat_to_image(
    const cv::Mat& src ,
    unsigned max_channels = std::numeric_limits< unsigned >::max() );

  std::vector< vital::detected_object_set_sptr > process_images(
    const std::vector< cv::Mat >& cv_image );

  vital::detected_object_set_sptr scale_detections(
    const vital::detected_object_set_sptr detections,
    const region_info& roi );

  kwiver::vital::logger_handle_t m_logger;
};

// =============================================================================
darknet_detector
::darknet_detector()
  : d( new priv() )
{
  attach_logger( "arrows.darknet.darknet_detector" );
  d->m_logger = logger();

  // set darknet global GPU index
  gpu_index = d->m_gpu_index;
}

<<<<<<< HEAD

darknet_detector
::~darknet_detector()
=======
darknet_detector::
~darknet_detector()
>>>>>>> b7463030
{}

// -----------------------------------------------------------------------------
vital::config_block_sptr
darknet_detector
::get_configuration() const
{
  // Get base config from base class
  vital::config_block_sptr config = vital::algorithm::get_configuration();

  config->set_value( "net_config", d->m_net_config,
    "Name of network config file." );
  config->set_value( "weight_file", d->m_weight_file,
    "Name of optional weight file." );
  config->set_value( "class_names", d->m_class_names,
    "Name of file that contains the class names." );
  config->set_value( "thresh", d->m_thresh,
    "Threshold value." );
  config->set_value( "hier_thresh", d->m_hier_thresh,
    "Hier threshold value." );
  config->set_value( "gpu_index", d->m_gpu_index,
    "GPU index. Only used when darknet is compiled with GPU support." );
  config->set_value( "resize_option", d->m_resize_option,
    "Pre-processing resize option, can be: disabled, maintain_ar, scale, "
    "chip, chip_and_original, or adaptive." );
  config->set_value( "scale", d->m_scale,
    "Image scaling factor used when resize_option is scale or chip." );
  config->set_value( "chip_step", d->m_chip_step,
    "When in chip mode, the chip step size between chips." );
  config->set_value( "nms_threshold", d->m_nms_threshold,
    "Non-maximum suppression threshold." );
  config->set_value( "gs_to_rgb", d->m_gs_to_rgb,
    "Convert input greyscale images to rgb before processing." );
  config->set_value( "chip_edge_filter", d->m_chip_edge_filter,
    "If using chipping, filter out detections this pixel count near borders." );
  config->set_value( "chip_adaptive_thresh", d->m_chip_adaptive_thresh,
    "If using adaptive selection, total pixel count at which we start to chip." );

  return config;
}

// -----------------------------------------------------------------------------
void
darknet_detector
::set_configuration( vital::config_block_sptr config_in )
{
  // Starting with our generated config_block to ensure that assumed values
  // are present. An alternative is to check for key presence before performing
  // a get_value() call.
  vital::config_block_sptr config = this->get_configuration();

  config->merge_config( config_in );

  this->d->m_net_config  = config->get_value< std::string >( "net_config" );
  this->d->m_weight_file = config->get_value< std::string >( "weight_file" );
  this->d->m_class_names = config->get_value< std::string >( "class_names" );
  this->d->m_thresh      = config->get_value< float >( "thresh" );
  this->d->m_hier_thresh = config->get_value< float >( "hier_thresh" );
  this->d->m_gpu_index   = config->get_value< int >( "gpu_index" );
  this->d->m_resize_option = config->get_value< std::string >( "resize_option" );
  this->d->m_scale       = config->get_value< double >( "scale" );
  this->d->m_chip_step   = config->get_value< int >( "chip_step" );
  this->d->m_nms_threshold = config->get_value< double >( "nms_threshold" );
  this->d->m_gs_to_rgb   = config->get_value< bool >( "gs_to_rgb" );
  this->d->m_chip_edge_filter = config->get_value< int >( "chip_edge_filter" );
  this->d->m_chip_adaptive_thresh = config->get_value< int >( "chip_adaptive_thresh" );

  /* the size of this array is a mystery - probably has to match some
   * constant in net description */

#ifdef DARKNET_USE_GPU
  if( d->m_gpu_index >= 0 )
  {
    cuda_set_device( d->m_gpu_index );
  }
#endif

  // Open file and return 'list' of labels
  d->m_names = get_labels( const_cast< char* >( d->m_class_names.c_str() ) );

  network* net = load_network( const_cast< char* >( d->m_net_config.c_str() ),
                               const_cast< char* >( d->m_weight_file.c_str() ), 0 );
  d->m_net = *net;
  free( net );

  set_batch_network( &d->m_net, 1 );

  // This assumes that there are no other users of random number
  // generator in this application.
  srand( 2222222 );
} // darknet_detector::set_configuration

// -----------------------------------------------------------------------------
bool
darknet_detector
::check_configuration( vital::config_block_sptr config ) const
{
  std::string net_config = config->get_value<std::string>( "net_config" );
  std::string class_file = config->get_value<std::string>( "class_names" );

  bool success = true;

  if( net_config.empty() )
  {
    std::stringstream str;
    kwiver::vital::config_block_formatter fmt( config );
    fmt.print( str );
    LOG_ERROR( logger(), "Required net config file not specified. "
      "Configuration is as follows:\n" << str.str() );
    success = false;
  }
  else if( !kwiversys::SystemTools::FileExists( net_config ) )
  {
    LOG_ERROR( logger(), "net config file \"" << net_config << "\" not found." );
    success = false;
  }

  if( class_file.empty() )
  {
    std::stringstream str;
    kwiver::vital::config_block_formatter fmt( config );
    fmt.print( str );
    LOG_ERROR( logger(), "Required class name list file not specified, "
      "Configuration is as follows:\n" << str.str() );
    success = false;
  }
  else if( ! kwiversys::SystemTools::FileExists( class_file ) )
  {
    LOG_ERROR( logger(), "class names file \"" << class_file << "\" not found." );
    success = false;
  }

  return success;
} // darknet_detector::check_configuration

// -----------------------------------------------------------------------------
vital::detected_object_set_sptr
darknet_detector
::detect( vital::image_container_sptr image_data ) const
{
  kwiver::vital::scoped_cpu_timer t( "Time to Detect Objects" );

  if( !image_data )
  {
    LOG_WARN( d->m_logger, "Input image is empty." );
    return std::make_shared< vital::detected_object_set >();
  }

  cv::Mat cv_image = kwiver::arrows::ocv::image_container::vital_to_ocv(
    image_data->get_image(), kwiver::arrows::ocv::image_container::RGB_COLOR );

  if( cv_image.rows == 0 || cv_image.cols == 0 )
  {
    LOG_WARN( d->m_logger, "Input image is empty." );
    return std::make_shared< vital::detected_object_set >();
  }
  else if( d->m_resize_option == "adaptive" )
  {
    if( ( cv_image.rows * cv_image.cols ) >= d->m_chip_adaptive_thresh )
    {
      d->m_resize_option = "chip_and_original";
    }
    else
    {
      d->m_resize_option = "maintain_ar";
    }
  }

  cv::Mat cv_resized_image;

  vital::detected_object_set_sptr detections;

  // resizes image if enabled
  double scale_factor = 1.0;

  if( d->m_resize_option != "disabled" )
  {
    scale_factor = format_image( cv_image, cv_resized_image,
      d->m_resize_option, d->m_scale, d->m_net.w, d->m_net.h );
  }
  else
  {
    cv_resized_image = cv_image;
  }

  if( d->m_gs_to_rgb && cv_resized_image.channels() == 1 )
  {
    cv::Mat color_image;
    cv::cvtColor( cv_resized_image, color_image, CV_GRAY2RGB );
    cv_resized_image = color_image;
  }

  // Run detector
  detections = std::make_shared< vital::detected_object_set >();

  cv::Rect original_dims( 0, 0, cv_image.cols, cv_image.rows );

  std::vector< cv::Mat > regions_to_process;
  std::vector< priv::region_info > region_properties;

  if( d->m_resize_option != "chip" && d->m_resize_option != "chip_and_original" )
  {
    regions_to_process.push_back( cv_resized_image );

    region_properties.push_back(
      priv::region_info( original_dims, 1.0 / scale_factor ) );
  }
  else
  {
    // Chip up scaled image
    for( int li = 0;
         li < cv_resized_image.cols - d->m_net.w + d->m_chip_step;
         li += d->m_chip_step )
    {
      int ti = std::min( li + d->m_net.w, cv_resized_image.cols );

      for( int lj = 0;
           lj < cv_resized_image.rows - d->m_net.h + d->m_chip_step;
           lj += d->m_chip_step )
      {
        int tj = std::min( lj + d->m_net.h, cv_resized_image.rows );

        cv::Rect resized_roi( li, lj, ti-li, tj-lj );
        cv::Rect original_roi( li / scale_factor,
                               lj / scale_factor,
                               (ti-li) / scale_factor,
                               (tj-lj) / scale_factor );

        cv::Mat cropped_chip = cv_resized_image( resized_roi );
        cv::Mat scaled_crop, tmp_cropped;

        double scaled_crop_scale = scale_image_maintaining_ar(
          cropped_chip, scaled_crop, d->m_net.w, d->m_net.h );

        regions_to_process.push_back( scaled_crop );

        region_properties.push_back(
          priv::region_info( original_roi,
            d->m_chip_edge_filter,
            1.0 / scaled_crop_scale,
            li, lj,
            1.0 / scale_factor ) );
      }
    }

    // Extract full sized image chip if enabled
    if( d->m_resize_option == "chip_and_original" )
    {
      cv::Mat scaled_original;

      double scaled_original_scale = scale_image_maintaining_ar( cv_image,
        scaled_original, d->m_net.w, d->m_net.h );

      if( d->m_gs_to_rgb && scaled_original.channels() == 1 )
      {
        cv::Mat color_image;
        cv::cvtColor( scaled_original, color_image, CV_GRAY2RGB );
        scaled_original = color_image;
      }

      regions_to_process.push_back( scaled_original );

      region_properties.push_back(
        priv::region_info( original_dims, 1.0 / scaled_original_scale ) );
    }
  }

  // Process all regions
  unsigned max_count = d->m_net.batch;

  for( unsigned i = 0; i < regions_to_process.size(); i+= max_count )
  {
    unsigned batch_size = std::min( max_count,
      static_cast< unsigned >( regions_to_process.size() ) - i );

    std::vector< cv::Mat > imgs;

    for( unsigned j = 0; j < batch_size; j++ )
    {
      imgs.push_back( regions_to_process[ i + j ] );
    }

    std::vector< vital::detected_object_set_sptr > out = d->process_images( imgs );

    for( unsigned j = 0; j < batch_size; j++ )
    {
      detections->add( d->scale_detections( out[ j ], region_properties[ i + j ] ) );
    }
  }

  return detections;
} // darknet_detector::detect

// =============================================================================
std::vector< vital::detected_object_set_sptr >
darknet_detector::priv
::process_images( const std::vector< cv::Mat >& cv_images )
{
  // set batch size to 1 if on the first frame we're just given 1 frame, it's
  // almost guaranteed on all other frames we'll also just be given one. Why
  // use batching then?
  if( m_is_first )
  {
    if( cv_images.size() == 1 && m_net.batch != 1 )
    {
      set_batch_network( &m_net, 1 );
    }
    m_is_first = false;
  }

  // copies and converts to floating pixel value.
  unsigned image_size = m_net.w * m_net.h * m_net.c;
  float* X = static_cast< float* >( calloc( m_net.batch * image_size, sizeof( float ) ) );
  layer l = m_net.layers[ m_net.n - 1 ]; /* last network layer */

  for( unsigned i = 0; i < cv_images.size(); i++ )
  {
    // Error checking
    if( cv_images[i].channels() != m_net.c && !( cv_images[i].channels() == 5 && m_net.c == 3 ) )
    {
      throw std::runtime_error( "Model channel count (" + std::to_string( m_net.c ) + ") "
        + "does not match input image count (" + std::to_string( cv_images[i].channels() ) + ")" );
    }

    // Copy in image
    image img = cvmat_to_image( cv_images[i], m_net.c );

    if( img.w == m_net.w && img.h == m_net.h )
    {
      memcpy( X + i * image_size, img.data, image_size * sizeof( float ) );
    }
    else
    {
      image sized = resize_image( img, m_net.w, m_net.h );
      memcpy( X + i * image_size, sized.data, image_size * sizeof( float ) );
      free_image( sized );
    }

    free_image( img );
  }

  /* run image through network */
  network_predict( &m_net, X );

  /* get boxes around detected objects */
  std::vector< vital::detected_object_set_sptr > output;

  std::vector< float* > original_outputs( m_net.n );

  if( cv_images.size() > 1 )
  {
    for( int j = 0; j < m_net.n; j++ )
    {
      layer *l = &( m_net.layers[j] );

      if( l->type == YOLO || l->type == REGION || l->type == DETECTION )
      {
        original_outputs[j] = l->output;
      }
    }
  }

  for( unsigned i = 0; i < cv_images.size(); i++ )
  {
    auto detected_objects = std::make_shared< vital::detected_object_set >();

    int det_count;

    detection* dets = get_network_boxes(
      &m_net,
      1, 1,             /* i: w, h */
      m_thresh,         /* i: caller supplied threshold */
      m_hier_thresh,    /* i: tree thresh, relative */
      0,                /* i: map */
      1,                /* i: tree thresh, relative */
      &det_count );     /* i: number of detections */

    if( l.softmax_tree && m_nms_threshold )
    {
      do_nms_obj( dets, det_count, l.classes, m_nms_threshold );
    }
    else if( m_nms_threshold )
    {
      do_nms_sort( dets, det_count, l.classes, m_nms_threshold );
    }
    else
    {
      LOG_ERROR( m_logger, "Internal error - nms == 0" );
    }

    // -- extract detections and convert to our format --
    for( int d = 0; d < det_count; ++d )
    {
      const box b = dets[d].bbox;

      int left  = ( b.x - b.w / 2. ) * m_net.w;
      int right = ( b.x + b.w / 2. ) * m_net.w;
      int top   = ( b.y - b.h / 2. ) * m_net.h;
      int bot   = ( b.y + b.h / 2. ) * m_net.h;

<<<<<<< HEAD
      /* clip box to image bounds */
      if( left < 0 )
      {
        left = 0;
      }
      if( right > m_net.w - 1 )
      {
        right = m_net.w - 1;
      }
      if( top < 0 )
      {
        top = 0;
      }
      if( bot > m_net.h - 1 )
      {
        bot = m_net.h - 1;
      }
=======
    auto dot = std::make_shared< kwiver::vital::detected_object_type >();
    bool has_name = false;
>>>>>>> b7463030

      kwiver::vital::bounding_box_d bbox( left, top, right, bot );

      auto cm = std::make_shared< kwiver::vital::class_map >();
      bool has_name = false;

      // Iterate over all classes and collect all names over the threshold
      double conf = 0.0;

      for( int class_idx = 0; class_idx < l.classes; ++class_idx )
      {
        const double prob = static_cast< double >( dets[d].prob[class_idx] );

        if( prob >= m_thresh )
        {
          const std::string class_name( m_names[ class_idx ] );
          cm->set_score( class_name, prob );
          conf = std::max( conf, prob );
          has_name = true;
        }
      }

      if( has_name )
      {
        detected_objects->add(
          std::make_shared< kwiver::vital::detected_object >(
            bbox, conf, cm ) );
      }
    }

    free_detections( dets, det_count );

    output.push_back( detected_objects );

    if( cv_images.size() > 1 )
    {
      for( int j = 0; j < m_net.n; j++ )
      {
<<<<<<< HEAD
        layer *l = &( m_net.layers[j] );

        if( l->type == YOLO || l->type == REGION || l->type == DETECTION )
        {
          l->output += l->outputs;
        }
=======
        const std::string class_name( m_names[class_idx] );
        dot->set_score( class_name, prob );
        conf = std::max( conf, prob );
        has_name = true;
>>>>>>> b7463030
      }
    }
  }

  if( cv_images.size() > 1 )
  {
    for( int j = 0; j < m_net.n; j++ )
    {
<<<<<<< HEAD
      layer *l = &( m_net.layers[j] );

      if( l->type == YOLO || l->type == REGION || l->type == DETECTION )
      {
        l->output = original_outputs[j];
      }
=======
      detected_objects->add(
        std::make_shared< kwiver::vital::detected_object >( bbox, conf, dot ) );
>>>>>>> b7463030
    }
  }

  free( X );

  return output;
}

image
darknet_detector::priv
::cvmat_to_image( const cv::Mat& src, unsigned max_channels )
{
  unsigned h = src.rows;
  unsigned w = src.cols;
  unsigned c = std::min( static_cast< unsigned >( src.channels() ), max_channels );

  unsigned istep = src.step[ 1 ];
  unsigned jstep = src.step[ 0 ];

  image out = make_image( w, h, c );

  unsigned int i, j, k;

  unsigned char* input = (unsigned char*)src.data;
  float* output = out.data;

  if( src.depth() == CV_8U )
  {
    for( k = 0; k < c; k++ )
    {
      for( j = 0; j < h; j++ )
      {
        for( i = 0; i < w; i++, output++ )
        {
          *output = input[j*jstep + i*istep + k] / 255.;
        }
      }
    }
  }
  else if( src.depth() == CV_16U )
  {
    for( k = 0; k < c; k++ )
    {
      for( j = 0; j < h; j++ )
      {
        for( i = 0; i < w; i++, output++ )
        {
          *output = *(unsigned short*)(input + j*jstep + i*istep + k) / 65535.;
        }
      }
    }
  }
  else
  {
    throw std::runtime_error( "Invalid image type received" );
  }

  return out;
}


vital::detected_object_set_sptr
darknet_detector::priv
::scale_detections(
  const vital::detected_object_set_sptr dets,
  const region_info& info )
{
  if( info.scale1 != 1.0 )
  {
    vital::scale_detections( dets, info.scale1 );
  }

  if( info.shiftx != 0 || info.shifty != 0 )
  {
    vital::shift_detections( dets, info.shiftx, info.shifty );
  }

  if( info.scale2 != 1.0 )
  {
    vital::scale_detections( dets, info.scale2 );
  }

  const int dist = info.edge_filter;

  if( dist <= 0 )
  {
    return dets;
  }

  const cv::Rect& roi = info.original_roi;

  std::vector< vital::detected_object_sptr > filtered_dets;

  for( auto det : *dets )
  {
    if( !det )
    {
      continue;
    }
    if( roi.x > 0 && det->bounding_box().min_x() < roi.x + dist )
    {
      continue;
    }
    if( roi.y > 0 && det->bounding_box().min_y() < roi.y + dist )
    {
      continue;
    }
    if( det->bounding_box().max_x() > roi.x + roi.width - dist )
    {
      continue;
    }
    if( det->bounding_box().max_y() > roi.y + roi.height - dist )
    {
      continue;
    }

    filtered_dets.push_back( det );
  }

  return vital::detected_object_set_sptr(
    new vital::detected_object_set( filtered_dets ) );
}


} } } // end namespace<|MERGE_RESOLUTION|>--- conflicted
+++ resolved
@@ -139,14 +139,8 @@
   gpu_index = d->m_gpu_index;
 }
 
-<<<<<<< HEAD
-
 darknet_detector
 ::~darknet_detector()
-=======
-darknet_detector::
-~darknet_detector()
->>>>>>> b7463030
 {}
 
 // -----------------------------------------------------------------------------
@@ -547,7 +541,6 @@
       int top   = ( b.y - b.h / 2. ) * m_net.h;
       int bot   = ( b.y + b.h / 2. ) * m_net.h;
 
-<<<<<<< HEAD
       /* clip box to image bounds */
       if( left < 0 )
       {
@@ -565,14 +558,10 @@
       {
         bot = m_net.h - 1;
       }
-=======
-    auto dot = std::make_shared< kwiver::vital::detected_object_type >();
-    bool has_name = false;
->>>>>>> b7463030
 
       kwiver::vital::bounding_box_d bbox( left, top, right, bot );
 
-      auto cm = std::make_shared< kwiver::vital::class_map >();
+      auto dot = std::make_shared< kwiver::vital::detected_object_type >();
       bool has_name = false;
 
       // Iterate over all classes and collect all names over the threshold
@@ -585,7 +574,7 @@
         if( prob >= m_thresh )
         {
           const std::string class_name( m_names[ class_idx ] );
-          cm->set_score( class_name, prob );
+          dot->set_score( class_name, prob );
           conf = std::max( conf, prob );
           has_name = true;
         }
@@ -595,7 +584,7 @@
       {
         detected_objects->add(
           std::make_shared< kwiver::vital::detected_object >(
-            bbox, conf, cm ) );
+            bbox, conf, dot ) );
       }
     }
 
@@ -607,19 +596,12 @@
     {
       for( int j = 0; j < m_net.n; j++ )
       {
-<<<<<<< HEAD
         layer *l = &( m_net.layers[j] );
 
         if( l->type == YOLO || l->type == REGION || l->type == DETECTION )
         {
           l->output += l->outputs;
         }
-=======
-        const std::string class_name( m_names[class_idx] );
-        dot->set_score( class_name, prob );
-        conf = std::max( conf, prob );
-        has_name = true;
->>>>>>> b7463030
       }
     }
   }
@@ -628,17 +610,12 @@
   {
     for( int j = 0; j < m_net.n; j++ )
     {
-<<<<<<< HEAD
       layer *l = &( m_net.layers[j] );
 
       if( l->type == YOLO || l->type == REGION || l->type == DETECTION )
       {
         l->output = original_outputs[j];
       }
-=======
-      detected_objects->add(
-        std::make_shared< kwiver::vital::detected_object >( bbox, conf, dot ) );
->>>>>>> b7463030
     }
   }
 
