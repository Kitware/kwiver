/*ckwg +29
 * Copyright 2017 by Kitware, Inc.
 * All rights reserved.
 *
 * Redistribution and use in source and binary forms, with or without
 * modification, are permitted provided that the following conditions are met:
 *
 *  * Redistributions of source code must retain the above copyright notice,
 *    this list of conditions and the following disclaimer.
 *
 *  * Redistributions in binary form must reproduce the above copyright notice,
 *    this list of conditions and the following disclaimer in the documentation
 *    and/or other materials provided with the distribution.
 *
 *  * Neither name of Kitware, Inc. nor the names of any contributors may be used
 *    to endorse or promote products derived from this software without specific
 *    prior written permission.
 *
 * THIS SOFTWARE IS PROVIDED BY THE COPYRIGHT HOLDERS AND CONTRIBUTORS "AS IS"
 * AND ANY EXPRESS OR IMPLIED WARRANTIES, INCLUDING, BUT NOT LIMITED TO, THE
 * IMPLIED WARRANTIES OF MERCHANTABILITY AND FITNESS FOR A PARTICULAR PURPOSE
 * ARE DISCLAIMED. IN NO EVENT SHALL THE AUTHORS OR CONTRIBUTORS BE LIABLE FOR
 * ANY DIRECT, INDIRECT, INCIDENTAL, SPECIAL, EXEMPLARY, OR CONSEQUENTIAL
 * DAMAGES (INCLUDING, BUT NOT LIMITED TO, PROCUREMENT OF SUBSTITUTE GOODS OR
 * SERVICES; LOSS OF USE, DATA, OR PROFITS; OR BUSINESS INTERRUPTION) HOWEVER
 * CAUSED AND ON ANY THEORY OF LIABILITY, WHETHER IN CONTRACT, STRICT LIABILITY,
 * OR TORT (INCLUDING NEGLIGENCE OR OTHERWISE) ARISING IN ANY WAY OUT OF THE USE
 * OF THIS SOFTWARE, EVEN IF ADVISED OF THE POSSIBILITY OF SUCH DAMAGE.
 */

#include "darknet_detector.h"

// kwiver includes
#include <vital/logger/logger.h>
#include <vital/util/cpu_timer.h>
#include <vital/algo/dynamic_configuration.h>
#include <arrows/ocv/image_container.h>
#include <kwiversys/SystemTools.hxx>

#include <opencv2/core/core.hpp>

#include <string>
#include <sstream>

#ifdef DARKNET_USE_GPU
#define GPU
#include <cuda_runtime.h>
#endif

// darknet includes
extern "C" {

#include "cuda.h"
#include "network.h"
#include "region_layer.h"
#include "cost_layer.h"
#include "utils.h"
#include "parser.h"
#include "box.h"
#include "demo.h"
#include "option_list.h"
#include "image.h"

}

namespace kwiver {
namespace arrows {
namespace darknet {

// ==================================================================
class darknet_detector::priv
{
public:
  priv()
    : m_thresh( 0.24 )
    , m_hier_thresh( 0.5 )
    , m_gpu_index( -1 )
    , m_names( 0 )
    , m_boxes( 0 )
    , m_probs( 0 )
  { }

  ~priv()
  {
    free(m_names);
  }

  image cvmat_to_image( const cv::Mat& src );


  // Items from the config
  std::string m_net_config;
  std::string m_weight_file;
  std::string m_class_names;

  float m_thresh;
  float m_hier_thresh;
  int m_gpu_index;

  // Needed to operate the model
  char **m_names;                 /* list of classes/labels */
  network m_net;

  box *m_boxes;                   /* detection boxes */
  float **m_probs;                /*  */

  kwiver::vital::algo::dynamic_configuration_sptr m_dynamic_scaling;
};


// ==================================================================
darknet_detector::
darknet_detector()
  : d( new priv() )
{
  // set darknet global GPU index
  gpu_index = d->m_gpu_index;
 }


darknet_detector::
~darknet_detector()
{ }


// --------------------------------------------------------------------
vital::config_block_sptr
darknet_detector::
get_configuration() const
{
  // Get base config from base class
  vital::config_block_sptr config = vital::algorithm::get_configuration();

  kwiver::vital::algo::dynamic_configuration::
    get_nested_algo_configuration( "scaling", config, d->m_dynamic_scaling );

  config->set_value( "net_config", d->m_net_config, "Name of network config file." );
  config->set_value( "weight_file", d->m_weight_file, "Name of optional weight file." );
  config->set_value( "class_names", d->m_class_names, "Name of file that contains the class names." );
  config->set_value( "thresh", d->m_thresh, "Threshold value." );
  config->set_value( "hier_thresh", d->m_hier_thresh, "Hier threshold value." );
  config->set_value( "gpu_index", d->m_gpu_index, "GPU index. Only used when darknet "
		     "is compiled with GPU support." );

  return config;
}


// --------------------------------------------------------------------
void
darknet_detector::
set_configuration( vital::config_block_sptr config_in )
{
  // Starting with our generated config_block to ensure that assumed values are present
  // An alternative is to check for key presence before performing a get_value() call.
  vital::config_block_sptr config = this->get_configuration();

  config->merge_config( config_in );

  kwiver::vital::algo::dynamic_configuration::
    set_nested_algo_configuration( "scaling", config, d->m_dynamic_scaling );

  this->d->m_net_config  = config->get_value< std::string > ( "net_config" );
  this->d->m_weight_file = config->get_value< std::string > ( "weight_file" );
  this->d->m_class_names = config->get_value< std::string > ( "class_names" );
  this->d->m_thresh      = config->get_value< float > ( "thresh" );
  this->d->m_hier_thresh = config->get_value< float > ( "hier_thresh" );
  this->d->m_gpu_index   = config->get_value< int > ( "gpu_index" );

  /* the size of this array is a mystery - probably has to match some
   * constant in net description */

#ifdef DARKNET_USE_GPU
  if ( d->m_gpu_index >= 0 )
  {
    cuda_set_device( d->m_gpu_index );
  }
#endif

  // Open file and return 'list' of labels
  d->m_names = get_labels( const_cast< char* >(d->m_class_names.c_str() ) );

  d->m_net = parse_network_cfg( const_cast< char* >(d->m_net_config.c_str()) );
  if ( ! d->m_weight_file.empty() )
  {
    load_weights( &d->m_net, const_cast< char* >(d->m_weight_file.c_str()) );
  }

  set_batch_network( &d->m_net, 1 );

  // This assumes that there are no other users of random number
  // generator in this application.
  srand( 2222222 );
} // darknet_detector::set_configuration


// --------------------------------------------------------------------
bool
darknet_detector::
check_configuration( vital::config_block_sptr config ) const
{
  std::string net_config = config->get_value<std::string>( "net_config" );
  std::string class_file = config->get_value<std::string>( "class_names" );

  bool success( true );

  if ( config->has_value( "scaling" ))
  {
    success &= kwiver::vital::algo::dynamic_configuration::
      check_nested_algo_configuration( "scaling", config );
  }

  
  if ( net_config.empty() )
  {
    std::stringstream str;
    config->print( str );
    LOG_ERROR( logger(), "Required net config file not specified. Configuration is as follows:\n" << str.str() );
    success = false;
  }
  else if ( ! kwiversys::SystemTools::FileExists( net_config ) )
  {
    LOG_ERROR( logger(), "net config file \"" << net_config << "\" not found." );
    success = false;
  }

  if ( class_file.empty() )
  {
    std::stringstream str;
    config->print( str );
    LOG_ERROR( logger(), "Required class name list file not specified, Configuration is as follows:\n" << str.str() );
    success = false;
  }
  else if ( ! kwiversys::SystemTools::FileExists( class_file ) )
  {
    LOG_ERROR( logger(), "class names file \"" << class_file << "\" not found." );
    success = false;
  }

  return success;
} // darknet_detector::check_configuration


// --------------------------------------------------------------------
vital::detected_object_set_sptr
darknet_detector::
detect( vital::image_container_sptr image_data ) const
{
<<<<<<< HEAD
  cv::Mat cv_image = kwiver::arrows::ocv::image_container::vital_to_ocv( image_data->get_image(),
                                                                         kwiver::arrows::ocv::image_container::BGR );
=======
  double scale_factor(1.0);

  // Is dynamic scaling configured
  if (d->m_dynamic_scaling)
  {
    auto dyn_cfg = d->m_dynamic_scaling->get_dynamic_configuration();
    scale_factor = dyn_cfg->get_value<double>( "scale_factor", 1.0 );
  }

  kwiver::vital::scoped_cpu_timer t( "Time to Detect Objects" );
  cv::Mat cv_image = kwiver::arrows::ocv::image_container::vital_to_ocv( image_data->get_image(),
                                                     kwiver::arrows::ocv::image_container::BGR );
>>>>>>> 3e5fe0b4

  // copies and converts to floating pixel value.
  image im = d->cvmat_to_image( cv_image );
  // show_image( im, "first version" );

  // TBD - what to do with the scale_factor?

  image sized = resize_image( im, d->m_net.w, d->m_net.h );
  // show_image( sized, "sized version" );

  layer l = d->m_net.layers[d->m_net.n - 1];     /* last network layer (output?) */
  const size_t l_size = l.w * l.h * l.n;

  d->m_boxes = (box*) calloc( l_size, sizeof( box ) );
  d->m_probs = (float**) calloc( l_size, sizeof( float* ) ); // allocate vector of pointers
  for ( size_t j = 0; j < l_size; ++j )
  {
    d->m_probs[j] = (float*) calloc( l.classes + 1, sizeof( float*) );
  }

  /* pointer the image data */
  float* X = sized.data;

  /* run image through network */
  network_predict( d->m_net, X );

  /* get boxes around detected objects */
  get_region_boxes( l,     /* i: network output layer */
                    1, 1, /* i: w, h -  */
                    d->m_thresh, /* i: caller supplied threshold */
                    d->m_probs, /* o: probability vector */
                    d->m_boxes, /* o: list of boxes */
                    0,     /* i: only objectness (false) */
                    0,     /* i: map */
                    d->m_hier_thresh ); /* i: caller supplied value */

  const float nms( 0.4 );       // don't know what this is

  if ( l.softmax_tree && nms )
  {
    do_nms_obj( d->m_boxes, d->m_probs, l_size, l.classes, nms );
  }
  else if ( nms )
  {
    do_nms_sort( d->m_boxes, d->m_probs, l_size, l.classes, nms );
  }
  else
  {
    LOG_ERROR( logger(), "Internal error - nms == 0" );
  }

  // -- extract detections and convert to our format --
  auto detected_objects = std::make_shared< vital::detected_object_set > ();

  for ( size_t i = 0; i < l_size; ++i )
  {
    const box b = d->m_boxes[i];

    int left  = ( b.x - b.w / 2. ) * im.w;
    int right = ( b.x + b.w / 2. ) * im.w;
    int top   = ( b.y - b.h / 2. ) * im.h;
    int bot   = ( b.y + b.h / 2. ) * im.h;

    /* clip box to image bounds */
    if ( left < 0 )
    {
      left = 0;
    }
    if ( right > im.w - 1 )
    {
      right = im.w - 1;
    }
    if ( top < 0 )
    {
      top = 0;
    }
    if ( bot > im.h - 1 )
    {
      bot = im.h - 1;
    }

    kwiver::vital::bounding_box_d bbox( left, top, right, bot);
    auto dot = std::make_shared< kwiver::vital::detected_object_type >();
    bool has_name(false);

    // Iterate over all classes and collect all names over the threshold, and max score
    double conf = 0.0;

    for ( int class_idx = 0; class_idx < l.classes; ++class_idx )
    {
      const double prob = static_cast< double >( d->m_probs[i][class_idx] );
      if ( prob >= d->m_thresh )
      {
        const std::string class_name( d->m_names[class_idx] );
        dot->set_score( class_name, prob );
	conf = std::max( conf, prob );
	has_name = true;
      }
    } // end for loop over classes

    if ( has_name )
    {
      detected_objects->add( std::make_shared< kwiver::vital::detected_object >( bbox, conf, dot ) );
    }
  } // end loop over detections

  // Free allocated memory
  free_image(im);
  free_image(sized);
  free( d->m_boxes );
  free_ptrs( (void**)d->m_probs, l_size );

  return detected_objects;
} // darknet_detector::detect


// ==================================================================

image
darknet_detector::priv::
cvmat_to_image( const cv::Mat& src )
{
  // accept only char type matrices
  CV_Assert(src.depth() == CV_8U);

  unsigned char *data = (unsigned char *)src.data;
  int h = src.rows; // src.height;
  int w = src.cols; // src.width;
  int c = src.channels(); // src.nChannels;
  int step = w * c; // src.widthStep;
  image out = make_image(w, h, c);
  int i, j, k, count=0;;

  for(k = c-1; k >= 0 ; --k){
    for(i = 0; i < h; ++i){
      for(j = 0; j < w; ++j){
	out.data[count++] = data[i*step + j*c + k]/255.;
      }
    }
  }

  return out;
}


} } } // end namespace<|MERGE_RESOLUTION|>--- conflicted
+++ resolved
@@ -246,10 +246,6 @@
 darknet_detector::
 detect( vital::image_container_sptr image_data ) const
 {
-<<<<<<< HEAD
-  cv::Mat cv_image = kwiver::arrows::ocv::image_container::vital_to_ocv( image_data->get_image(),
-                                                                         kwiver::arrows::ocv::image_container::BGR );
-=======
   double scale_factor(1.0);
 
   // Is dynamic scaling configured
@@ -262,7 +258,6 @@
   kwiver::vital::scoped_cpu_timer t( "Time to Detect Objects" );
   cv::Mat cv_image = kwiver::arrows::ocv::image_container::vital_to_ocv( image_data->get_image(),
                                                      kwiver::arrows::ocv::image_container::BGR );
->>>>>>> 3e5fe0b4
 
   // copies and converts to floating pixel value.
   image im = d->cvmat_to_image( cv_image );
