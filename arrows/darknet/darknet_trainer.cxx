/*ckwg +29
<<<<<<< HEAD
 * Copyright 2017-2019 by Kitware, Inc.
=======
 * Copyright 2017-2018, 2020 by Kitware, Inc.
>>>>>>> fc01c559
 * All rights reserved.
 *
 * Redistribution and use in source and binary forms, with or without
 * modification, are permitted provided that the following conditions are met:
 *
 *  * Redistributions of source code must retain the above copyright notice,
 *    this list of conditions and the following disclaimer.
 *
 *  * Redistributions in binary form must reproduce the above copyright notice,
 *    this list of conditions and the following disclaimer in the documentation
 *    and/or other materials provided with the distribution.
 *
 *  * Neither name of Kitware, Inc. nor the names of any contributors may be used
 *    to endorse or promote products derived from this software without specific
 *    prior written permission.
 *
 * THIS SOFTWARE IS PROVIDED BY THE COPYRIGHT HOLDERS AND CONTRIBUTORS "AS IS"
 * AND ANY EXPRESS OR IMPLIED WARRANTIES, INCLUDING, BUT NOT LIMITED TO, THE
 * IMPLIED WARRANTIES OF MERCHANTABILITY AND FITNESS FOR A PARTICULAR PURPOSE
 * ARE DISCLAIMED. IN NO EVENT SHALL THE AUTHORS OR CONTRIBUTORS BE LIABLE FOR
 * ANY DIRECT, INDIRECT, INCIDENTAL, SPECIAL, EXEMPLARY, OR CONSEQUENTIAL
 * DAMAGES (INCLUDING, BUT NOT LIMITED TO, PROCUREMENT OF SUBSTITUTE GOODS OR
 * SERVICES; LOSS OF USE, DATA, OR PROFITS; OR BUSINESS INTERRUPTION) HOWEVER
 * CAUSED AND ON ANY THEORY OF LIABILITY, WHETHER IN CONTRACT, STRICT LIABILITY,
 * OR TORT (INCLUDING NEGLIGENCE OR OTHERWISE) ARISING IN ANY WAY OUT OF THE USE
 * OF THIS SOFTWARE, EVEN IF ADVISED OF THE POSSIBILITY OF SUCH DAMAGE.
 */

#include "darknet_trainer.h"
#include "darknet_custom_resize.h"

#include <vital/util/cpu_timer.h>
<<<<<<< HEAD
#include <vital/algo/image_io.h>
=======
#include <vital/types/detected_object_set_util.h>
>>>>>>> fc01c559

#include <arrows/ocv/image_container.h>

#include <kwiversys/SystemTools.hxx>

#include <opencv2/core/core.hpp>
#include <opencv2/imgproc/imgproc.hpp>
#include <opencv2/highgui/highgui.hpp>

#include <string>
#include <sstream>
#include <fstream>
#include <iomanip>
#include <stdlib.h>

namespace kwiver {
namespace arrows {
namespace darknet {

#ifdef WIN32
  const std::string div = "\\";
#else
  const std::string div = "/";
#endif

// =============================================================================
class darknet_trainer::priv
{
public:
  priv()
    : m_net_config( "" )
    , m_seed_weights( "" )
    , m_train_directory( "deep_training" )
    , m_output_directory( "category_models" )
    , m_output_model_name( "yolo" )
    , m_pipeline_template( "" )
    , m_model_type( "yolov3" )
    , m_skip_format( false )
    , m_gpu_index( 0 )
    , m_resize_option( "maintain_ar" )
    , m_scale( 1.0 )
    , m_resize_i( 0 )
    , m_resize_j( 0 )
    , m_chip_step( 100 )
    , m_overlap_required( 0.05 )
    , m_random_int_shift( 0.00 )
    , m_gs_to_rgb( true )
    , m_chips_w_gt_only( false )
    , m_max_neg_ratio( 0.0 )
    , m_ignore_category( "false_alarm" )
    , m_min_train_box_length( 5 )
    , m_batch_size( 64 )
    , m_batch_subdivisions( 16 )
    , m_image_loaded_successfully( false )
    , m_channel_count( 0 )
  {}

  ~priv()
  {}

  // Items from the config
  std::string m_net_config;
  std::string m_seed_weights;
  std::string m_train_directory;
  std::string m_output_directory;
  std::string m_output_model_name;
  std::string m_pipeline_template;
  std::string m_model_type;
  bool m_skip_format;
  int m_gpu_index;
  std::string m_resize_option;
  double m_scale;
  int m_resize_i;
  int m_resize_j;
  int m_chip_step;
  double m_overlap_required;
  double m_random_int_shift;
  bool m_gs_to_rgb;
  bool m_chips_w_gt_only;
  double m_max_neg_ratio;
  std::string m_ignore_category;
  int m_min_train_box_length;
  int m_batch_size;
  int m_batch_subdivisions;

  // Helper functions
  void format_images(
    std::string folder,
    std::string prefix,
    std::vector< std::string > image_names,
    std::vector< kwiver::vital::detected_object_set_sptr > groundtruth,
    vital::category_hierarchy_sptr object_labels );

  void format_mat_image(
    std::string folder,
    std::string prefix,
    const cv::Mat& image,
    kwiver::vital::detected_object_set_sptr groundtruth,
    vital::category_hierarchy_sptr object_labels );

  bool print_detections(
    std::string filename,
    kwiver::vital::detected_object_set_sptr all_detections,
    kwiver::vital::bounding_box_d region,
    vital::category_hierarchy_sptr object_labels );

  void generate_fn(
    std::string image_folder, std::string gt_folder,
    std::string& image, std::string& gt, const int len = 10 );

  void save_chip(
    std::string filename,
    cv::Mat image );

  int filter_count(
    int nclasses );

  void save_model_files(
    bool is_final );

  vital::category_hierarchy_sptr m_object_labels;
  bool m_image_loaded_successfully;
  unsigned m_channel_count;
  std::map< std::string, int > m_category_map;

  kwiver::vital::algo::image_io_sptr m_image_io;
  kwiver::vital::logger_handle_t m_logger;
};


// =============================================================================
darknet_trainer
::darknet_trainer()
  : d( new priv() )
{
  attach_logger( "arrows.darknet.darknet_trainer" );
  d->m_logger = logger();
}

darknet_trainer
::~darknet_trainer()
{
}


// -----------------------------------------------------------------------------
vital::config_block_sptr
darknet_trainer
::get_configuration() const
{
  // Get base config from base class
  vital::config_block_sptr config = vital::algorithm::get_configuration();

  config->set_value( "net_config", d->m_net_config,
    "Name of network config file." );
  config->set_value( "seed_weights", d->m_seed_weights,
    "Optional input seed weights file." );
  config->set_value( "train_directory", d->m_train_directory,
    "Temp directory for all files used in training." );
  config->set_value( "output_directory", d->m_output_directory,
    "Final directory to output all models to." );
  config->set_value( "output_model_name", d->m_output_model_name,
    "Optional model name over-ride, if unspecified default used." );\
  config->set_value( "pipeline_template", d->m_pipeline_template,
    "Optional output kwiver pipeline for this detector" );
  config->set_value( "model_type", d->m_model_type,
    "Type of model (values understood are \"yolov2\" and \"yolov3\" [the "
    "default])." );
  config->set_value( "skip_format", d->m_skip_format,
    "Skip file formatting, assume that the train_directory is pre-populated "
    "with all files required for model training." );
  config->set_value( "gpu_index", d->m_gpu_index,
    "GPU index. Only used when darknet is compiled with GPU support." );
  config->set_value( "resize_option", d->m_resize_option,
    "Pre-processing resize option, can be: disabled, maintain_ar, scale, "
    "chip, or chip_and_original." );
  config->set_value( "scale", d->m_scale,
    "Image scaling factor used when resize_option is scale or chip." );
  config->set_value( "resize_ni", d->m_resize_i,
    "Width resolution after resizing" );
  config->set_value( "resize_nj", d->m_resize_j,
    "Height resolution after resizing" );
  config->set_value( "chip_step", d->m_chip_step,
    "When in chip mode, the chip step size between chips." );
  config->set_value( "overlap_required", d->m_overlap_required,
    "Percentage of which a target must appear on a chip for it to be included "
    "as a training sample for said chip." );
  config->set_value( "random_int_shift", d->m_random_int_shift,
    "Random intensity shift to add to each extracted chip [0.0,1.0]." );
  config->set_value( "gs_to_rgb", d->m_gs_to_rgb,
    "Convert input greyscale images to rgb before processing." );
  config->set_value( "chips_w_gt_only", d->m_chips_w_gt_only,
    "Only chips with valid groundtruth objects on them will be included in "
    "training." );
  config->set_value( "max_neg_ratio", d->m_max_neg_ratio,
    "Do not use more than this many more frames without groundtruth in "
    "training than there are frames with truth." );
  config->set_value( "ignore_category", d->m_ignore_category,
    "Ignore this category in training, but still include chips around it." );
  config->set_value( "min_train_box_length", d->m_min_train_box_length,
    "If a box resizes to smaller than this during training, the input frame " 
    "will not be used in training." );
  config->set_value( "batch_size", d->m_batch_size,
    "Number of images per batch (and thus how many images constitute an iteration)" );
  config->set_value( "batch_subdivisions", d->m_batch_subdivisions,
    "Number of subdivisions to split a batch into (thereby saving memory)" );

  kwiver::vital::algo::image_io::get_nested_algo_configuration( "image_reader",
    config, d->m_image_io );

  return config;
}


// -----------------------------------------------------------------------------
void
darknet_trainer
::set_configuration( vital::config_block_sptr config_in )
{
  // Starting with our generated config_block to ensure that assumed values are present
  // An alternative is to check for key presence before performing a get_value() call.
  vital::config_block_sptr config = this->get_configuration();

  config->merge_config( config_in );

  this->d->m_net_config  = config->get_value< std::string >( "net_config" );
  this->d->m_seed_weights = config->get_value< std::string >( "seed_weights" );
  this->d->m_train_directory = config->get_value< std::string >( "train_directory" );
  this->d->m_output_directory = config->get_value< std::string >( "output_directory" );
  this->d->m_output_model_name = config->get_value< std::string >( "output_model_name" );
  this->d->m_pipeline_template = config->get_value< std::string >( "pipeline_template" );
  this->d->m_model_type = config->get_value< std::string >( "model_type" );
  this->d->m_skip_format = config->get_value< bool >( "skip_format" );
  this->d->m_gpu_index   = config->get_value< int >( "gpu_index" );
  this->d->m_resize_option = config->get_value< std::string >( "resize_option" );
  this->d->m_scale       = config->get_value< double >( "scale" );
  this->d->m_resize_i    = config->get_value< int >( "resize_ni" );
  this->d->m_resize_j    = config->get_value< int >( "resize_nj" );
  this->d->m_chip_step   = config->get_value< int >( "chip_step" );
  this->d->m_overlap_required = config->get_value< double >( "overlap_required" );
  this->d->m_random_int_shift = config->get_value< double >( "random_int_shift" );
  this->d->m_gs_to_rgb   = config->get_value< bool >( "gs_to_rgb" );
  this->d->m_chips_w_gt_only = config->get_value< bool >( "chips_w_gt_only" );
  this->d->m_max_neg_ratio = config->get_value< double >( "max_neg_ratio" );
  this->d->m_ignore_category = config->get_value< std::string >( "ignore_category" );
  this->d->m_min_train_box_length = config->get_value< int >( "min_train_box_length" );
  this->d->m_batch_size  = config->get_value< int >( "batch_size" );
  this->d->m_batch_subdivisions = config->get_value< int >( "batch_subdivisions" );

  kwiver::vital::algo::image_io_sptr io;
  kwiver::vital::algo::image_io::set_nested_algo_configuration( "image_reader", config, io );
  d->m_image_io = io;

  if( !d->m_skip_format )
  {
    // Delete and reset folder contents
    if( kwiversys::SystemTools::FileExists( d->m_train_directory ) &&
        kwiversys::SystemTools::FileIsDirectory( d->m_train_directory ) )
    {
      kwiversys::SystemTools::RemoveADirectory( d->m_train_directory );

      if( kwiversys::SystemTools::FileExists( d->m_train_directory ) )
      {
        LOG_ERROR( d->m_logger, "Unable to delete pre-existing training dir" );
        return;
      }
    }

    std::vector< std::string > dirs_to_make( 5 );

    dirs_to_make[0] = d->m_train_directory;
    dirs_to_make[1] = d->m_train_directory + div + "train_images";
    dirs_to_make[2] = d->m_train_directory + div + "train_labels";
    dirs_to_make[3] = d->m_train_directory + div + "test_images";
    dirs_to_make[4] = d->m_train_directory + div + "test_labels";

    for( unsigned i = 0; i < dirs_to_make.size(); ++i )
    {
      kwiversys::SystemTools::MakeDirectory( dirs_to_make[i] );
    }
  }
}


// -----------------------------------------------------------------------------
bool
darknet_trainer
::check_configuration( vital::config_block_sptr config ) const
{
  std::string net_config = config->get_value< std::string >( "net_config" );

  if( net_config.empty() || !kwiversys::SystemTools::FileExists( net_config ) )
  {
    LOG_ERROR( d->m_logger, "net config file \"" << net_config << "\" not found." );
    return false;
  }

  std::string model_type = config->get_value< std::string >( "model_type" );

  if( model_type != "yolov2" && model_type != "yolov3" )
  {
    LOG_ERROR( d->m_logger, "invalid model type " << model_type );
    return false;
  }

  return true;
}


// -----------------------------------------------------------------------------
void
darknet_trainer
::add_data_from_disk(
  vital::category_hierarchy_sptr object_labels,
  std::vector< std::string > train_image_names,
  std::vector< kwiver::vital::detected_object_set_sptr > train_groundtruth,
  std::vector< std::string > test_image_names,
  std::vector< kwiver::vital::detected_object_set_sptr > test_groundtruth)
{
  if( object_labels )
  {
    d->m_object_labels = object_labels;
  }

  // Format images correctly in tmp folder
  if( !d->m_skip_format )
  {
    d->format_images( d->m_train_directory, "train",
      train_image_names, train_groundtruth, d->m_object_labels );
    d->format_images( d->m_train_directory, "test",
      test_image_names, test_groundtruth, d->m_object_labels );
  }
}

void
darknet_trainer
::add_data_from_memory(
  vital::category_hierarchy_sptr object_labels,
  std::vector< kwiver::vital::image_container_sptr > train_images,
  std::vector< kwiver::vital::detected_object_set_sptr > train_groundtruth,
  std::vector< kwiver::vital::image_container_sptr > test_images,
  std::vector< kwiver::vital::detected_object_set_sptr > test_groundtruth)
{
  if( object_labels )
  {
    d->m_object_labels = object_labels; 
  }

  if( !d->m_skip_format )
  {
    for( unsigned i = 0; i < train_images.size(); ++i )
    {
      cv::Mat image = kwiver::arrows::ocv::image_container::vital_to_ocv(
        train_images[i]->get_image(), kwiver::arrows::ocv::image_container::BGR_COLOR );

      d->format_mat_image( d->m_train_directory, "train",
        image, train_groundtruth[i], d->m_object_labels );
    }
    for( unsigned i = 0; i < test_images.size(); ++i )
    {
      cv::Mat image = kwiver::arrows::ocv::image_container::vital_to_ocv(
        test_images[i]->get_image(), kwiver::arrows::ocv::image_container::BGR_COLOR );

      d->format_mat_image( d->m_train_directory, "test",
        image, test_groundtruth[i], d->m_object_labels );
    }
  }
}

void
darknet_trainer
::update_model()
{
  if( !d->m_skip_format )
  {
    int nclasses, nfilters;

    if( d->m_object_labels )
    {
      nclasses = d->m_object_labels->child_class_names().size();
    }
    else
    {
      nclasses = d->m_category_map.size();
    }

    if( nclasses == 0 )
    {
      LOG_ERROR( logger(), "You have specified no object categories. What are you doing?" );
      return;
    }

    nfilters = d->filter_count( nclasses );

    // Generate train/test image list and header information
    //
    // (This code should be re-written at some point, converted to C++)
#ifdef WIN32
    const std::string eq = "\\\"";  // Escaped Quotation mark
    std::string python_cmd = "python.exe -c \"";
#else
    const std::string eq = "\"";  // Escaped Quotation mark
    std::string python_cmd = "python -c '";
#endif
    std::string import_cmd = "import kwiver.arrows.darknet.generate_headers as dth;";
    std::string header_cmd = "dth.generate_yolo_headers(";

    std::string header_args = eq + d->m_train_directory + eq + ",[";

    if( d->m_object_labels )
    {
      for( auto label : d->m_object_labels->child_class_names() )
      {
        header_args = header_args + eq + label + eq + ",";
      }
    }
    else
    {
      for( auto itr : d->m_category_map )
      {
        header_args = header_args + eq + itr.first + eq + ",";
      }
    }

    header_args = header_args +"]," + std::to_string( d->m_resize_i );
    header_args = header_args + "," + std::to_string( d->m_resize_j );
    header_args = header_args + "," + std::to_string( d->m_channel_count );
    header_args = header_args + "," + std::to_string( nfilters );
    header_args = header_args + "," + std::to_string( d->m_batch_size );
    header_args = header_args + "," + std::to_string( d->m_batch_subdivisions );
    header_args = header_args + "," + eq + d->m_net_config + eq;
    header_args = header_args + "," + eq + d->m_output_model_name + eq;

#ifdef WIN32
    std::string header_end  = ")\"";
#else
    std::string header_end  = ")'";
#endif

    std::string full_cmd = python_cmd + import_cmd + header_cmd + header_args + header_end;

    if( system( full_cmd.c_str() ) != 0 )
    {
      LOG_WARN( logger(), "System call \"" << full_cmd << "\" failed" );
    }
  }

  // Run training routine
#ifdef WIN32
  std::string darknet_cmd = "darknet.exe";
#else
  std::string darknet_cmd = "darknet";
#endif
  std::string darknet_args = "-i " + std::to_string( d->m_gpu_index ) +
    " detector train " + d->m_train_directory + div + d->m_output_model_name + ".data "
                       + d->m_train_directory + div + d->m_output_model_name + ".cfg ";

  if( !d->m_seed_weights.empty() )
  {
#ifdef WIN32
    darknet_args = darknet_args + " \"" + d->m_seed_weights + "\"";
#else
    darknet_args = darknet_args + " " + d->m_seed_weights;
#endif
  }

  std::string full_cmd = darknet_cmd + " " + darknet_args;

  LOG_INFO( d->m_logger,  "Running " << full_cmd );

  d->save_model_files( false );

  if( system( full_cmd.c_str() ) != 0 )
  {
    LOG_WARN( logger(), "System call \"" << full_cmd << "\" failed" );
  }

  if( d->m_output_directory == d->m_train_directory )
  {
    return;
  }

  d->save_model_files( true );
}

void
darknet_trainer::priv
::save_model_files( bool is_final )
{
  if( !kwiversys::SystemTools::FileExists( m_output_directory ) )
  {
    kwiversys::SystemTools::MakeDirectory( m_output_directory );
  }

  std::string input_model;

  std::string input_labels =
    m_train_directory + div + m_output_model_name + ".lbl";
  std::string input_cfg =
    m_train_directory + div + m_output_model_name + "_test.cfg";

  std::string possible_model1 =
    m_train_directory + div + "models" + div +
    m_output_model_name + "_final.weights";

  std::string possible_model2 =
    m_train_directory + div + "models" + div +
    m_output_model_name + ".backup";

  std::string output_cfg = m_output_model_name + ".cfg";
  std::string output_model = m_output_model_name + ".weights";
  std::string output_labels = m_output_model_name + ".lbl";

  std::string output_cfg_fp = m_output_directory + div + output_cfg;
  std::string output_model_fp = m_output_directory + div + output_model;
  std::string output_labels_fp = m_output_directory + div + output_labels;

  if( kwiversys::SystemTools::FileExists( possible_model1 ) )
  {
    input_model = possible_model1;
  }
  else
  {
    input_model = possible_model2;
  }

  kwiversys::SystemTools::CopyFileAlways( input_cfg, output_cfg_fp );
  kwiversys::SystemTools::CopyFileAlways( input_labels, output_labels_fp );

  if( is_final )
  {
    kwiversys::SystemTools::CopyFileAlways( input_model, output_model_fp );
  }

  if( !m_pipeline_template.empty() )
  {
#ifdef WIN32
    const std::string eq = "\\\"";  // Escaped Quotation mark
    std::string python_cmd = "python.exe -c \"";
#else
    const std::string eq = "\"";  // Escaped Quotation mark
    std::string python_cmd = "python -c '";
#endif
    std::string import_cmd = "import kwiver.arrows.darknet.generate_headers as dth;";
    std::string header_cmd = "dth.generate_kwiver_pipeline(";

    std::string output_pipeline = m_output_directory + div + "detector.pipe";

    std::string header_args = eq + m_pipeline_template + eq;
    header_args = header_args + "," + eq + output_pipeline + eq;
    header_args = header_args + "," + eq + output_cfg + eq;

    if( is_final )
    {
      header_args = header_args + "," + eq + output_model + eq;
    }
    else
    {
      header_args = header_args + "," + eq + ".." + div + input_model + eq;
    }

    header_args = header_args + "," + eq + output_labels + eq;

#ifdef WIN32
    std::string header_end  = ")\"";
#else
    std::string header_end  = ")'";
#endif

    std::string full_cmd = python_cmd +
                           import_cmd +
                           header_cmd +
                           header_args +
                           header_end;

    system( full_cmd.c_str() );
  }
}

// -----------------------------------------------------------------------------
void
darknet_trainer::priv
::format_images( std::string folder, std::string prefix,
  std::vector< std::string > image_names,
  std::vector< kwiver::vital::detected_object_set_sptr > groundtruth,
  vital::category_hierarchy_sptr object_labels )
{
  double negative_ds_factor = -1.0;

  if( m_max_neg_ratio > 0.0 && groundtruth.size() > 10 )
  {
    unsigned gt = 0, no_gt = 0;

    for( unsigned i = 0; i < groundtruth.size(); ++i )
    {
      if( groundtruth[i] && !groundtruth[i]->empty() )
      {
        gt++;
      }
      else
      {
        no_gt++;
      }
    }

    if( no_gt > 0 && gt > 0 )
    {
      double current_ratio = static_cast< double >( no_gt ) / gt;

      if( current_ratio > m_max_neg_ratio )
      {
        negative_ds_factor = m_max_neg_ratio / current_ratio;
      }
    }
  }

  for( unsigned fid = 0; fid < image_names.size(); ++fid )
  {
    if( negative_ds_factor > 0.0 &&
        ( !groundtruth[fid] || groundtruth[fid]->empty() ) &&
        rand() / RAND_MAX > negative_ds_factor )
    {
      continue;
    }

    const std::string image_fn = image_names[fid];

    // Scale and break up image according to settings
    kwiver::vital::image_container_sptr vital_image;
    cv::Mat original_image;

    try
    {
      vital_image = m_image_io->load( image_fn );

      original_image = kwiver::arrows::ocv::image_container::vital_to_ocv(
        vital_image->get_image(), kwiver::arrows::ocv::image_container::BGR_COLOR );
    }
    catch( const kwiver::vital::vital_exception& e )
    {
      LOG_ERROR( m_logger, "Caught exception reading image: " << e.what() );

      if( m_image_loaded_successfully )
      {
        LOG_WARN( m_logger, "Could not load image " << image_fn << ", skipping." );
        continue;
      }
      else
      {
        LOG_ERROR( m_logger, "Could not load first image " << image_fn );
        return;
      }
    }

    format_mat_image( folder, prefix, original_image, groundtruth[fid], object_labels );
  }
}

<<<<<<< HEAD
void
darknet_trainer::priv
::format_mat_image( std::string folder, std::string prefix,
  const cv::Mat& image,
  kwiver::vital::detected_object_set_sptr groundtruth,
  vital::category_hierarchy_sptr object_labels )
{
  cv::Mat original_image, resized_image;

  if( m_gs_to_rgb && image.channels() == 1 )
  {
    cv::Mat color_image;
    cv::cvtColor( image, color_image, CV_GRAY2RGB );
    original_image = color_image;
  }
  else
  {
    original_image = image;
  }

  if( !m_image_loaded_successfully )
  {
    m_image_loaded_successfully = true;
    m_channel_count = original_image.channels();
  }
  else if( m_channel_count != static_cast< unsigned >( original_image.channels() ) )
  {
    LOG_ERROR( m_logger, "All input images do not have the same number of channels" );
    return;
  }

  std::string image_folder = folder + div + prefix + "_images";
  std::string label_folder = folder + div + prefix + "_labels";

  kwiver::vital::detected_object_set_sptr scaled_groundtruth = groundtruth->clone();

  double resized_scale = 1.0;

  if( m_resize_option != "disabled" )
  {
    resized_scale = format_image( original_image, resized_image,
      m_resize_option, m_scale, m_resize_i, m_resize_j );

    scaled_groundtruth->scale( resized_scale );
  }
  else
  {
    resized_image = original_image;
    scaled_groundtruth = groundtruth;
  }

  if( m_resize_option != "chip" && m_resize_option != "chip_and_original" )
  {
    std::string img_file, gt_file;
    generate_fn( image_folder, label_folder, img_file, gt_file );

    kwiver::vital::bounding_box_d roi_box( 0, 0, resized_image.cols, resized_image.rows );
    if( print_detections( gt_file, scaled_groundtruth, roi_box, object_labels ) )
=======
    if( m_resize_option != "disabled" )
    {
      resized_scale = format_image( original_image, resized_image,
        m_resize_option, m_scale, m_resize_i, m_resize_j );
      scale_detections( scaled_detections_ptr, resized_scale );
    }
    else
>>>>>>> fc01c559
    {
      save_chip( img_file, resized_image );
    }
  }
  else
  {
    // Chip up and process scaled image
    for( int i = 0; i < resized_image.cols - m_resize_i + m_chip_step; i += m_chip_step )
    {
      int cw = i + m_resize_i;

      if( cw > resized_image.cols )
      {
        cw = resized_image.cols - i;
      }
      else
      {
        cw = m_resize_i;
      }

      for( int j = 0; j < resized_image.rows - m_resize_j + m_chip_step; j += m_chip_step )
      {
        int ch = j + m_resize_j;

        if( ch > resized_image.rows )
        {
          ch = resized_image.rows - j;
        }
        else
        {
          ch = m_resize_j;
        }

        // Only necessary in a few circumstances when chip_step exceeds image size.
        if( ch < 0 || cw < 0 )
        {
          continue;
        }

        cv::Mat cropped_image = resized_image( cv::Rect( i, j, cw, ch ) );
        cv::Mat resized_crop;

<<<<<<< HEAD
        scale_image_maintaining_ar( cropped_image,
          resized_crop, m_resize_i, m_resize_j );
=======
        kwiver::vital::detected_object_set_sptr scaled_original_dets_ptr = groundtruth[fid]->clone();
        scale_detections( scaled_original_dets_ptr, scaled_original_scale );
>>>>>>> fc01c559

        std::string img_file, gt_file;
        generate_fn( image_folder, label_folder, img_file, gt_file );

        kwiver::vital::bounding_box_d roi_box( i, j, i + m_resize_i, j + m_resize_j );
        if( print_detections( gt_file, scaled_groundtruth, roi_box, object_labels ) )
        {
          save_chip( img_file, resized_crop );
        }
      }
    }

    // Process full sized image if enabled
    if( m_resize_option == "chip_and_original" )
    {
      cv::Mat scaled_original;

      double scaled_original_scale = scale_image_maintaining_ar( original_image,
        scaled_original, m_resize_i, m_resize_j );

      kwiver::vital::detected_object_set_sptr scaled_original_dets_ptr = groundtruth->clone();
      scaled_original_dets_ptr->scale( scaled_original_scale );

      std::string img_file, gt_file;
      generate_fn( image_folder, label_folder, img_file, gt_file );

      kwiver::vital::bounding_box_d roi_box( 0, 0,
        scaled_original.cols, scaled_original.rows );

      if( print_detections( gt_file, scaled_original_dets_ptr, roi_box, object_labels ) )
      {
        save_chip( img_file, scaled_original );
      }
    }
  }
}

bool
darknet_trainer::priv
::print_detections(
  std::string filename,
  kwiver::vital::detected_object_set_sptr all_detections,
  kwiver::vital::bounding_box_d region,
  vital::category_hierarchy_sptr object_labels )
{
  std::vector< std::string > to_write;

  const double width = region.width();
  const double height = region.height();

  auto ie = all_detections->cend();
  for ( auto detection = all_detections->cbegin(); detection != ie; ++detection )
  {
    kwiver::vital::bounding_box_d det_box = (*detection)->bounding_box();
    kwiver::vital::bounding_box_d overlap = kwiver::vital::intersection( region, det_box );

    if( det_box.width() < m_min_train_box_length || det_box.height() < m_min_train_box_length )
    {
      return false;
    }

    if( det_box.area() > 0 &&
        overlap.max_x() > overlap.min_x() &&
        overlap.max_y() > overlap.min_y() &&
        overlap.area() / det_box.area() >= m_overlap_required )
    {
      std::string category;

      if( !(*detection)->type() )
      {
        LOG_ERROR( m_logger, "Input detection is missing type category" );
        return false;
      }

      (*detection)->type()->get_most_likely( category );

      if( !m_ignore_category.empty() && category == m_ignore_category )
      {
        continue;
      }
      else if( !object_labels )
      {
        if( m_category_map.find( category ) == m_category_map.end() )
        {
          m_category_map[ category ] = m_category_map.size() - 1;
        }
        category = std::to_string( m_category_map[ category ] );
      }
      else if( object_labels->has_class_name( category ) )
      {
        category = std::to_string( object_labels->get_class_id( category ) );
      }
      else
      {
        LOG_WARN( m_logger, "Ignoring unlisted class " << category );
        continue;
      }

      double min_x = overlap.min_x() - region.min_x();
      double min_y = overlap.min_y() - region.min_y();

      double max_x = overlap.max_x() - region.min_x();
      double max_y = overlap.max_y() - region.min_y();

      std::string line = category + " ";

      line += std::to_string( 0.5 * ( min_x + max_x ) / width ) + " ";
      line += std::to_string( 0.5 * ( min_y + max_y ) / height ) + " ";

      line += std::to_string( overlap.width() / width ) + " ";
      line += std::to_string( overlap.height() / height );

      to_write.push_back( line );
    }
  }

  if( !m_chips_w_gt_only || !to_write.empty() )
  {
    std::ofstream fout( filename.c_str() );

    for( std::string line : to_write )
    {
      fout << line << std::endl;
    }

    fout.close();
    return true;
  }

  return false;
}

void
darknet_trainer::priv
::generate_fn( std::string image_folder, std::string gt_folder,
  std::string& image, std::string& gt, const int len )
{
  static int sample_counter = 0;

  sample_counter++;

  std::ostringstream ss;
  ss << std::setw( 9 ) << std::setfill( '0' ) << sample_counter;
  std::string s = ss.str();

  image = image_folder + div + s + ".png";
  gt = gt_folder + div + s + ".txt";
}

void
darknet_trainer::priv
::save_chip( std::string filename, cv::Mat image )
{
  if( m_random_int_shift > 0.0 )
  {
    double rand_uniform = rand() / ( RAND_MAX + 1.0 );
    double start = ( 1.0 - m_random_int_shift );

    double sf = start + 2 * m_random_int_shift * rand_uniform;

    cv::Mat scaled_image = image * sf;

    m_image_io->save( filename,
      kwiver::vital::image_container_sptr(
        new kwiver::arrows::ocv::image_container( scaled_image,
          kwiver::arrows::ocv::image_container::BGR_COLOR ) ) );
  }
  else
  {
    m_image_io->save( filename,
      kwiver::vital::image_container_sptr(
        new kwiver::arrows::ocv::image_container( image,
          kwiver::arrows::ocv::image_container::BGR_COLOR ) ) );
  }
}

int
darknet_trainer::priv
::filter_count( int nclasses )
{
  int multiplier = -1;

  if( m_model_type == "yolov2" )
  {
    multiplier = 5;
  }
  else if( m_model_type == "yolov3" )
  {
    multiplier = 3;
  }

  return ( nclasses + 5 ) * multiplier;
}

} } } // end namespace<|MERGE_RESOLUTION|>--- conflicted
+++ resolved
@@ -1,9 +1,5 @@
 /*ckwg +29
-<<<<<<< HEAD
- * Copyright 2017-2019 by Kitware, Inc.
-=======
- * Copyright 2017-2018, 2020 by Kitware, Inc.
->>>>>>> fc01c559
+ * Copyright 2017-2020 by Kitware, Inc.
  * All rights reserved.
  *
  * Redistribution and use in source and binary forms, with or without
@@ -36,11 +32,8 @@
 #include "darknet_custom_resize.h"
 
 #include <vital/util/cpu_timer.h>
-<<<<<<< HEAD
+#include <vital/types/detected_object_set_util.h>
 #include <vital/algo/image_io.h>
-=======
-#include <vital/types/detected_object_set_util.h>
->>>>>>> fc01c559
 
 #include <arrows/ocv/image_container.h>
 
@@ -699,7 +692,6 @@
   }
 }
 
-<<<<<<< HEAD
 void
 darknet_trainer::priv
 ::format_mat_image( std::string folder, std::string prefix,
@@ -743,7 +735,7 @@
     resized_scale = format_image( original_image, resized_image,
       m_resize_option, m_scale, m_resize_i, m_resize_j );
 
-    scaled_groundtruth->scale( resized_scale );
+    scale_detections( scaled_groundtruth, resized_scale );
   }
   else
   {
@@ -758,15 +750,6 @@
 
     kwiver::vital::bounding_box_d roi_box( 0, 0, resized_image.cols, resized_image.rows );
     if( print_detections( gt_file, scaled_groundtruth, roi_box, object_labels ) )
-=======
-    if( m_resize_option != "disabled" )
-    {
-      resized_scale = format_image( original_image, resized_image,
-        m_resize_option, m_scale, m_resize_i, m_resize_j );
-      scale_detections( scaled_detections_ptr, resized_scale );
-    }
-    else
->>>>>>> fc01c559
     {
       save_chip( img_file, resized_image );
     }
@@ -809,13 +792,8 @@
         cv::Mat cropped_image = resized_image( cv::Rect( i, j, cw, ch ) );
         cv::Mat resized_crop;
 
-<<<<<<< HEAD
         scale_image_maintaining_ar( cropped_image,
           resized_crop, m_resize_i, m_resize_j );
-=======
-        kwiver::vital::detected_object_set_sptr scaled_original_dets_ptr = groundtruth[fid]->clone();
-        scale_detections( scaled_original_dets_ptr, scaled_original_scale );
->>>>>>> fc01c559
 
         std::string img_file, gt_file;
         generate_fn( image_folder, label_folder, img_file, gt_file );
@@ -837,7 +815,7 @@
         scaled_original, m_resize_i, m_resize_j );
 
       kwiver::vital::detected_object_set_sptr scaled_original_dets_ptr = groundtruth->clone();
-      scaled_original_dets_ptr->scale( scaled_original_scale );
+      scale_detections( scaled_original_dets_ptr, scaled_original_scale );
 
       std::string img_file, gt_file;
       generate_fn( image_folder, label_folder, img_file, gt_file );
