--- conflicted
+++ resolved
@@ -83,14 +83,6 @@
 
 # Jupyter Notebook
 .ipynb_checkpoints
-<<<<<<< HEAD
-.emacs*
-*.swp
-*.swo
-*.swn
-compile_commands.json
-.vscode
-=======
 
 # IPython
 profile_default/
@@ -134,6 +126,9 @@
 # Rope project settings
 .ropeproject
 
+# VSCode project settings
+.vscode
+
 # mkdocs documentation
 /site
 
@@ -150,4 +145,6 @@
 
 # Cython debug symbols
 cython_debug/
->>>>>>> 861b984b
+
+# Compilation database
+compile_commands.json