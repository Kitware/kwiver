###
# Top level build script for kwiver-build
#
cmake_minimum_required(VERSION 3.15)

project(KWIVER)

###
# KWIVER version
file( READ "VERSION" KWIVER_VERSION )
string( STRIP "${KWIVER_VERSION}" KWIVER_VERSION )
string( REGEX MATCH "^([0-9]+)\.([0-9]+)\.([0-9]+)" _ "${KWIVER_VERSION}" )
set( KWIVER_VERSION_MAJOR "${CMAKE_MATCH_1}" )
set( KWIVER_VERSION_MINOR "${CMAKE_MATCH_2}" )
set( KWIVER_VERSION_PATCH "${CMAKE_MATCH_3}" )

# Organize target into folders for IDEs that support it
set_property(GLOBAL PROPERTY USE_FOLDERS ON)

###
# Look for and use Fletch to find dependencies
#
set( fletch_DIR "" CACHE PATH "Path to FLETCH packages" )
if ( IS_DIRECTORY ${fletch_DIR} )
  find_package( fletch NO_MODULE )
  if ( fletch_FOUND )
    # Search for libraries in the fletch install root
    list(APPEND CMAKE_PREFIX_PATH "${fletch_ROOT}")
  endif()
endif()

###
# project specific directories
##
set(KWIVER_CMAKE_DIR            "${CMAKE_SOURCE_DIR}/CMake")

# root directories
set(KWIVER_SOURCE_DIR           "${CMAKE_SOURCE_DIR}")
set(KWIVER_BINARY_DIR           "${CMAKE_BINARY_DIR}")

# Default library dir
set(KWIVER_DEFAULT_LIBRARY_DIR "lib" CACHE STRING
    "Default library directory for kwiver")
mark_as_advanced(KWIVER_DEFAULT_LIBRARY_DIR)

#
# kwiver module config file.
set(KWIVER_CONFIG_FILE          "${KWIVER_BINARY_DIR}/kwiver-config.cmake")

if(CMAKE_CXX_COMPILER_ID MATCHES MSVC)
  if(CMAKE_CXX_COMPILER_VERSION VERSION_GREATER 19.20)
    set(_vcVersion vc16)
  elseif(CMAKE_CXX_COMPILER_VERSION VERSION_GREATER 19.10)
    set(_vcVersion vc15)
  elseif(CMAKE_CXX_COMPILER_VERSION VERSION_GREATER 19)
    set(_vcVersion vc14)
  else()
    message(FATAL_ERROR "KWIVER requires Visual Studio 2015 or greater")
  endif()
endif()

# prepend our CMake resources
list(INSERT CMAKE_MODULE_PATH 0 ${KWIVER_CMAKE_DIR})

# Import other CMake modules that are back-ports from "future" versions.
# "Future" generally meaning versions of CMake that are greater than the one
# currently used.
include(kwiver-cmake-future)

# ===========================================================================================
# project global includes
include_directories("${KWIVER_SOURCE_DIR}")
include_directories("${KWIVER_SOURCE_DIR}/sprokit/src")
include_directories("${KWIVER_BINARY_DIR}")
include_directories("${KWIVER_BINARY_DIR}/sprokit/src")
include_directories("${CMAKE_CURRENT_BINARY_DIR}")

# include vital internal headers for private use only
include_directories("${KWIVER_SOURCE_DIR}/vital/internal")

# kwiversys includes are generated in the binary directory
include_directories("${KWIVER_BINARY_DIR}/vital/kwiversys")

# ===========================================================================================

include_directories( SYSTEM ${CMAKE_CURRENT_SOURCE_DIR} )

# ===========================================================================================
###
# User options
include(CMakeDependentOption)

# TODO: Add a comment documenting why we have a separate build-shared flag.
OPTION(KWIVER_BUILD_SHARED     "Build KWIVER components shared or not" TRUE )
MARK_AS_ADVANCED( KWIVER_BUILD_SHARED )
set(BUILD_SHARED_LIBS ${KWIVER_BUILD_SHARED})

OPTION(KWIVER_EXPORT_COMPILE_COMMANDS "Export compile commands to support LSP development." FALSE )
MARK_AS_ADVANCED( KWIVER_EXPORT_COMPILE_COMMANDS )
if (KWIVER_EXPORT_COMPILE_COMMANDS )
  set(CMAKE_EXPORT_COMPILE_COMMANDS ${KWIVER_EXPORT_COMPILE_COMMANDS})
endif()

# TODO: Enable-* flags will need clean-up with reorganization.
OPTION(KWIVER_ENABLE_TESTS                "Enable testing" OFF )
OPTION(KWIVER_ENABLE_ARROWS               "Enable building arrows" OFF )
OPTION(KWIVER_ENABLE_TOOLS                "Enable tools" OFF )
OPTION(KWIVER_ENABLE_TRACK_ORACLE         "Enable track_oracle" OFF )
OPTION(KWIVER_ENABLE_EXAMPLES             "Enable examples" OFF )

OPTION(KWIVER_ENABLE_SERIALIZE_PROTOBUF   "Enable protobuf serialization" OFF )
OPTION(KWIVER_ENABLE_SERIALIZE_JSON       "Enable json serialization" OFF )

# if sprokit enabled
OPTION(KWIVER_ENABLE_SPROKIT              "Enable building sprokit" OFF )

if(KWIVER_ENABLE_ARROWS)
  OPTION(KWIVER_ENABLE_MVG                "Enable Multi-View Geometry Arrow" ON )
  OPTION(KWIVER_ENABLE_KLV                "Enable Key-Length-Value Metadata Arrow" ON)
endif()

CMAKE_DEPENDENT_OPTION(KWIVER_ENABLE_PROCESSES
  "Should the KWIVER Sprokit Processes Be Built?" OFF
  "KWIVER_ENABLE_ARROWS AND KWIVER_ENABLE_SPROKIT" OFF )

OPTION(KWIVER_USE_BUILD_TREE "Include build-tree plugin directory to the default plugin path list" OFF )
MARK_AS_ADVANCED(KWIVER_USE_BUILD_TREE)

option( KWIVER_ENABLE_EXTRAS "Enable extras content" OFF )

## TODO: How should pytgon and c lib interact?
OPTION( KWIVER_ENABLE_C_BINDINGS               "Enable C bindings libraries" OFF)
CMAKE_DEPENDENT_OPTION( KWIVER_ENABLE_PYTHON   "Enable python code" OFF
  KWIVER_ENABLE_C_BINDINGS OFF )

if (KWIVER_ENABLE_SERIALIZE_PROTOBUF)
  if (WIN32)
    message( WARNING "Protobuf serialization not supported for windows. Being disabled." )
    set(KWIVER_ENABLE_SERIALIZE_PROTOBUF OFF )
  endif()
endif()

# =========================================================================================
###
# KWIVER CMake config
#
include( kwiver-utils )

if (KWIVER_ENABLE_PYTHON)
  if (NOT WIN32)
    OPTION(KWIVER_SYMLINK_PYTHON "Symlink python files instead of copying." OFF)
  endif()

  if( NOT KWIVER_ENABLE_C_BINDINGS )
    message( SEND_ERROR  "Python can not be enabled unless KWIVER_ENABLE_C_BINDINGS "
      "is also enabled." )
  endif()
endif()

set(BUILD_SHARED_LIBS ${KWIVER_BUILD_SHARED})

# Set directories where loadable modules are stored.
# These subdirs are under .../lib/
set( kwiver_plugin_subdir                         kwiver/plugins )
set( kwiver_plugin_process_subdir                 ${kwiver_plugin_subdir}/processes )
set( kwiver_plugin_algorithm_subdir               ${kwiver_plugin_subdir}/algorithms )
set( kwiver_plugin_process_instrumentation_subdir ${kwiver_plugin_subdir}/processes )
set( kwiver_plugin_scheduler_subdir               ${kwiver_plugin_subdir}/processes )
set( kwiver_plugin_module_subdir                  ${kwiver_plugin_subdir}/modules )
set( kwiver_plugin_plugin_explorer_subdir         ${kwiver_plugin_subdir}/plugin_explorer )
set( kwiver_plugin_logger_subdir                  ${kwiver_plugin_subdir}/logger )
set( kwiver_plugin_applets_subdir                 ${kwiver_plugin_subdir}/applets )

# other well known subdirs
set( kwiver_config_subdir                         share/kwiver/${KWIVER_VERSION}/config)

##
# System specific compiler flags and support
include( kwiver-flags )

##
# check compiler support
include( kwiver-configcheck )

# set the name for our package export
set( kwiver_export_name      kwiver_exports )

###
# External Dependencies and Modules - Most Will be supplied by Fletch
include( kwiver-depends )
# TODO: devise something more clear than this pattern: dependencies are too far
#   detached from what requires them. This makes it very unclear what depends
#   on what. Easy to create wild global flags.

###
# Configure setup scripts
include( kwiver-setup-scripts )

# define which boost we are using
if (DEFINED BOOST_ROOT)
  set(BOOST_ROOT_ARG ${BOOST_ROOT})
else()
  set(BOOST_ROOT_ARG ${Boost_LIBRARY_DIR}/..)
endif()

add_definitions(-DKWIVER_DEFAULT_PLUGIN_ORGANIZATION="Kitware Inc.")

# This regex stuff is to support CentOS with broken std::regex
# - VITAL_USE_STD_REGEX is the product of a compile check, see
#   ``CMake/kwiver-configcheck.cmake`` ~L68.
# - This was introduced for being able to CXXOPTS, found in ``vital/applets/``.
if ( NOT VITAL_USE_STD_REGEX )
  set( VITAL_BOOST_REGEX ${Boost_REGEX_LIBRARY})
  add_definitions( -DKWIVER_USE_BOOST_REGEX )
endif()


# ===========================================================================================
link_directories( ${KWIVER_BINARY_DIR}/lib )

# ===========================================================================================
###
# Add tests if enabled
if (KWIVER_ENABLE_TESTS)
  enable_testing()
  include(CTest)
  set(BUILD_TESTING    ON)  # needed for compatibility with kwiversys
  mark_as_advanced(BUILD_TESTING)

  add_subdirectory( tests )
  include_directories( tests )
endif()

if (NOT IS_ABSOLUTE "${CMAKE_INSTALL_PREFIX}")
  message(FATAL_ERROR "KWIVER does not support a relative install prefix "
    "(${CMAKE_INSTALL_PREFIX}).")
endif ()

# =============================================================================================

set( LIB_SUFFIX "" CACHE STRING
  "Library directory suffix. e.g. suffix=\"kwiver\" will install libraries in \"libkwiver\" rather than \"lib\"")
mark_as_advanced( LIB_SUFFIX )
# Descend into project directories noq.

if (KWIVER_ENABLE_TRACK_ORACLE)
  add_subdirectory( track_oracle )
endif()

if (KWIVER_ENABLE_ARROWS)
  add_subdirectory( arrows )
endif()

if (KWIVER_ENABLE_SPROKIT)
  add_subdirectory(sprokit)
endif()

if (KWIVER_ENABLE_EXTRAS)
  add_subdirectory(extras)
endif()

if (KWIVER_ENABLE_EXAMPLES)
  add_subdirectory(examples)
endif()

if (KWIVER_ENABLE_TOOLS)
  add_subdirectory(tools)
endif()

if (KWIVER_ENABLE_PYTHON)
  add_subdirectory(python)
endif()
###
# Descend into project directories now.
# include as the last subdir
add_subdirectory( vital )

<<<<<<< HEAD
# this is where the algorithm default configuration files live
add_subdirectory(config)

###
# Generate vital/version.h. This file is needed by sprokit so must be generated here, before sprokit is included
#
# Use Git (if available) to add Git hash info to the version header
set(kwiver_configure_with_git on)
kwiver_configure_file(version.h
  "${CMAKE_CURRENT_SOURCE_DIR}/vital/version.h.in"
  "${CMAKE_CURRENT_BINARY_DIR}/vital/version.h"
  KWIVER_VERSION_MAJOR
  KWIVER_VERSION_MINOR
  KWIVER_VERSION_PATCH
  KWIVER_VERSION
  KWIVER_SOURCE_DIR
  )
set(kwiver_configure_with_git)
=======
#if (KWIVER_ENABLE_TRACK_ORACLE)
#  add_subdirectory( track_oracle )
#endif()
#
#if (KWIVER_ENABLE_ARROWS)
#  add_subdirectory( arrows )
#endif()
#
#if (KWIVER_ENABLE_SPROKIT)
#  add_subdirectory(sprokit)
#endif()
#
#if (KWIVER_ENABLE_EXTRAS)
#  add_subdirectory(extras)
#endif()
#
#if (KWIVER_ENABLE_EXAMPLES)
#  add_subdirectory(examples)
#endif()
#
#if (KWIVER_ENABLE_TOOLS)
#  add_subdirectory(tools)
#endif()

if (KWIVER_ENABLE_PYTHON)
  add_subdirectory( python/kwiver )
endif()

## this is where the algorithm default configuration files live
#add_subdirectory(config)
>>>>>>> a9d4b548

if(MSVC)
  # Generate files to inform msvc of the kwiver runtime environment
  kwiver_setup_msvc_env() # Setup .bat scripts need to be complete and on disk
endif()

#############################################################################################
# Marking source root for documentation generation
#
kwiver_create_doxygen( kwiver "${CMAKE_CURRENT_LIST_DIR}" )
kwiver_create_sphinx()


#############################################################################################
# Top level installation
#
set(kwiver_cmake_install_dir lib${LIB_SUFFIX}/cmake/kwiver)

# Install rules for CMake utilities
include( kwiver-install-utils )

# Prepare space-separated list of library names for config
get_property(kwiver_libs GLOBAL PROPERTY kwiver_libraries)
string(REPLACE ";" " " kwiver_libs "${kwiver_libs}")

# setup general paths to includes and libs for packages we use/provide
set( KWIVER_INCLUDE_DIRS "")
set( KWIVER_LIBRARY_DIRS "")

# TODO: use global property to capture found, external-to-fletch eigen dep
if ( NOT fletch_ENABLED_Eigen )
  list(APPEND KWIVER_INCLUDE_DIRS "${EIGEN3_INCLUDE_DIR}")
endif ()

# TODO: use global property to capture found, external-to-fletch boost dep
if ( NOT fletch_ENABLED_Boost)
  # define which boost we are using
  if (DEFINED BOOST_ROOT_ARG)
    list( APPEND KWIVER_INCLUDE_DIRS "${BOOST_ROOT_ARG}/include")
    list( APPEND KWIVER_LIBRARY_DIRS "${BOOST_ROOT_ARG}/lib")
  endif()
endif()

if (fletch_FOUND)
  # since we have fletch, add include and lib dirs to export
  list( APPEND KWIVER_INCLUDE_DIRS "${fletch_ROOT}/include")
  list( APPEND KWIVER_LIBRARY_DIRS "${fletch_ROOT}/lib")
endif()

configure_file(
  "${KWIVER_SOURCE_DIR}/CMake/kwiver-config-build.cmake.in"
  "${KWIVER_CONFIG_FILE}"
  @ONLY
  )

# Configure install-tree CMake config file and export associated targets file
set(KWIVER_CONFIG_INSTALL_FILE "${KWIVER_BINARY_DIR}/kwiver-config-install.cmake")
configure_file(
  "${KWIVER_SOURCE_DIR}/CMake/kwiver-config-install.cmake.in"
  "${KWIVER_CONFIG_INSTALL_FILE}"
  @ONLY
  )

kwiver_export_targets("${KWIVER_BINARY_DIR}/kwiver-config-targets.cmake")

if(NOT SKBUILD)
  kwiver_install(
    FILES       "${KWIVER_CONFIG_INSTALL_FILE}"
    DESTINATION "${kwiver_cmake_install_dir}"
    RENAME      kwiver-config.cmake
    )

  kwiver_install(
    EXPORT      ${kwiver_export_name}
    NAMESPACE   kwiver::
    DESTINATION "${kwiver_cmake_install_dir}"
    FILE        kwiver-config-targets.cmake
    )
endif()
###
# link compile commands to root of source tree
if ( CMAKE_EXPORT_COMPILE_COMMANDS )
  # link file to root of source tree
  kwiver_make_symlink( ${CMAKE_BINARY_DIR}/compile_commands.json
                       ${CMAKE_SOURCE_DIR}/compile_commands.json )
endif()

# --------------------------------------------------------------------------------------
# Configure header file defining plugin path defaults.
#
# Build a default set of plugin path dirs
# Provide that list as the default value for the path option.
#
# By this point, all eligible paths should have been added to the kwiver_plugin_path
# property via calls to the `kwiver_add_module_path` cmake function.
#
# This is here at the project level because it is currently assumed that more
# than VITAL will add paths.
#
# TODO: Revisit the above assumption.
#       If no longer true, this may be moved into the vital sub-project.
#
if (WIN32)
  set(path_sep "\\073")
else()  # Other Unix systems
  set(path_sep "\\072")
endif()

set(KWIVER_DEFAULT_MODULE_PATHS ""
  CACHE STRING "The default paths for module scanning. Separate paths with ';' character." FORCE)
mark_as_advanced( KWIVER_DEFAULT_MODULE_PATHS )

# add all user supplied paths to the property
foreach( p IN LISTS KWIVER_DEFAULT_MODULE_PATHS )
  kwiver_add_module_path( ${p} )
endforeach(p)

kwiver_make_module_path( ${CMAKE_INSTALL_PREFIX} ${kwiver_plugin_subdir} )
kwiver_add_module_path(  "${kwiver_module_path_result}" )

set(sprokit_default_pipe_include_paths
  "${CMAKE_INSTALL_PREFIX}/${kwiver_config_subdir}/pipelines/include")

set(sprokit_default_cluster_paths
  "${CMAKE_INSTALL_PREFIX}/${kwiver_config_subdir}/pipelines/clusters")

if (KWIVER_USE_BUILD_TREE)
  kwiver_make_module_path( ${KWIVER_BINARY_DIR} ${kwiver_plugin_subdir} )
  kwiver_add_module_path(  "${kwiver_module_path_result}" )

  set(sprokit_default_pipe_include_paths
    "${sprokit_default_pipe_include_paths}${path_sep}${KWIVER_SOURCE_DIR}/config/pipelines")

  set(sprokit_default_cluster_paths
    "${sprokit_default_cluster_paths}${path_sep}${KWIVER_SOURCE_DIR}/config/clusters")
endif()

set(SPROKIT_DEFAULT_PIPE_INCLUDE_PATHS "${sprokit_default_pipe_include_paths}"
  CACHE STRING "The default paths to search for pipe includes in" FORCE)

set(SPROKIT_DEFAULT_CLUSTER_PATHS "${sprokit_default_cluster_paths}"
  CACHE STRING "The default paths to search for clusters in" FORCE)

# need to retrieve the GLOBAL PROPERTY kwiver_plugin_path and
# formulate the default module path
get_property(plugin_path GLOBAL PROPERTY kwiver_plugin_path)

# add all user configured paths to our list
foreach( p IN LISTS plugin_path )
  if ( VITAL_MODULE_PATH )
    set( VITAL_MODULE_PATH "${VITAL_MODULE_PATH}${path_sep}${p}" )
  else()
    set( VITAL_MODULE_PATH "${p}" )
  endif()
endforeach(p)

configure_file(
  "${CMAKE_CURRENT_SOURCE_DIR}/vital/kwiver-include-paths.h.in"
  "${CMAKE_CURRENT_BINARY_DIR}/vital/kwiver-include-paths.h" )
<<<<<<< HEAD


# ===========================================================================================
# CPack Packaging
#

#TODO: Define package dependencies
set(KWIVER_DEPS "")

if(EXISTS /etc/redhat-release)
  file(READ /etc/redhat-release RHEL_VERSION)
  string(REGEX REPLACE ".*release ([^\\. ]*).*" "\\1" RHEL_VERSION "${RHEL_VERSION}")
  set(CPACK_SYSTEM_NAME "el${RHEL_VERSION}.${CMAKE_SYSTEM_PROCESSOR}")
  set(CPACK_RPM_PACKAGE_AUTOREQPROV " no")
  set(CPACK_RPM_PACKAGE_REQUIRES "${KWIVER_DEPS}")
else()
  set(CPACK_SYSTEM_NAME "${CMAKE_SYSTEM_NAME}-${CMAKE_SYSTEM_PROCESSOR}")
endif()

set(CPACK_PACKAGE_NAME              "KWIVER")
set(CPACK_PACKAGE_VENDOR            "Kitware, Inc.")
set(CPACK_PACKAGE_CONTACT           "kitware@kitware.com")
set(CPACK_MONOLITHIC_INSTALL        true)
set(CPACK_PACKAGE_VERSION_MAJOR     "${KWIVER_VERSION_MAJOR}")
set(CPACK_PACKAGE_VERSION_MINOR     "${KWIVER_VERSION_MINOR}")
set(CPACK_PACKAGE_VERSION_PATCH     "${KWIVER_VERSION_PATCH}")
set(CPACK_PACKAGE_VERSION           "${KWIVER_VERSION}")
set(CPACK_RESOURCE_FILE_LICENSE     "${CMAKE_CURRENT_SOURCE_DIR}/LICENSE")
set(CPACK_PACKAGING_INSTALL_PREFIX  "${CMAKE_INSTALL_PREFIX}")
set(CPACK_PACKAGE_FILE_NAME         "${CPACK_PACKAGE_NAME}-"
                                    "${CPACK_PACKAGE_VERSION}-"
                                    "${CPACK_SYSTEM_NAME}")

include (CPack)
=======
# END -- possible move to vital sub-directory
>>>>>>> a9d4b548
<|MERGE_RESOLUTION|>--- conflicted
+++ resolved
@@ -275,7 +275,6 @@
 # include as the last subdir
 add_subdirectory( vital )
 
-<<<<<<< HEAD
 # this is where the algorithm default configuration files live
 add_subdirectory(config)
 
@@ -294,38 +293,6 @@
   KWIVER_SOURCE_DIR
   )
 set(kwiver_configure_with_git)
-=======
-#if (KWIVER_ENABLE_TRACK_ORACLE)
-#  add_subdirectory( track_oracle )
-#endif()
-#
-#if (KWIVER_ENABLE_ARROWS)
-#  add_subdirectory( arrows )
-#endif()
-#
-#if (KWIVER_ENABLE_SPROKIT)
-#  add_subdirectory(sprokit)
-#endif()
-#
-#if (KWIVER_ENABLE_EXTRAS)
-#  add_subdirectory(extras)
-#endif()
-#
-#if (KWIVER_ENABLE_EXAMPLES)
-#  add_subdirectory(examples)
-#endif()
-#
-#if (KWIVER_ENABLE_TOOLS)
-#  add_subdirectory(tools)
-#endif()
-
-if (KWIVER_ENABLE_PYTHON)
-  add_subdirectory( python/kwiver )
-endif()
-
-## this is where the algorithm default configuration files live
-#add_subdirectory(config)
->>>>>>> a9d4b548
 
 if(MSVC)
   # Generate files to inform msvc of the kwiver runtime environment
@@ -485,8 +452,7 @@
 configure_file(
   "${CMAKE_CURRENT_SOURCE_DIR}/vital/kwiver-include-paths.h.in"
   "${CMAKE_CURRENT_BINARY_DIR}/vital/kwiver-include-paths.h" )
-<<<<<<< HEAD
-
+# END -- possible move to vital sub-directory
 
 # ===========================================================================================
 # CPack Packaging
@@ -519,7 +485,4 @@
                                     "${CPACK_PACKAGE_VERSION}-"
                                     "${CPACK_SYSTEM_NAME}")
 
-include (CPack)
-=======
-# END -- possible move to vital sub-directory
->>>>>>> a9d4b548
+include (CPack)