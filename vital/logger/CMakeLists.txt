#
# vital/logger library
#

include_directories( ${KWSYS_INCLUDE_DIR} )

set( vital_logger_public_headers
  logger.h
  kwiver_logger.h
  location_info.h
)

set( vital_logger_private_headers
  kwiver_logger_factory.h
  kwiver_logger_manager.h
  default_logger.h
  ${CMAKE_CURRENT_BINARY_DIR}/vital_logger_export.h
  )

set( vital_logger_sources
  kwiver_logger.cxx
  location_info.cxx
  kwiver_logger_factory.cxx
  kwiver_logger_manager.cxx
  default_logger.cxx
)

kwiver_install_headers(
  ${vital_logger_public_headers}
  SUBDIR      vital/logger
  )

kwiver_install_headers(
  ${CMAKE_CURRENT_BINARY_DIR}/vital_logger_export.h
  NOPATH
  SUBDIR      vital/logger
  )

kwiver_add_library( vital_logger
  ${vital_logger_public_headers}
  ${vital_logger_private_headers}
  ${vital_logger_sources}
  )

target_link_libraries( vital_logger
  PRIVATE              kwiversys
  )

###
<<<<<<< HEAD
# sources that all plugins need
set( plugin_base_src
    kwiver_logger_factory.h     kwiver_logger_factory.cxx
    kwiver_logger.h             kwiver_logger.cxx
    location_info.h             location_info.cxx
  )

###
# Build log4cxx plug-in if configured
if (KWIVER_ENABLE_LOG4CXX)

  set ( log4cxx_lib     ${Log4cxx_LIBRARY} ${ApacheRunTime_LIBRARY} )
  include_directories ( SYSTEM ${Log4cxx_INCLUDE_DIR} ${ApacheRunTime_INCLUDE_DIR} )

  kwiver_add_plugin( vital_log4cxx_logger
    SOURCES          log4cxx_factory.cxx
    PRIVATE          ${log4cxx_lib}
                     kwiversys vital_logger
    SUBDIR           ${kwiver_plugin_logger_subdir}
    )

kwiver_install_headers(
  ${CMAKE_CURRENT_BINARY_DIR}/vital_log4cxx_logger_export.h
  NOPATH
  SUBDIR      vital/logger
  )

endif()

###
# Build log4cplus plug-in if configured
if (KWIVER_ENABLE_LOG4CPLUS)


  kwiver_add_plugin( vital_log4cplus_logger
    SOURCES          log4cplus_factory.cxx
    PRIVATE          ${log4cplus_lib}
                     kwiversys vital_logger vital_util
                     log4cplus::log4cplus
    SUBDIR           ${kwiver_plugin_logger_subdir}
    )

kwiver_install_headers(
  ${CMAKE_CURRENT_BINARY_DIR}/vital_log4cplus_logger_export.h
  NOPATH
  SUBDIR      vital/logger
  )

endif()

###
=======
>>>>>>> 93950fe5
# Add tests if enbled
if (KWIVER_ENABLE_TESTS)
  add_subdirectory( tests )
endif()<|MERGE_RESOLUTION|>--- conflicted
+++ resolved
@@ -47,60 +47,6 @@
   )
 
 ###
-<<<<<<< HEAD
-# sources that all plugins need
-set( plugin_base_src
-    kwiver_logger_factory.h     kwiver_logger_factory.cxx
-    kwiver_logger.h             kwiver_logger.cxx
-    location_info.h             location_info.cxx
-  )
-
-###
-# Build log4cxx plug-in if configured
-if (KWIVER_ENABLE_LOG4CXX)
-
-  set ( log4cxx_lib     ${Log4cxx_LIBRARY} ${ApacheRunTime_LIBRARY} )
-  include_directories ( SYSTEM ${Log4cxx_INCLUDE_DIR} ${ApacheRunTime_INCLUDE_DIR} )
-
-  kwiver_add_plugin( vital_log4cxx_logger
-    SOURCES          log4cxx_factory.cxx
-    PRIVATE          ${log4cxx_lib}
-                     kwiversys vital_logger
-    SUBDIR           ${kwiver_plugin_logger_subdir}
-    )
-
-kwiver_install_headers(
-  ${CMAKE_CURRENT_BINARY_DIR}/vital_log4cxx_logger_export.h
-  NOPATH
-  SUBDIR      vital/logger
-  )
-
-endif()
-
-###
-# Build log4cplus plug-in if configured
-if (KWIVER_ENABLE_LOG4CPLUS)
-
-
-  kwiver_add_plugin( vital_log4cplus_logger
-    SOURCES          log4cplus_factory.cxx
-    PRIVATE          ${log4cplus_lib}
-                     kwiversys vital_logger vital_util
-                     log4cplus::log4cplus
-    SUBDIR           ${kwiver_plugin_logger_subdir}
-    )
-
-kwiver_install_headers(
-  ${CMAKE_CURRENT_BINARY_DIR}/vital_log4cplus_logger_export.h
-  NOPATH
-  SUBDIR      vital/logger
-  )
-
-endif()
-
-###
-=======
->>>>>>> 93950fe5
 # Add tests if enbled
 if (KWIVER_ENABLE_TESTS)
   add_subdirectory( tests )
