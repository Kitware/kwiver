--- conflicted
+++ resolved
@@ -14,23 +14,14 @@
 namespace kwiver {
 namespace vital {
 
-<<<<<<< HEAD
 /// @brief Generates formatted versions of a config block.
 ///
 /// This class encapsulates several different formatting options for
 /// a config block.
-=======
-/**
- * @brief Generates formatted versions of a config block.
- *
- * This class encapsulates several different formatting options for
- * a config block.
- *
- * TODO: This likely should be an "algorithm" and not be located in the config
- *       module since there is no inbuilt use of this -- It seems to only be
- *       used in down-stream libraries/tools.
- */
->>>>>>> 861b984b
+///
+/// TODO: This likely should be an "algorithm" and not be located in the config
+///       module since there is no inbuilt use of this -- It seems to only be
+///       used in down-stream libraries/tools.
 class VITAL_CONFIG_EXPORT config_block_formatter
 {
 public:
