--- conflicted
+++ resolved
@@ -108,20 +108,6 @@
     return m_cur_val_ptr;
   }
 
-<<<<<<< HEAD
-  /**
-   * Equality operator
-   *
-   * Two iterators are considered equal if their current iteration references
-   * are equal in value or both iterators in a past-end state. If one
-   * iterator is in a past-end state and the other is not, they two iterators
-   * will never be equal.
-   *
-   * \returns If the two iterators are equal to each other.
-   */
-  virtual
-  bool equal_to( base_iterator<T, Tb> const & other ) const
-=======
   /// Equality operator overload
   ///
   /// Two iterators are considered equal if their current iteration references
@@ -130,9 +116,8 @@
   /// will never be equal.
   ///
   /// \returns If the two iterators are equal to each other.
-  friend bool operator==( base_iterator<T, Tb> const & lhs,
-                          base_iterator<T, Tb> const & rhs )
->>>>>>> 71d51833
+  virtual
+  bool equal_to( base_iterator<T, Tb> const & other ) const
   {
     // If both iterators are at their ends, they are equal.
     if( this->m_at_end && other.m_at_end )
@@ -151,17 +136,14 @@
     }
   }
 
-<<<<<<< HEAD
-  /**
-   * Equality operator overload
-   *
-   * Two iterators are considered equal if their current iteration references
-   * are equal in value or both iterators in a past-end state. If one
-   * iterator is in a past-end state and the other is not, they two iterators
-   * will never be equal.
-   *
-   * \returns If the two iterators are equal to each other.
-   */
+  /// Equality operator overload
+  ///
+  /// Two iterators are considered equal if their current iteration references
+  /// are equal in value or both iterators in a past-end state. If one
+  /// iterator is in a past-end state and the other is not, they two iterators
+  /// will never be equal.
+  ///
+  /// \returns If the two iterators are equal to each other
   friend bool operator==( base_iterator<T, Tb> const & lhs,
                           base_iterator<T, Tb> const & rhs )
   {
@@ -169,16 +151,9 @@
     return lhs.equal_to( rhs );
   }
 
-  /**
-   * Inequality operator overload
-   *
-   * \returns If the two iterators is *NOT* equal to each other.
-   */
-=======
   /// Inequality operator overload
   ///
   /// \returns If the two iterators is *NOT* equal to each other.
->>>>>>> 71d51833
   friend bool operator!=( base_iterator<T, Tb> const & lhs,
                           base_iterator<T, Tb> const & rhs )
   {
@@ -327,33 +302,22 @@
   /// Use base class's equality operator overload.
   using base_t::operator=;
 
-<<<<<<< HEAD
-  /**
-   * Friend operator== overload for testing equality.
-   */
+  /// Friend operator== overload for testing equality.
   friend bool operator==( iterator<T> const & lhs,
                           iterator<T> const & rhs )
   {
     return lhs.equal_to( rhs );
   }
 
-  /**
-   * Friend operator!= overload for testing inequality.
-   */
+  /// Friend operator!= overload for testing inequality.
   friend bool operator!=( iterator<T> const & lhs,
                           iterator<T> const & rhs )
   {
     return ! lhs.equal_to( rhs );
   }
 
-  /**
-   * Allow const_iterator to access protected members when copy-constructing
-   * from a non-const iterator instance.
-   */
-=======
   /// Allow const_iterator to access protected members when copy-constructing
   /// from a non-const iterator instance.
->>>>>>> 71d51833
   friend class const_iterator<T>;
 };
 
