--- conflicted
+++ resolved
@@ -26,15 +26,10 @@
   int run() override;
   void add_command_options() override;
 
-<<<<<<< HEAD
-  // Plugin things =============================================================
-  static vital::pluggable_sptr from_config( vital::config_block const& /*cb*/ )
-=======
   // Plugin things
   // =============================================================
   static vital::pluggable_sptr
   from_config( vital::config_block_sptr const /*cb*/ )
->>>>>>> 32b60415
   {
     return std::make_shared<config_explorer>();
   }
