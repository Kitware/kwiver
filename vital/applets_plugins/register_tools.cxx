// This file is part of KWIVER, and is distributed under the
// OSI-approved BSD 3-Clause License. See top-level LICENSE file or
// https://github.com/Kitware/kwiver/blob/master/LICENSE for details.

#include "vital/applets_plugins/config_explorer_export.h"

#include <vital/plugin_management/plugin_loader.h>

#include "vital/applets_plugins/config_explorer.h"

// ============================================================================
extern "C"
CONFIG_EXPLORER_EXPORT
void
register_factories( kwiver::vital::plugin_loader& vpl )
{
  using namespace kwiver::tools;
  using kvpf = ::kwiver::vital::plugin_factory;

<<<<<<< HEAD
  vpl.add_factory<kwiver_applet, config_explorer>( "explore-config" )
    ->add_attribute( kvpf::PLUGIN_DESCRIPTION,
                     "Explore configuration loading process.\n\n"
                     "This program assists in debugging config loading "
                     "problems. It loads a configuration and displays the "
                     "contents or displays the search path." )
    .add_attribute( kvpf::PLUGIN_MODULE_NAME, "vital_tool_group" )
=======
  auto fact =
    vpl.add_factory< kwiver_applet, config_explorer >( "explore-config" );
  fact->add_attribute( kvpf::PLUGIN_MODULE_NAME, "vital_tool_group" )
>>>>>>> ca4d9ed9
    .add_attribute( kvpf::ALGORITHM_CATEGORY, kvpf::APPLET_CATEGORY );

}<|MERGE_RESOLUTION|>--- conflicted
+++ resolved
@@ -17,19 +17,9 @@
   using namespace kwiver::tools;
   using kvpf = ::kwiver::vital::plugin_factory;
 
-<<<<<<< HEAD
-  vpl.add_factory<kwiver_applet, config_explorer>( "explore-config" )
-    ->add_attribute( kvpf::PLUGIN_DESCRIPTION,
-                     "Explore configuration loading process.\n\n"
-                     "This program assists in debugging config loading "
-                     "problems. It loads a configuration and displays the "
-                     "contents or displays the search path." )
-    .add_attribute( kvpf::PLUGIN_MODULE_NAME, "vital_tool_group" )
-=======
   auto fact =
     vpl.add_factory< kwiver_applet, config_explorer >( "explore-config" );
   fact->add_attribute( kvpf::PLUGIN_MODULE_NAME, "vital_tool_group" )
->>>>>>> ca4d9ed9
     .add_attribute( kvpf::ALGORITHM_CATEGORY, kvpf::APPLET_CATEGORY );
 
 }