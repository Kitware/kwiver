#
# Top level build for VITAL
#
project( vital )
set(CMAKE_FOLDER "Vital")

###
# Vital requirements
# TODO: Eigen (find_package_once? kwiver_find_package?
#       - to allow the creation of standard "depends" like current, but avoid
#         monolithic include at the project root.)

# ==============================================================================
# KWSys
#---------------------------------------------------------------------
# Create the kwsys library for vital.
set(KWSYS_NAMESPACE                kwiversys)
set(KWSYS_USE_DynamicLoader        1)
set(KWSYS_USE_SystemTools          1)
set(KWSYS_USE_System               1)
set(KWSYS_USE_RegularExpression    1)
set(KWSYS_USE_SystemInformation    1)
set(KWSYS_USE_Directory            1)
set(KWSYS_USE_CommandLineArguments 1)
set(KWSYS_USE_MD5 1)

set(KWSYS_INSTALL_EXPORT_NAME  ${kwiver_export_name})
set(KWSYS_INSTALL_INCLUDE_DIR  "include")
set(KWSYS_INSTALL_LIB_DIR      lib)
set(KWSYS_INCLUDE_DIR          ${CMAKE_CURRENT_BINARY_DIR} CACHE INTERNAL "")
set(KWSYS_INSTALL_BIN_DIR      bin)

# Save our custom CXX flags and reset so we pass no special flags to kwiversys.
# Our flags are more strict than expected and causes many warnings and errors.
set( save_flags  ${CMAKE_CXX_FLAGS} )
set( CMAKE_CXX_FLAGS )

include_directories( SYSTEM ${KWSYS_INCLUDE_DIR}/kwiversys )
add_subdirectory(kwiversys)
_kwiver_export( ${KWSYS_NAMESPACE} )
get_target_property(kwsys_target_type "${KWSYS_NAMESPACE}" TYPE)
if (kwsys_target_type STREQUAL "STATIC_LIBRARY")
  _kwiver_compile_pic("${KWSYS_NAMESPACE}")
endif()
set_property(GLOBAL APPEND PROPERTY kwiver_libraries kwiversys)

# force install to standard library directory
# Note that some of the following duplicates what is in kwiver_add_library()
set_target_properties( ${KWSYS_NAMESPACE}
  PROPERTIES
  ARCHIVE_OUTPUT_DIRECTORY "${CMAKE_BINARY_DIR}/lib"
  LIBRARY_OUTPUT_DIRECTORY "${CMAKE_BINARY_DIR}/lib"
  RUNTIME_OUTPUT_DIRECTORY "${CMAKE_BINARY_DIR}/bin"
  INTERFACE_INCLUDE_DIRECTORIES "$<BUILD_INTERFACE:${CMAKE_BINARY_DIR}/vital/kwiversys>$<INSTALL_INTERFACE:include>"
  )

  if (APPLE)
  set_target_properties( ${KWSYS_NAMESPACE}
    PROPERTIES
    MACOSX_RPATH          TRUE)
else()
  set_target_properties( ${KWSYS_NAMESPACE}
    PROPERTIES
        VERSION          ${KWIVER_VERSION}
        SOVERSION        ${KWIVER_VERSION}
        )
endif()

# restore old CXX flags for our code.
set( CMAKE_CXX_FLAGS ${save_flags} )

# ==============================================================================
# Other VITAL-specific setup and flags

<<<<<<< HEAD
=======
# This regex stuff is to support CentOS with broken std::regex
# - VITAL_USE_STD_REGEX is the product of a compile check, see
#   ``CMake/kwiver-configcheck.cmake`` ~L68.
# - This was introduced for being able to CXXOPTS, found in ``vital/applets/``.
if ( NOT VITAL_USE_STD_REGEX )
  set( VITAL_BOOST_REGEX ${Boost_REGEX_LIBRARY})
  add_definitions( -DKWIVER_USE_BOOST_REGEX )
endif()

# ==============================================================================
# Version header configuration
#
# This file is needed by sprokit so must be generated here, before sprokit is
# included.
#

# Use Git (if available) to add Git hash info to the version header
set(kwiver_configure_with_git on)
kwiver_configure_file(version.h
                      "${CMAKE_CURRENT_SOURCE_DIR}/version.h.in"
                      "${CMAKE_CURRENT_BINARY_DIR}/version.h"
                      KWIVER_VERSION_MAJOR
                      KWIVER_VERSION_MINOR
                      KWIVER_VERSION_PATCH
                      KWIVER_VERSION
                      KWIVER_SOURCE_DIR
                      )
set(kwiver_configure_with_git)  # Unset modifier variable


# ==============================================================================
#
# This option adds another directory to the path by appending the configuration
# type to existing directories.
#
# TODO: Add rationale on why this option/feature exists. E.g. When is it used?
#
set(default OFF)

if (CMAKE_CONFIGURATION_TYPES)
  set(default ON)
endif ()

option(KWIVER_USE_CONFIGURATION_SUBDIRECTORY
       "Look in the configuration's subdirectory for each module path (e.g. debug, release, ...)" ${default})

# ==============================================================================
# Configure compiler options header
configure_file(
  "${CMAKE_CURRENT_SOURCE_DIR}/vital_config.h.in"
  "${CMAKE_CURRENT_BINARY_DIR}/vital_config.h" )

# ==============================================================================
# Subdirectory entries
#
# Things here should be in an order that takes into account inter-library
# requirements.
#
# -- Creates library "vital_exceptions"
add_subdirectory( exceptions )
# -- NO LIBRARY YET -- (will) Creates library "vital_types"
add_subdirectory( types )
# -- Creates library "vital_util"
add_subdirectory( util )
# -- Creates library "vital_logger"
# Requires: vital_util
add_subdirectory( logger )
# -- Creates library "vital_config"
# Requires: vital_logger, vital_util (vital_types)
add_subdirectory( config )
# -- Creates library "vital_vpm"
# Requires: vital_exceptions, vital_logger, vital_util
add_subdirectory( plugin_management )

>>>>>>> 3d2713e8
# ==============================================================================
# Vital Library

# ==================================================================
###
# These headers are installed
#
set( vital_public_headers
  vital_types.h

  algorithm_capabilities.h
  any.h
  attribute_set.h
  bitflags.h
  context.h
  exceptions.h
  iterator.h
  math_constants.h
  noncopyable.h
  optional.h
  set.h
  signal.h

  io/camera_from_metadata.h
  io/camera_io.h
  io/camera_map_io.h
  io/eigen_io.h
  io/landmark_map_io.h
  io/mesh_io.h
  io/metadata_io.h
  io/track_set_io.h

  types/activity.h
  types/activity_type.h
  types/bounding_box.h
  types/camera.h
  types/camera_intrinsics.h
  types/camera_map.h
  types/camera_perspective.h
  types/camera_perspective_map.h
  types/camera_rpc.h
  types/category_hierarchy.h
  types/class_map.h
  types/color.h
  types/covariance.h
  types/database_query.h
  types/descriptor.h
  types/descriptor_request.h
  types/descriptor_set.h
  types/detected_object.h
  types/detected_object_set.h
  types/detected_object_set_util.h
  types/detected_object_type.h
  types/essential_matrix.h
  types/feature.h
  types/feature_set.h
  types/feature_track_set.h
  types/fundamental_matrix.h
  types/geo_MGRS.h
  types/geo_covariance.h
  types/geo_point.h
  types/geo_polygon.h
  types/geodesy.h
  types/homography.h
  types/homography_f2f.h
  types/homography_f2w.h
  types/image.h
  types/image_container.h
  types/image_container_set.h
  types/image_container_set_simple.h
  types/iqr_feedback.h
  types/landmark.h
  types/landmark_map.h
  types/local_cartesian.h
  types/local_geo_cs.h
  types/match_set.h
  types/matrix.h
  types/mesh.h
  types/metadata.h
  types/metadata_map.h
  types/metadata_tags.h
  types/metadata_traits.h
  types/metadata_types.h
  types/object_track_set.h
  types/point.h
  types/polygon.h
  types/query_result.h
  types/query_result_set.h
  types/rotation.h
  types/sfm_constraints.h
  types/similarity.h
  types/timestamp.h
  types/timestamp_config.h
  types/track.h
  types/track_descriptor.h
  types/track_descriptor_set.h
  types/track_interval.h
  types/track_set.h
  types/transform_2d.h
  types/uid.h
  types/vector.h
)

# ----------------------
set( vital_sources
  algorithm_capabilities.cxx
  attribute_set.cxx
  context.cxx

  io/camera_from_metadata.cxx
  io/camera_io.cxx
  io/camera_map_io.cxx
  io/landmark_map_io.cxx
  io/mesh_io.cxx
  io/metadata_io.cxx
  io/track_set_io.cxx

  types/activity.cxx
  types/activity_type.cxx
  types/bounding_box.cxx
  types/camera_intrinsics.cxx
  types/camera_perspective.cxx
  types/camera_rpc.cxx
  types/category_hierarchy.cxx
  types/database_query.cxx
  types/descriptor.cxx
  types/descriptor_request.cxx
  types/descriptor_set.cxx
  types/detected_object.cxx
  types/detected_object_set.cxx
  types/detected_object_set_util.cxx
  types/detected_object_type.cxx
  types/essential_matrix.cxx
  types/feature.cxx
  types/feature_track_set.cxx
  types/fundamental_matrix.cxx
  types/geo_MGRS.cxx
  types/geo_covariance.cxx
  types/geo_point.cxx
  types/geo_polygon.cxx
  types/geodesy.cxx
  types/homography.cxx
  types/homography_f2f.cxx
  types/homography_f2w.cxx
  types/image.cxx
  types/image_container_set_simple.cxx
  types/iqr_feedback.cxx
  types/landmark.cxx
  types/local_cartesian.cxx
  types/local_geo_cs.cxx
  types/mesh.cxx
  types/metadata.cxx
  types/metadata_traits.cxx
  types/metadata_types.cxx
  types/object_track_set.cxx
  types/point.cxx
  types/polygon.cxx
  types/query_result.cxx
  types/rotation.cxx
  types/sfm_constraints.cxx
  types/similarity.cxx
  types/timestamp.cxx
  types/track.cxx
  types/track_descriptor.cxx
  types/track_set.cxx
  types/uid.cxx
)

kwiver_install_headers(
  ${vital_public_headers}
  SUBDIR   vital
  )

# install export header
kwiver_install_headers(
  ${CMAKE_CURRENT_BINARY_DIR}/vital_export.h
  ${CMAKE_CURRENT_BINARY_DIR}/vital_config.h
  ${CMAKE_CURRENT_BINARY_DIR}/version.h
  SUBDIR   vital
  NOPATH
  )

kwiver_add_library( vital
  ${vital_public_headers}
  ${vital_sources}
  ${CMAKE_CURRENT_BINARY_DIR}/vital_export.h
  ${CMAKE_CURRENT_BINARY_DIR}/vital_config.h
  )

# Make sure the configuration targets flush before building this library.
add_dependencies (vital kwiver_configure)

target_link_libraries( vital
  PRIVATE         kwiversys
  PUBLIC          vital_exceptions
                  vital_util
                  vital_logger
                  vital_config
                  vital_vpm
                  Eigen3::Eigen
  )

###
#
# This option adds another directory to the path by appending the configuration type to
# existing directories.
set(default OFF)

if (CMAKE_CONFIGURATION_TYPES)
  set(default ON)
endif ()

option(KWIVER_USE_CONFIGURATION_SUBDIRECTORY
  "Look in the configuration's subdirectory for each module path (e.g. debug, release, ...)" ${default})

###
# configure our compiler options
configure_file(
  "${CMAKE_CURRENT_SOURCE_DIR}/vital_config.h.in"
  "${CMAKE_CURRENT_BINARY_DIR}/vital_config.h" )

###
# Subdirectory entries
# -- Creates library "vital_exceptions"
add_subdirectory( exceptions )
# -- NO LIBRARY YET -- (will) Creates library "vital_types"
add_subdirectory( types )
add_subdirectory( algo )
# -- Creates library "vital_util"
add_subdirectory( util )
add_subdirectory( range )
add_subdirectory( bindings )
# -- Creates library "vital_config"
# Requires: vital_logger, vital_util (vital_types)
add_subdirectory( config )
# -- Creates library "vital_logger"
# Requires: vital_util
add_subdirectory( logger )
# -- Creates library "vital_vpm"
# Requires: vital_exceptions, vital_logger, vital_util
add_subdirectory( plugin_management )

# ==============================================================================
# Built-in plugin modules
#
# This is specifically after the Vital library definition as some of these
# require the vital library for parts and utility.
# And, you know, the plugin management stuff (except for the logger, which works
# independently from the main plugin management so that it can have logging
# itself).
#
add_subdirectory( logger_plugins )
add_subdirectory( config_plugins )

if (KWIVER_ENABLE_TOOLS)
  add_subdirectory( applets )
  add_subdirectory( tools )
endif()

if (KWIVER_ENABLE_SERIALIZE_PROTOBUF)
  add_subdirectory( types/protobuf )
endif()

###
# Add tests if enabled
if (KWIVER_ENABLE_TESTS)
  add_subdirectory( tests )
endif()<|MERGE_RESOLUTION|>--- conflicted
+++ resolved
@@ -72,83 +72,6 @@
 # ==============================================================================
 # Other VITAL-specific setup and flags
 
-<<<<<<< HEAD
-=======
-# This regex stuff is to support CentOS with broken std::regex
-# - VITAL_USE_STD_REGEX is the product of a compile check, see
-#   ``CMake/kwiver-configcheck.cmake`` ~L68.
-# - This was introduced for being able to CXXOPTS, found in ``vital/applets/``.
-if ( NOT VITAL_USE_STD_REGEX )
-  set( VITAL_BOOST_REGEX ${Boost_REGEX_LIBRARY})
-  add_definitions( -DKWIVER_USE_BOOST_REGEX )
-endif()
-
-# ==============================================================================
-# Version header configuration
-#
-# This file is needed by sprokit so must be generated here, before sprokit is
-# included.
-#
-
-# Use Git (if available) to add Git hash info to the version header
-set(kwiver_configure_with_git on)
-kwiver_configure_file(version.h
-                      "${CMAKE_CURRENT_SOURCE_DIR}/version.h.in"
-                      "${CMAKE_CURRENT_BINARY_DIR}/version.h"
-                      KWIVER_VERSION_MAJOR
-                      KWIVER_VERSION_MINOR
-                      KWIVER_VERSION_PATCH
-                      KWIVER_VERSION
-                      KWIVER_SOURCE_DIR
-                      )
-set(kwiver_configure_with_git)  # Unset modifier variable
-
-
-# ==============================================================================
-#
-# This option adds another directory to the path by appending the configuration
-# type to existing directories.
-#
-# TODO: Add rationale on why this option/feature exists. E.g. When is it used?
-#
-set(default OFF)
-
-if (CMAKE_CONFIGURATION_TYPES)
-  set(default ON)
-endif ()
-
-option(KWIVER_USE_CONFIGURATION_SUBDIRECTORY
-       "Look in the configuration's subdirectory for each module path (e.g. debug, release, ...)" ${default})
-
-# ==============================================================================
-# Configure compiler options header
-configure_file(
-  "${CMAKE_CURRENT_SOURCE_DIR}/vital_config.h.in"
-  "${CMAKE_CURRENT_BINARY_DIR}/vital_config.h" )
-
-# ==============================================================================
-# Subdirectory entries
-#
-# Things here should be in an order that takes into account inter-library
-# requirements.
-#
-# -- Creates library "vital_exceptions"
-add_subdirectory( exceptions )
-# -- NO LIBRARY YET -- (will) Creates library "vital_types"
-add_subdirectory( types )
-# -- Creates library "vital_util"
-add_subdirectory( util )
-# -- Creates library "vital_logger"
-# Requires: vital_util
-add_subdirectory( logger )
-# -- Creates library "vital_config"
-# Requires: vital_logger, vital_util (vital_types)
-add_subdirectory( config )
-# -- Creates library "vital_vpm"
-# Requires: vital_exceptions, vital_logger, vital_util
-add_subdirectory( plugin_management )
-
->>>>>>> 3d2713e8
 # ==============================================================================
 # Vital Library
 
@@ -343,10 +266,10 @@
 
 target_link_libraries( vital
   PRIVATE         kwiversys
-  PUBLIC          vital_exceptions
+  PUBLIC          vital_config
+                  vital_exceptions
+                  vital_logger
                   vital_util
-                  vital_logger
-                  vital_config
                   vital_vpm
                   Eigen3::Eigen
   )
