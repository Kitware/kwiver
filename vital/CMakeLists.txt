--- conflicted
+++ resolved
@@ -96,41 +96,6 @@
   algorithm_capabilities.h
   attribute_set.h
 
-<<<<<<< HEAD
-  algo/algorithm.txx
-  algo/algorithm.h
-  algo/analyze_tracks.h
-  algo/bundle_adjust.h
-  algo/close_loops.h
-  algo/compute_ref_homography.h
-  algo/convert_image.h
-  algo/detected_object_filter.h
-  algo/detect_features.h
-  algo/detected_object_set_input.h
-  algo/detected_object_set_output.h
-  algo/detection_refiner.h
-  algo/draw_tracks.h
-  algo/estimate_canonical_transform.h
-  algo/estimate_essential_matrix.h
-  algo/estimate_fundamental_matrix.h
-  algo/estimate_homography.h
-  algo/estimate_canonical_transform.h
-  algo/estimate_similarity_transform.h
-  algo/extract_descriptors.h
-  algo/filter_features.h
-  algo/geo_map.h
-  algo/image_filter.h
-  algo/image_object_detector.h
-  algo/image_io.h
-  algo/image_object_detector.h
-  algo/initialize_cameras_landmarks.h
-  algo/match_features.h
-  algo/optimize_cameras.h
-  algo/track_features.h
-  algo/triangulate_landmarks.h
-
-=======
->>>>>>> f1feef39
   exceptions.h
   exceptions/algorithm.h
   exceptions/base.h
@@ -188,25 +153,6 @@
   types/vector.h
   types/uuid.h
 
-<<<<<<< HEAD
-  util/any_converter.h
-  util/bounded_buffer.h
-  util/data_stream_reader.cxx
-  util/demangle.h
-  util/enumerate_matrix.h
-  util/enumerate_matrix.h
-  util/get_paths.h
-  util/string_editor.h
-  util/string_format.h
-  util/timer.h
-  util/enumerate_matrix.h
-  util/bounded_buffer.h
-
-  plugin_loader/plugin_factory.h
-  plugin_loader/plugin_manager.h
-=======
-
->>>>>>> f1feef39
 )
 
 # ----------------------
@@ -215,41 +161,6 @@
   algorithm_capabilities.cxx
   attribute_set.cxx
 
-<<<<<<< HEAD
-  algo/algorithm.cxx
-  algo/analyze_tracks.cxx
-  algo/bundle_adjust.cxx
-  algo/close_loops.cxx
-  algo/compute_ref_homography.cxx
-  algo/convert_image.cxx
-  algo/detect_features.cxx
-  algo/detected_object_filter.cxx
-  algo/detected_object_set_input.cxx
-  algo/detected_object_set_output.cxx
-  algo/detection_refiner.cxx
-  algo/draw_tracks.cxx
-  algo/estimate_canonical_transform.cxx
-  algo/estimate_essential_matrix.cxx
-  algo/estimate_fundamental_matrix.cxx
-  algo/estimate_homography.cxx
-  algo/estimate_similarity_transform.cxx
-  algo/estimate_canonical_transform.cxx
-  algo/extract_descriptors.cxx
-  algo/filter_features.cxx
-  algo/geo_map.cxx
-  algo/image_filter.cxx
-  algo/image_object_detector.cxx
-  algo/image_io.cxx
-  algo/image_object_detector.cxx
-  algo/initialize_cameras_landmarks.cxx
-  algo/match_features.cxx
-  algo/optimize_cameras.cxx
-  algo/track_features.cxx
-  algo/triangulate_landmarks.cxx
-  algo/video_input.cxx
-
-=======
->>>>>>> f1feef39
   exceptions/algorithm.cxx
   exceptions/base.cxx
   exceptions/image.cxx
