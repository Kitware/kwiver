--- conflicted
+++ resolved
@@ -149,12 +149,9 @@
 
   types/bounding_box.cxx
   types/camera_intrinsics.cxx
-<<<<<<< HEAD
-  types/database_query.cxx
-=======
   types/camera_perspective.cxx
   types/camera_rpc.cxx
->>>>>>> 5a7d3995
+  types/database_query.cxx
   types/descriptor_request.cxx
   types/detected_object.cxx
   types/detected_object_set.cxx
