--- conflicted
+++ resolved
@@ -291,19 +291,14 @@
 
 ###
 # Subdirectory entries
-<<<<<<< HEAD
 add_subdirectory( exceptions )
 add_subdirectory( algo )
-add_subdirectory( util )
+add_subdirectory( util )      # -- Creates library "vital_util"
 add_subdirectory( range )
 add_subdirectory( bindings )
 add_subdirectory( config )
-add_subdirectory( logger )
+add_subdirectory( logger )    # -- Created library "vital_logger", requires util
 add_subdirectory( plugin_loader )
-=======
-add_subdirectory( util )      # -- Creates library "vital_util"
-add_subdirectory( logger )    # -- Created library "vital_logger", requires util
->>>>>>> 419fe424
 
 if (KWIVER_ENABLE_TOOLS)
   add_subdirectory( applets )
