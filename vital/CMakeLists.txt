#
# Top level build for VITAL
#
project( vital )

###
# KWSys
#---------------------------------------------------------------------
# Create the kwsys library for vital.
set(KWSYS_NAMESPACE                kwiversys)
set(KWSYS_USE_DynamicLoader        1)
set(KWSYS_USE_SystemTools          1)
set(KWSYS_USE_System               1)
set(KWSYS_USE_RegularExpression    1)
set(KWSYS_USE_SystemInformation    1)
set(KWSYS_USE_Directory            1)
set(KWSYS_USE_CommandLineArguments 1)

set(KWSYS_INSTALL_EXPORT_NAME  ${kwiver_export_name})
set(KWSYS_INSTALL_INCLUDE_DIR  "include")
set(KWSYS_INSTALL_LIB_DIR      lib)
set(KWSYS_INCLUDE_DIR          ${CMAKE_CURRENT_BINARY_DIR} CACHE INTERNAL "")

# Save our custom CXX flags and reset so we pass no special flags to kwiversys.
# Our flags are more strict than expected and causes many warnings and errors.
set( save_flags  ${CMAKE_CXX_FLAGS} )
set( CMAKE_CXX_FLAGS )

include_directories( SYSTEM ${KWSYS_INCLUDE_DIR}/kwiversys )
add_subdirectory(kwiversys)
_kwiver_export( ${KWSYS_NAMESPACE} )
set_property(GLOBAL APPEND PROPERTY kwiver_libraries kwiversys)

# force install to standard library directory
# Note that some of the following duplicates what is in kwiver_add_library()
set_target_properties( ${KWSYS_NAMESPACE}
  PROPERTIES
  ARCHIVE_OUTPUT_DIRECTORY "${CMAKE_BINARY_DIR}/lib"
  LIBRARY_OUTPUT_DIRECTORY "${CMAKE_BINARY_DIR}/lib"
  RUNTIME_OUTPUT_DIRECTORY "${CMAKE_BINARY_DIR}/bin"
  )

  if (APPLE)
  set_target_properties( ${KWSYS_NAMESPACE}
    PROPERTIES
    MACOSX_RPATH          TRUE)
else()
  set_target_properties( ${KWSYS_NAMESPACE}
    PROPERTIES
        VERSION          ${KWIVER_VERSION}
        SOVERSION        ${KWIVER_VERSION}
        )
endif()

# restore old CXX flags for our code.
set( CMAKE_CXX_FLAGS ${save_flags} )

# ==================================================================
###
# Generate correct timer header based on availbility of timer
#

if (VITAL_USE_STD_CHRONO)

  configure_file(
    "${CMAKE_CURRENT_SOURCE_DIR}/util/wall_timer.h.in"
    "${CMAKE_CURRENT_BINARY_DIR}/util/wall_timer.h" )

  configure_file(
    "${CMAKE_CURRENT_SOURCE_DIR}/util/cpu_timer.h.in"
    "${CMAKE_CURRENT_BINARY_DIR}/util/cpu_timer.h" )

else()

  configure_file(
    "${CMAKE_CURRENT_SOURCE_DIR}/util/no-wall_timer.h.in"
    "${CMAKE_CURRENT_BINARY_DIR}/util/wall_timer.h" )

  configure_file(
    "${CMAKE_CURRENT_SOURCE_DIR}/util/no-cpu_timer.h.in"
    "${CMAKE_CURRENT_BINARY_DIR}/util/cpu_timer.h" )

endif()


# ==================================================================
###
# These headers are installed
#
set( vital_public_headers
  registrar.h
  vital_types.h
  vital_foreach.h
  noncopyable.h
  any.h
  algorithm_capabilities.h
  attribute_set.h

  algo/algorithm.txx
  algo/algorithm.h
  algo/analyze_tracks.h
  algo/bundle_adjust.h
  algo/close_loops.h
  algo/compute_ref_homography.h
  algo/convert_image.h
  algo/detected_object_filter.h
  algo/detect_features.h
  algo/detected_object_set_input.h
  algo/detected_object_set_output.h
  algo/detection_refiner.h
  algo/draw_tracks.h
  algo/estimate_canonical_transform.h
  algo/estimate_essential_matrix.h
  algo/estimate_fundamental_matrix.h
  algo/estimate_homography.h
  algo/estimate_canonical_transform.h
  algo/estimate_similarity_transform.h
  algo/extract_descriptors.h
  algo/filter_features.h
  algo/geo_map.h
  algo/image_filter.h
  algo/image_object_detector.h
  algo/image_io.h
  algo/image_object_detector.h
  algo/initialize_cameras_landmarks.h
  algo/match_features.h
  algo/optimize_cameras.h
  algo/track_features.h
  algo/triangulate_landmarks.h

  exceptions.h
  exceptions/algorithm.h
  exceptions/base.h
  exceptions/image.h
  exceptions/io.h
  exceptions/math.h
  exceptions/video.h
  exceptions/klv.h

  io/camera_io.h
  io/camera_map_io.h
  io/eigen_io.h
  io/landmark_map_io.h
  io/mesh_io.h
  io/track_set_io.h

  types/bounding_box.h
  types/camera.h
  types/camera_intrinsics.h
  types/camera_map.h
  types/color.h
  types/covariance.h
  types/descriptor.h
  types/descriptor_set.h
  types/detected_object.h
  types/detected_object_set.h
  types/detected_object_type.h
  types/essential_matrix.h
  types/detected_object.h
  types/detected_object_set.h
  types/feature.h
  types/feature_set.h
  types/fundamental_matrix.h
  types/geo_MGRS.h
  types/geo_UTM.h
  types/geo_corner_points.h
  types/geo_lat_lon.h
  types/homography.h
  types/homography_f2f.h
  types/homography_f2w.h
  types/image.h
  types/image_container.h
  types/landmark.h
  types/landmark_map.h
  types/match_set.h
  types/matrix.h
  types/mesh.h
  types/rotation.h
  types/similarity.h
  types/timestamp.h
  types/timestamp_config.h
  types/track.h
  types/track_set.h
  types/vector.h
  types/uuid.h

  util/any_converter.h
  util/bounded_buffer.h
  util/data_stream_reader.cxx
  util/demangle.h
  util/enumerate_matrix.h
  util/enumerate_matrix.h
  util/get_paths.h
  util/string_editor.h
  util/string_format.h
  util/timer.h
<<<<<<< HEAD
  util/enumerate_matrix.h
  util/bounded_buffer.h

  plugin_loader/plugin_factory.h
  plugin_loader/plugin_manager.h

  #+++ replaced with detected_object_type
  types/object_labels.h
  types/object_type.h

=======

  plugin_loader/plugin_factory.h
  plugin_loader/plugin_manager.h
>>>>>>> f614d2d3
)

# ----------------------
set( vital_sources
  registrar.cxx
  algorithm_capabilities.cxx
  attribute_set.cxx

  algo/algorithm.cxx
  algo/analyze_tracks.cxx
  algo/bundle_adjust.cxx
  algo/close_loops.cxx
  algo/compute_ref_homography.cxx
  algo/convert_image.cxx
  algo/detect_features.cxx
<<<<<<< HEAD
  algo/detected_object_filter.cxx
=======
>>>>>>> f614d2d3
  algo/detected_object_set_input.cxx
  algo/detected_object_set_output.cxx
  algo/detection_refiner.cxx
  algo/draw_tracks.cxx
  algo/estimate_canonical_transform.cxx
  algo/estimate_essential_matrix.cxx
  algo/estimate_fundamental_matrix.cxx
  algo/estimate_homography.cxx
  algo/estimate_similarity_transform.cxx
  algo/estimate_canonical_transform.cxx
  algo/extract_descriptors.cxx
  algo/filter_features.cxx
  algo/geo_map.cxx
  algo/image_filter.cxx
  algo/image_object_detector.cxx
  algo/image_io.cxx
  algo/image_object_detector.cxx
  algo/initialize_cameras_landmarks.cxx
  algo/match_features.cxx
  algo/optimize_cameras.cxx
  algo/track_features.cxx
  algo/triangulate_landmarks.cxx
  algo/video_input.cxx

  exceptions/algorithm.cxx
  exceptions/base.cxx
  exceptions/image.cxx
  exceptions/io.cxx
  exceptions/math.cxx
  exceptions/video.cxx
  exceptions/klv.cxx

  io/camera_io.cxx
  io/camera_map_io.cxx
  io/landmark_map_io.cxx
  io/mesh_io.cxx
  io/track_set_io.cxx

  types/bounding_box.cxx
  types/camera.cxx
  types/camera_intrinsics.cxx
  types/detected_object.cxx
  types/detected_object_set.cxx
  types/detected_object_type.cxx
  types/essential_matrix.cxx
  types/feature.cxx
  types/fundamental_matrix.cxx
  types/geo_MGRS.cxx
  types/geo_UTM.cxx
  types/geo_corner_points.cxx
  types/geo_lat_lon.cxx
  types/homography.cxx
  types/homography_f2f.cxx
  types/homography_f2w.cxx
  types/image.cxx
  types/landmark.cxx
  types/mesh.cxx
  types/rotation.cxx
  types/similarity.cxx
  types/timestamp.cxx
  types/track.cxx
  types/track_set.cxx
  types/uuid.cxx

  util/data_stream_reader.cxx
  util/demangle.cxx
  util/get_paths.cxx
  util/string_editor.cxx

  plugin_loader/plugin_manager.cxx
  plugin_loader/plugin_factory.cxx
<<<<<<< HEAD

  #+++ replaced with detected_object_type
  types/object_labels.cxx
  types/object_type.cxx
=======
>>>>>>> f614d2d3
)

kwiver_install_headers(
  ${vital_public_headers}
  SUBDIR   vital
  )

# install export header
kwiver_install_headers(
  ${CMAKE_CURRENT_BINARY_DIR}/vital_export.h
  ${CMAKE_CURRENT_BINARY_DIR}/vital_config.h
  SUBDIR   vital
  NOPATH
  )

# install generated header
kwiver_install_headers(
  ${CMAKE_CURRENT_BINARY_DIR}/util/cpu_timer.h
  ${CMAKE_CURRENT_BINARY_DIR}/util/wall_timer.h
  SUBDIR   vital/util
  NOPATH
  )

kwiver_add_library( vital
  ${vital_public_headers}
  ${vital_sources}
  ${CMAKE_CURRENT_BINARY_DIR}/vital_export.h
  ${CMAKE_CURRENT_BINARY_DIR}/vital_config.h
  ${CMAKE_CURRENT_BINARY_DIR}/util/cpu_timer.h
  ${CMAKE_CURRENT_BINARY_DIR}/util/wall_timer.h
  )

target_link_libraries( vital
  PRIVATE         kwiversys
  PUBLIC          vital_config
                  vital_logger
  )

###
# Build plugin management library
#
# This has to happen after plugin creation so as to be able to statically link
# in plugin libraries when building static.
#
set(vital_apm_headers
  algorithm_plugin_manager.h
  )
set(vital_apm_sources
  algorithm_plugin_manager.cxx
  )
set(vital_apm_headers_private
  ${CMAKE_CURRENT_BINARY_DIR}/vital_apm_export.h
  )

kwiver_add_library(vital_apm
  ${vital_apm_headers}
  ${vital_apm_headers_private}
  ${vital_apm_sources}
  )

kwiver_install_headers(
  ${vital_apm_headers}
  SUBDIR      vital
  )

kwiver_install_headers(
  ${CMAKE_CURRENT_BINARY_DIR}/vital_apm_export.h
  SUBDIR      vital
  NOPATH
  )

target_link_libraries(vital_apm
  PRIVATE          kwiversys
                   vital
                   vital_logger
  )

set(VITAL_MODULE_PATHS "${vital_default_module_paths}"
  CACHE STRING "The extra default paths for module scanning. Separate paths with ';' character.")
mark_as_advanced( VITAL_MODULE_PATHS )

# Configuring/Adding compile definitions to target
# (so we can use generator expressions)
if (WIN32)  # Windows puts DLLs in bin/CONFIG/
  set(shared_lib_dir "/bin")
  set(lib_dir_suffix)
  set(path_sep ";")
else()  # Other Unix systems
  set(shared_lib_dir "/lib")
  set(lib_dir_suffix "${LIB_SUFFIX}")
  set(path_sep ":")
endif()


if (CMAKE_CONFIGURATION_TYPES)
  set(config_subdir "/$<CONFIGURATION>")
endif()

set( install_lib_module_subdir "${shared_lib_dir}${lib_dir_suffix}/arrows" )

#
# This is all to get around the ';' as the path separator.  CMake will
# split it into two elements when we want it to be ignored.
#

## The modules subdirectory is where the kwiver_add_module() macro generates its product
## Note that maptk has a different place where it installs plugins
set( install_module_paths  "${CMAKE_INSTALL_PREFIX}${install_lib_module_subdir}" )
set( build_module_paths    "${KWIVER_BINARY_DIR}${shared_lib_dir}${config_subdir}/arrows" )

# assemble total search path
set( vital_default_module_path ${install_module_paths} )

# convert CMake list to path specification
foreach( p IN LISTS VITAL_MODULE_PATH )
  set( vital_default_module_path ${vital_default_module_path}${path_sep}${p} )
endforeach(p)

if (KWIVER_USE_BUILD_TREE)
  set( vital_default_module_path ${vital_default_module_path}${path_sep}${build_module_paths})
endif()

# used by APM
set( VITAL_DEFAULT_MODULE_PATH ${vital_default_module_path} CACHE STRING "Search path for loading algorithms" FORCE )

configure_file(
  "${CMAKE_CURRENT_SOURCE_DIR}/algorithm_plugin_manager_paths.h.in"
  "${CMAKE_CURRENT_BINARY_DIR}/algorithm_plugin_manager_paths.h" )

###
# configure our compiler options
configure_file(
  "${CMAKE_CURRENT_SOURCE_DIR}/vital_config.h.in"
  "${CMAKE_CURRENT_BINARY_DIR}/vital_config.h" )

###
#
add_subdirectory( bindings )
add_subdirectory( logger )
add_subdirectory( config )
add_subdirectory( klv )
add_subdirectory( video_metadata )

if (KWIVER_ENABLE_TOOLS)
  add_subdirectory( tools )
endif()

###
# Add tests if enabled
if (KWIVER_ENABLE_TESTS)
  add_subdirectory( tests )
  add_subdirectory( util/tests )
  add_subdirectory( klv/tests )
endif()<|MERGE_RESOLUTION|>--- conflicted
+++ resolved
@@ -194,22 +194,11 @@
   util/string_editor.h
   util/string_format.h
   util/timer.h
-<<<<<<< HEAD
   util/enumerate_matrix.h
   util/bounded_buffer.h
 
   plugin_loader/plugin_factory.h
   plugin_loader/plugin_manager.h
-
-  #+++ replaced with detected_object_type
-  types/object_labels.h
-  types/object_type.h
-
-=======
-
-  plugin_loader/plugin_factory.h
-  plugin_loader/plugin_manager.h
->>>>>>> f614d2d3
 )
 
 # ----------------------
@@ -225,10 +214,7 @@
   algo/compute_ref_homography.cxx
   algo/convert_image.cxx
   algo/detect_features.cxx
-<<<<<<< HEAD
   algo/detected_object_filter.cxx
-=======
->>>>>>> f614d2d3
   algo/detected_object_set_input.cxx
   algo/detected_object_set_output.cxx
   algo/detection_refiner.cxx
@@ -300,13 +286,6 @@
 
   plugin_loader/plugin_manager.cxx
   plugin_loader/plugin_factory.cxx
-<<<<<<< HEAD
-
-  #+++ replaced with detected_object_type
-  types/object_labels.cxx
-  types/object_type.cxx
-=======
->>>>>>> f614d2d3
 )
 
 kwiver_install_headers(
