#
# Top level build for VITAL
#
project( vital )

###
# KWSys
#---------------------------------------------------------------------
# Create the kwsys library for vital.
set(KWSYS_NAMESPACE                kwiversys)
set(KWSYS_USE_DynamicLoader        1)
set(KWSYS_USE_SystemTools          1)
set(KWSYS_USE_System               1)
set(KWSYS_USE_RegularExpression    1)
set(KWSYS_USE_SystemInformation    1)
set(KWSYS_USE_Directory            1)
set(KWSYS_USE_CommandLineArguments 1)
set(KWSYS_USE_MD5 1)

set(KWSYS_INSTALL_EXPORT_NAME  ${kwiver_export_name})
set(KWSYS_INSTALL_INCLUDE_DIR  "include")
set(KWSYS_INSTALL_LIB_DIR      lib)
set(KWSYS_INCLUDE_DIR          ${CMAKE_CURRENT_BINARY_DIR} CACHE INTERNAL "")
set(KWSYS_INSTALL_BIN_DIR      bin)

# Save our custom CXX flags and reset so we pass no special flags to kwiversys.
# Our flags are more strict than expected and causes many warnings and errors.
set( save_flags  ${CMAKE_CXX_FLAGS} )
set( CMAKE_CXX_FLAGS )

include_directories( SYSTEM ${KWSYS_INCLUDE_DIR}/kwiversys )
add_subdirectory(kwiversys)
_kwiver_export( ${KWSYS_NAMESPACE} )
get_target_property(kwsys_target_type "${KWSYS_NAMESPACE}" TYPE)
if (kwsys_target_type STREQUAL "STATIC_LIBRARY")
  _kwiver_compile_pic("${KWSYS_NAMESPACE}")
endif()
set_property(GLOBAL APPEND PROPERTY kwiver_libraries kwiversys)

# force install to standard library directory
# Note that some of the following duplicates what is in kwiver_add_library()
set_target_properties( ${KWSYS_NAMESPACE}
  PROPERTIES
  ARCHIVE_OUTPUT_DIRECTORY "${CMAKE_BINARY_DIR}/lib"
  LIBRARY_OUTPUT_DIRECTORY "${CMAKE_BINARY_DIR}/lib"
  RUNTIME_OUTPUT_DIRECTORY "${CMAKE_BINARY_DIR}/bin"
  INTERFACE_INCLUDE_DIRECTORIES "$<BUILD_INTERFACE:${CMAKE_BINARY_DIR}/vital/kwiversys>$<INSTALL_INTERFACE:include>"
  )

  if (APPLE)
  set_target_properties( ${KWSYS_NAMESPACE}
    PROPERTIES
    MACOSX_RPATH          TRUE)
else()
  set_target_properties( ${KWSYS_NAMESPACE}
    PROPERTIES
        VERSION          ${KWIVER_VERSION}
        SOVERSION        ${KWIVER_VERSION}
        )
endif()

# restore old CXX flags for our code.
set( CMAKE_CXX_FLAGS ${save_flags} )

# ==================================================================
###
# These headers are installed
#
set( vital_public_headers
  vital_types.h

  algorithm_capabilities.h
  any.h
  attribute_set.h
  context.h
  exceptions.h
  iterator.h
  math_constants.h
  noncopyable.h
  optional.h
  set.h
  signal.h

  io/camera_from_metadata.h
  io/camera_io.h
  io/camera_map_io.h
  io/eigen_io.h
  io/landmark_map_io.h
  io/mesh_io.h
  io/metadata_io.h
  io/track_set_io.h

  types/activity.h
  types/bounding_box.h
  types/camera.h
  types/camera_intrinsics.h
  types/camera_map.h
  types/camera_perspective.h
  types/camera_perspective_map.h
  types/camera_rpc.h
  types/category_hierarchy.h
  types/class_map.h
  types/color.h
  types/color_space.h
  types/covariance.h
  types/database_query.h
  types/descriptor.h
  types/descriptor_request.h
  types/descriptor_set.h
  types/detected_object.h
  types/detected_object_set.h
  types/detected_object_set_util.h
  types/essential_matrix.h
  types/feature.h
  types/feature_set.h
  types/feature_track_set.h
  types/fundamental_matrix.h
  types/geo_MGRS.h
  types/geo_covariance.h
  types/geo_point.h
  types/geo_polygon.h
  types/geodesy.h
  types/homography.h
  types/homography_f2f.h
  types/homography_f2w.h
  types/image.h
  types/image_container.h
  types/image_container_set.h
  types/image_container_set_simple.h
  types/iqr_feedback.h
  types/landmark.h
  types/landmark_map.h
  types/local_cartesian.h
  types/local_geo_cs.h
  types/match_set.h
  types/matrix.h
  types/mesh.h
  types/metadata.h
  types/metadata_map.h
  types/metadata_tags.h
  types/metadata_traits.h
  types/object_track_set.h
  types/point.h
  types/polygon.h
  types/query_result.h
  types/query_result_set.h
  types/rotation.h
  types/sfm_constraints.h
  types/similarity.h
  types/timestamp.h
  types/timestamp_config.h
  types/track.h
  types/track_descriptor.h
  types/track_descriptor_set.h
  types/track_interval.h
  types/track_set.h
  types/transform_2d.h
  types/uid.h
  types/vector.h
)

# ----------------------
set( vital_sources
  algorithm_capabilities.cxx
  attribute_set.cxx
  context.cxx

  io/camera_from_metadata.cxx
  io/camera_io.cxx
  io/camera_map_io.cxx
  io/landmark_map_io.cxx
  io/mesh_io.cxx
  io/metadata_io.cxx
  io/track_set_io.cxx

  types/activity.cxx
  types/bounding_box.cxx
  types/camera_intrinsics.cxx
  types/camera_perspective.cxx
  types/camera_rpc.cxx
  types/category_hierarchy.cxx
<<<<<<< HEAD
  types/color_space.cxx
=======
  types/class_map.cxx
>>>>>>> e0e6bda1
  types/database_query.cxx
  types/descriptor.cxx
  types/descriptor_request.cxx
  types/descriptor_set.cxx
  types/detected_object.cxx
  types/detected_object_set.cxx
  types/detected_object_set_util.cxx
  types/essential_matrix.cxx
  types/feature.cxx
  types/feature_track_set.cxx
  types/fundamental_matrix.cxx
  types/geo_MGRS.cxx
  types/geo_covariance.cxx
  types/geo_point.cxx
  types/geo_polygon.cxx
  types/geodesy.cxx
  types/homography.cxx
  types/homography_f2f.cxx
  types/homography_f2w.cxx
  types/image.cxx
  types/image_container_set_simple.cxx
  types/iqr_feedback.cxx
  types/landmark.cxx
  types/local_cartesian.cxx
  types/local_geo_cs.cxx
  types/mesh.cxx
  types/metadata.cxx
  types/metadata_traits.cxx
  types/object_track_set.cxx
  types/point.cxx
  types/polygon.cxx
  types/query_result.cxx
  types/rotation.cxx
  types/sfm_constraints.cxx
  types/similarity.cxx
  types/timestamp.cxx
  types/track.cxx
  types/track_descriptor.cxx
  types/track_set.cxx
  types/uid.cxx
)

kwiver_install_headers(
  ${vital_public_headers}
  SUBDIR   vital
  )

# install export header
kwiver_install_headers(
  ${CMAKE_CURRENT_BINARY_DIR}/vital_export.h
  ${CMAKE_CURRENT_BINARY_DIR}/vital_config.h
  ${CMAKE_CURRENT_BINARY_DIR}/version.h
  SUBDIR   vital
  NOPATH
  )

kwiver_add_library( vital
  ${vital_public_headers}
  ${vital_sources}
  ${CMAKE_CURRENT_BINARY_DIR}/vital_export.h
  ${CMAKE_CURRENT_BINARY_DIR}/vital_config.h
  )

target_link_libraries( vital
  PRIVATE         kwiversys
  PUBLIC          vital_config
                  vital_exceptions
                  vital_logger
                  vital_util
  )

###
#
# This option adds another directory to the path by appending the configuration type to
# existing directories.
set(default OFF)

if (CMAKE_CONFIGURATION_TYPES)
  set(default ON)
endif ()

option(KWIVER_USE_CONFIGURATION_SUBDIRECTORY
  "Look in the configuration's subdirectory for each module path (e.g. debug, release, ...)" ${default})

if (WIN32)
  set(path_sep "\\073")
else()  # Other Unix systems
  set(path_sep "\\072")
endif()

# Build a default set of plugin path dirs
# Provide that list as the default value for the path option.
if( NOT SKBUILD )
kwiver_make_module_path( ${CMAKE_INSTALL_PREFIX} ${kwiver_plugin_module_subdir} )
set( vital_default_module_path ${kwiver_module_path_result} )

if (KWIVER_USE_BUILD_TREE)
  kwiver_make_module_path( ${KWIVER_BINARY_DIR} ${kwiver_plugin_module_subdir} )
  set( vital_default_module_path ${kwiver_module_path_result} ${vital_default_module_path} )
endif()

set(KWIVER_DEFAULT_MODULE_PATHS "${vital_default_module_path}"
  CACHE STRING "The default paths for module scanning. Separate paths with ';' character." FORCE)
mark_as_advanced( KWIVER_DEFAULT_MODULE_PATHS )

# add all paths to the property
foreach( p IN LISTS KWIVER_DEFAULT_MODULE_PATHS )
  kwiver_add_module_path( ${p} )
endforeach(p)
endif()
# need to retrieve the GLOBAL PROPERTY kwiver_plugin_path and
# formulate the default module path
get_property(plugin_path GLOBAL PROPERTY kwiver_plugin_path)

# convert list to path string using the system specific path separator
foreach( p IN LISTS plugin_path )
  set( VITAL_MODULE_PATH "${VITAL_MODULE_PATH}${path_sep}${p}" )
endforeach(p)

###
# configure our compiler options
configure_file(
  "${CMAKE_CURRENT_SOURCE_DIR}/vital_config.h.in"
  "${CMAKE_CURRENT_BINARY_DIR}/vital_config.h" )

###
#
add_subdirectory( exceptions )
add_subdirectory( algo )
add_subdirectory( util )
add_subdirectory( range )
add_subdirectory( bindings )
add_subdirectory( config )
add_subdirectory( klv )
add_subdirectory( logger )
add_subdirectory( plugin_loader )

if (KWIVER_ENABLE_TOOLS)
  add_subdirectory( applets )
  add_subdirectory( tools )
endif()

if (KWIVER_ENABLE_SERIALIZE_PROTOBUF)
  add_subdirectory( types/protobuf )
endif()

###
# Add tests if enabled
if (KWIVER_ENABLE_TESTS)
  add_subdirectory( tests )
endif()<|MERGE_RESOLUTION|>--- conflicted
+++ resolved
@@ -179,11 +179,8 @@
   types/camera_perspective.cxx
   types/camera_rpc.cxx
   types/category_hierarchy.cxx
-<<<<<<< HEAD
+  types/class_map.cxx
   types/color_space.cxx
-=======
-  types/class_map.cxx
->>>>>>> e0e6bda1
   types/database_query.cxx
   types/descriptor.cxx
   types/descriptor_request.cxx
