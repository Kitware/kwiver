--- conflicted
+++ resolved
@@ -84,11 +84,8 @@
   types/camera_perspective.h
   types/camera_rpc.h
   types/camera_map.h
-<<<<<<< HEAD
   types/camera_perspective_map.h
-=======
   types/category_hierarchy.h
->>>>>>> 3512471d
   types/color.h
   types/covariance.h
   types/descriptor.h
