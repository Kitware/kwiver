// This file is part of KWIVER, and is distributed under the
// OSI-approved BSD 3-Clause License. See top-level LICENSE file or
// https://github.com/Kitware/kwiver/blob/master/LICENSE for details.

/**
 * \file
 * \brief Interface for plugin manager.
 *
 * This header exposes the following functionality:
 *   - plugin_manager class (with singleton accessor)
 *   - implementation_factory
 *   - implementation_factory_by_name
 *
 * The `plugin_manager` provides a front-end API to perform high-level actions
 * with plugins and loading.
 * These actions include:
 *   - get at the singleton instance
 *   - add to the search path
 *   - (re)load some or all plugins based on a standard suite of module locations
 *   - get the plugin names of available implementations for some interface type
 *   - get factories for some interface type
 *
 * Also provided here are some structures to facilitate the instantiation of
 * registered plugin types.
 *
 * The broad, general helper is `implementation_factory` structure.
 * This base structure is flexible in what interface type to base on, as well as
 * what attribute field to base implementation selection on.
 * @code{.cxx}
 *  implementation_factory<MyInterface> impl_fact( plugin_factory::PLUGIN_NAME );
 *  std::shared_ptr<MyInterface> inst_sptr = impl_fact.create( "my_impl" );
 *  assert inst_sptr != nullptr
 *  inst_sptr->interface_api_method();
 * @endcode
 *
 * We also provide a helper that is already setup to use the plugin name
 * attribute as the basis of select, reducing the constructor call required:
 * @code{.cxx}
 *  implementation_factory_by_name<MyInterface> impl_fact;
 *  std::shared_ptr<MyInterface> inst_sptr = impl_fact.create( "my_impl" );
 *  assert inst_sptr != nullptr
 *  inst_sptr->interface_api_method();
 * @endcode
 * This helper is likely the version to used the vast majority of the time as
 * the plugin name attribute is intended to be the primary selection criterion,
 * as well as is constrained to be unique upon registration per interface
 * category.
 */

#ifndef KWIVER_VITAL_PLUGIN_MANAGER_H
#define KWIVER_VITAL_PLUGIN_MANAGER_H

#include <vital/plugin_management/vital_vpm_export.h>

#include <vital/bitflags.h>
#include <vital/exceptions/plugin.h>
#include <vital/logger/logger.h>
#include <vital/noncopyable.h>
#include <vital/plugin_management/plugin_loader.h>
#include <vital/plugin_management/plugin_factory.h>
#include <vital/util/demangle.h>

#include <memory>
#include <sstream>
#include <utility>
#include <iostream>

namespace kwiver::vital {

// ----------------------------------------------------------------------------
/**
 * @brief Vital plugin manager.
 *
 * This class is the main plugin manager for all kwiver components.
 *
 * Behaves as a decorator for plugin_loader
 */
class VITAL_VPM_EXPORT plugin_manager
  : private kwiver::vital::noncopyable
{
public:
  typedef std::string module_t; // module name type

  enum class plugin_type
  {
    PROCESSES  = 0x0001,
    ALGORITHMS = 0x0002,
    APPLETS    = 0x0004,
    // TODO: Are explorer/others/legacy of use anywhere?
    EXPLORER   = 0x0008,
    OTHERS     = 0x0020,
    LEGACY     = 0x0040,
    DEFAULT    = 0x00f7,  // sum of the above.
    ALL        = 0xffff
  };
  KWIVER_DECLARE_BITFLAGS( plugin_types, plugin_type );

  static plugin_manager& instance();  // singleton interface

  // Search path stuff --------------------------------------------------------
  /**
   * @brief Add an additional directories to search for plugins in.
   *
   * This method adds the specified directory list to the end of the
   * internal path used when loading plugins. This method can be
   * called multiple times to add multiple sets of directories. Each
   * directory is separated from the next by the standard system path
   * separator character.
   *
   * Single directories can be added with this method.
   *
   * Call the load_plugins() method to load plugins after you have
   * added all additional directories.
   *
   * Directory paths that don't exist will simply be ignored.
   *
   * \param dirpath Path to the directories to add to the plugin search path.
   */
  void add_search_path(path_t const& dirpath);

  /**
   * @brief Add an additional directories to search for plugins in.
   *
   * This method adds the specified directory list to the end of the
   * internal path used when loading plugins. This method can be
   * called multiple times to add multiple sets of directories.
   *
   * Call the load_plugins() method to load plugins after you have
   * added all additional directories.
   *
   * Directory paths that don't exist will simply be ignored.
   *
   * \param dirpath Path to the directories to add to the plugin search path.
   */
  void add_search_path( path_list_t const& dirpath );

  /**
   * @brief Add path from environment variable name.
   *
   * This method adds the path from the environment variable to the end
   * of the current search path.
   *
   * @param env_var Name of environment variable.
   */
  void add_path_from_environment( std::string env_var);

  /**
   * @brief Get plugin manager search path
   *
   *  This method returns the search path used to load algorithms.
   *
   * @return vector of paths that are searched
   */
  [[nodiscard]]
  path_list_t const& search_path() const;

  // Loading Plugins -----------------------------------------------------------
  /**
   * @brief Load all reachable plugins.
   *
   * This method loads all plugins that can be discovered on the
   * currently active search path. This method is called after all
   * search paths have been added with the add_search_path() method.
   *
   * The first call to this method will load all known
   * plugins. Subsequent calls will not load anything. If the plugins
   * need to be reloaded, call the reload_all_plugins() method. if an
   * additional directory list must be scanned after plugins are
   * loaded, call load_plugins() with a list of directories to add
   * more plugins to the manager.
   *
   * @throws plugin_already_exists - if a duplicate plugin is detected
   */
  void load_all_plugins( plugin_types types = plugin_type::DEFAULT );

  /**
   * @brief Load plugins from list of directories.
   *
   * Load plugins from the specified list of directories. The
   * directories are scanned immediately and all recognized plugins
   * are loaded.
   *
   * @param dirpath List of directories to search.
   *
   * @throws plugin_already_exists - if a duplicate plugin is detected
   */
  void load_plugins( path_list_t const& dirpath );

  /**
   * @brief Reload all plugins.
   *
   * The current list of factories is deleted, all currently open
   * files are closed, and storage released. The module loading
   * process is performed using the current state of this manager.
   *
   * This effectively resets the singleton.
   */
  void reload_all_plugins();

  // Getting at Factories ------------------------------------------------------

  /**
   * @brief Get list of factories for interface type.
   *
   * This method returns a list of pointer to factory methods that
   * create objects of the desired interface type.
   *
   * @tparam T Type of the interface required
   *
   * @return Vector of factories. (vector may be empty)
   */
  template <class INTERFACE>
  [[nodiscard]]
  plugin_factory_vector_t const& get_factories()
  {
    return get_factories( get_interface_name<INTERFACE>() );
  }

  /**
   * @brief Get the vector of plugin implementation names registered for a given
   * interface type.
   *
   * If a registered plugin does not have a non-empty PLUGIN_NAME, we will
   * represent those here as "<UNNAMED>" entries.
   *
   * The returned vector may be empty if there are no implementations currently
   * registered for the given interface.
   *
   * @tparam INTERFACE Type of the interface to check for plugin implementations
   * of.
   *
   * @return Vector of plugin implementation names.
   */
  template< typename INTERFACE >
  [[nodiscard]]
  std::vector<std::string> impl_names() const
  {
    return _impl_names( get_interface_name<INTERFACE>() );
  }

  // Deprecated? ---------------------------------------------------------------

//  /**
//   * @brief Add factory to manager.
//   *
//   * This method adds the specified plugin factory to the plugin
//   * manager. This method is usually called from the plugin
//   * registration function in the loadable module to self-register all
//   * plugins in a module.
//   *
//   * The plugin_manager takes ownership of the factory object supplied
//   * and deletes it when the program terminates. Therefore the factory
//   * object must be allocated from the heap and never allocated on the
//   * stack.
//   *
//   * Plugin factory objects are grouped under the interface type name,
//   * so all factories that create the same interface are together.
//   *
//   * @param fact Plugin factory object to register
//   *
//   * @return A pointer is returned to the added factory so attributes
//   * can to be added to the factory.
//   *
//   * Example:
//   \code
//   void add_factories( plugin_loader* pm )
//   {
//     plugin_factory_handle_t fact = pm->add_factory( new foo_factory() );
//     fact->add_attribute( "file-type", "xml mit" );
//   }
//   \endcode
//   */
//  plugin_factory_handle_t add_factory( plugin_factory* fact );
//
//  /**
//   * @brief Has the module been loaded
//   *
//   * This method reports if the specified module has been loaded.
//   *
//   * @return \b true if module has been loaded. \b false otherwise.
//   */
//  bool is_module_loaded( module_t const& name) const;
//
//  /**
//   * @brief Mark module as loaded.
//   *
//   * This method adds the specified module name to the list of loaded
//   * modules. The presence of a module name can be determined with the
//   * is_module_loaded() method.
//   *
//   * @param name Module to mark as loaded.
//   */
//  void mark_module_as_loaded( module_t const& name );

protected:

  // Protected constructor/destructor to enforce use of singleton instance.
  plugin_manager();
  ~plugin_manager();

  // Factory Stuff -------------------------------------------------------------
  /**
   * @brief Get list of factories for some interface type name.
   *
   * This method returns a vector of shared pointers to factory instances that
   * can create instances of the desired interface type.
   *
   * The input here is expected to be the interface name of a type T as returned
   * from `get_interface_name<T>()`, which should be a human-readable string that
   * has defined.
   * For clarity, we consider a class an "interface type" as a class type that
   * defines one or more pure-virtual functions for derived classes to
   * implement.
   *
   * This method is private so as to not expose this for arbitrary use, but only
   * for the public, templated method defined above to call this appropriately.
   *
   * @param type_name Type name of the interface required
   *
   * @return Vector of factories. (vector may be empty)
   */
  plugin_factory_vector_t const& get_factories( std::string const& type_name );

  /**
   * @brief Protected accessor of interface implementation names given the
   * interface type name.
   *
   * The returned vector may be empty if there are no implementations currently
   * registered for the given interface.
   *
   * @param interface_type_name String type name of the interface to check for
   * plugin implementations of.
   *
   * @return Vector of plugin implementation names.
   */
  [[nodiscard]]
  std::vector<std::string> _impl_names( std::string const& interface_type_name) const;

  // Deprecated? ---------------------------------------------------------------
  // Some of these are used by the explorer via the "internal" subclass.
  // Maybe reinstate or maybe determine alternative to having an "internal"
  // subclass impl to expose what is needed.
  // Some of it seemed to be access to things registered under certain
  // categories?

//  plugin_loader* get_loader();
//
//  /**
//   * @brief Get map of known plugins.
//   *
//   * Get the map of all known registered plugins.
//   *
//   * @return Map of plugins
//   */
//  plugin_map_t const& plugin_map();

//  /**
//   * @brief Get list of files loaded.
//   *
//   * This method returns the list of shared object file names that
//   * successfully loaded.
//   *
//   * @return List of file names.
//   */
//  std::vector< std::string > file_list();

//  /**
//   * @brief Get list of loaded modules
//   *
//   * This call returns a map of loaded modules with the files they
//   * were defined in.
//   *
//   * @return Map of loaded modules.
//   */
//  std::map< std::string, std::string > const& module_map() const;

private:

  /**
   * @brief Get logger handle.
   *
   * This method returns the handle for the plugin manager
   * logger. This logger can be used by the plugin module to log
   * diagnostics during the factory creation process.
   *
   * @return Handle to plugin_manager logger
   */
  logger_handle_t logger();

  class priv;
  const std::unique_ptr< priv > m_priv;

  static plugin_manager* s_instance;

}; // end class plugin_manager

KWIVER_DECLARE_OPERATORS_FOR_BITFLAGS( plugin_manager::plugin_types )

// ----------------------------------------------------------------------------
/**
 * \brief Typed implementation factory.
 *
 * This struct implements a typed implementation factory. It uses the
 * \ref plugin_manager to create an instance of a class that
 * creates a specific variant of the interface type.
 *
 * The list of factories that create variants for the specified
 * interface type is queried from the \ref plugin_manager. This list
 * is searched for an entry that has the desired value in the
 * specified factory attribute.
 *
 * This struct is intended as a base class with derived structs
 * specifying the desired attribute name, as in \ref
 * implementation_factory_by_name.
 *
 *
 * \tparam I Interface type that is created
 */
template <typename I>
class implementation_factory
{
public:
  /**
   * @brief CTOR
   *
   * This constructor creates an implementation factory that uses a
   * specific attribute to chose the factory object. The name of the
   * attribute is supplied in this call is used as the key field. The
   * create() selects the factory which has a specific value in this
   * field.
   *
   * @param attr Name of attribute to use as key field.
   */
  explicit implementation_factory( std::string attr )
    : m_attr(std::move( attr ))
  { }

  /**
   * @brief Find object factory based on attribute value.\
   *
   * This form is used when it is desired to get at an implementation's factory
   * in order to access other factory attributes of that plugin, e.g. it's
   * description.
   *
   * @param attr Attribute value string.
   *
   * @return Address of the factory object for the templated type with
   * the specified attribute value.
   *
   * @throws kwiver::vital::plugin_factory_not_found
   */
  plugin_factory_handle_t find_factory( const std::string& value )
  {
    // Get singleton plugin manager
    kwiver::vital::plugin_manager& pm = kwiver::vital::plugin_manager::instance();

    auto fact_list = pm.get_factories<I>();
    // Scan fact_list for factory to instantiate from.
    for( kwiver::vital::plugin_factory_handle_t a_fact : fact_list )
    {
      std::string attr_val;
      if ( a_fact->get_attribute( m_attr, attr_val ) && ( attr_val == value ) )
      {
        return a_fact;
      }
    } // end foreach

    std::stringstream str;
    str << "Could not find factory where attr \"" << m_attr << "\" is \"" << value
        << "\" for interface type \"" << get_interface_name<I>()
        << "\"";

    VITAL_THROW( kwiver::vital::plugin_factory_not_found, str.str() );
  }

  /**
   * @brief Create object based on attribute value.
   *
   * The list of factories which create the interface type I is
   * scanned for an entry which contains the supplied value in the
   * attribute field. When one is found, that factory is used to
   * create a new object. An exception is thrown if the attribute
   * field is not present or no factory has the requested value.
   *
   * @param value Attribute value.
   *
   * @return Pointer to new object of type I.
   *
   * @throws kwiver::vital::plugin_factory_not_found
   */
<<<<<<< HEAD
  std::shared_ptr<I> create( const std::string& value, config_block const& cb )
=======
  std::shared_ptr< I >
  create( const std::string& value, config_block_sptr const cb )
>>>>>>> 32b60415
  {
    plugin_factory_handle_t a_fact = this->find_factory( value );
    return std::dynamic_pointer_cast<I>( a_fact->from_config( cb ) );
  }

private:
  // member data
  std::string m_attr; // Name of the attribute
};

// ----------------------------------------------------------------------------
/**
 * @brief Implementation factory that uses name attribute.
 *
 * This struct provides a common implementation for creating objects
 * of a specific type based on the "name" attribute.
 *
 * Example usage:
 * \code
// create name for factory to create specific interface object.
typedef kwiver::vital::implementation_factory_by_name< sprokit::process_instrumentation > instrumentation_factory;

// instantiate factory class when needed.
instrumentation_factory ifact;
auto instr = ifact.create( provider );
\endcode
 *
 * \throws plugin_factory_not_found
 */
template <typename T>
class implementation_factory_by_name
  : public implementation_factory< T >
{
public:
  implementation_factory_by_name()
    : implementation_factory<T>( kwiver::vital::plugin_factory::PLUGIN_NAME )
  { }
};

} // end namespace

#endif /* KWIVER_VITAL_PLUGIN_MANAGER_H */<|MERGE_RESOLUTION|>--- conflicted
+++ resolved
@@ -488,12 +488,8 @@
    *
    * @throws kwiver::vital::plugin_factory_not_found
    */
-<<<<<<< HEAD
-  std::shared_ptr<I> create( const std::string& value, config_block const& cb )
-=======
   std::shared_ptr< I >
   create( const std::string& value, config_block_sptr const cb )
->>>>>>> 32b60415
   {
     plugin_factory_handle_t a_fact = this->find_factory( value );
     return std::dynamic_pointer_cast<I>( a_fact->from_config( cb ) );
