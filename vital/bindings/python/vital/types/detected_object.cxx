/*ckwg +29
 * Copyright 2017-2018 by Kitware, Inc.
 * All rights reserved.
 *
 * Redistribution and use in source and binary forms, with or without
 * modification, are permitted provided that the following conditions are met:
 *
 *  * Redistributions of source code must retain the above copyright notice,
 *    this list of conditions and the following disclaimer.
 *
 *  * Redistributions in binary form must reproduce the above copyright notice,
 *    this list of conditions and the following disclaimer in the documentation
 *    and/or other materials provided with the distribution.
 *
 *  * Neither name of Kitware, Inc. nor the names of any contributors may be used
 *    to endorse or promote products derived from this software without specific
 *    prior written permission.
 *
 * THIS SOFTWARE IS PROVIDED BY THE COPYRIGHT HOLDERS AND CONTRIBUTORS ``AS IS''
 * AND ANY EXPRESS OR IMPLIED WARRANTIES, INCLUDING, BUT NOT LIMITED TO, THE
 * IMPLIED WARRANTIES OF MERCHANTABILITY AND FITNESS FOR A PARTICULAR PURPOSE
 * ARE DISCLAIMED. IN NO EVENT SHALL THE AUTHORS OR CONTRIBUTORS BE LIABLE FOR
 * ANY DIRECT, INDIRECT, INCIDENTAL, SPECIAL, EXEMPLARY, OR CONSEQUENTIAL
 * DAMAGES (INCLUDING, BUT NOT LIMITED TO, PROCUREMENT OF SUBSTITUTE GOODS OR
 * SERVICES; LOSS OF USE, DATA, OR PROFITS; OR BUSINESS INTERRUPTION) HOWEVER
 * CAUSED AND ON ANY THEORY OF LIABILITY, WHETHER IN CONTRACT, STRICT LIABILITY,
 * OR TORT (INCLUDING NEGLIGENCE OR OTHERWISE) ARISING IN ANY WAY OUT OF THE USE
 * OF THIS SOFTWARE, EVEN IF ADVISED OF THE POSSIBILITY OF SUCH DAMAGE.
 */

#include <vital/types/detected_object.h>

#include <pybind11/pybind11.h>
#include <pybind11/embed.h>

namespace py = pybind11;

typedef kwiver::vital::detected_object det_obj;

// We want to be able to add a mask in the python constructor
// so we need a pass-through cstor
std::shared_ptr<det_obj>
new_detected_object(kwiver::vital::bounding_box<double> bbox,
                    double conf,
                    kwiver::vital::detected_object_type_sptr type,
                    kwiver::vital::image_container_sptr mask)
{
  std::shared_ptr<det_obj> new_obj(new det_obj(bbox, conf, type));

  if(mask)
  {
    new_obj->set_mask(mask);
  }

  return new_obj;
}

PYBIND11_MODULE(detected_object, m)
{
  /*
   *
<<<<<<< HEAD
    
=======
>>>>>>> 897f7acd
    Developer:
        python -c "import vital.types; help(vital.types.DetectedObject)"
        python -m xdoctest vital.types DetectedObject --xdoc-dynamic
   *
   */

  py::class_<det_obj, std::shared_ptr<det_obj>>(m, "DetectedObject", R"(
    Represents a detected object within an image

    Example:
        >>> from vital.types import *
        >>> from PIL import Image as PILImage
        >>> from vital.util import VitalPIL
        >>> import numpy as np
        >>> bbox = BoundingBox(0, 10, 100, 50)
        >>> # Construct an object without a mask
        >>> dobj1 = DetectedObject(bbox, 0.2)
        >>> assert dobj1.mask is None
        >>> # Construct an object with a mask
        >>> pil_img = PILImage.fromarray(np.zeros((10, 10), dtype=np.uint8))
        >>> vital_img = VitalPIL.from_pil(pil_img)
        >>> mask = ImageContainer(vital_img)
        >>> self = DetectedObject(bbox, 1.0, mask=mask)
        >>> assert self.mask is mask
        >>> print(self)
        <DetectedObject(conf=1.0)>
    )")
  .def(py::init(&new_detected_object),
    py::arg("bbox"), py::arg("confidence")=1.0,
    py::arg("classifications")=kwiver::vital::detected_object_type_sptr(),
    py::arg("mask")=kwiver::vital::image_container_sptr(), py::doc(R"(
      Args:
          bbox: coarse localization of the object in image coordinates
          confidence: confidence in this detection (default=1.0)
          classifications: optional object classification (default=None)
    ")"))
<<<<<<< HEAD
  .def(py::init<kwiver::vital::bounding_box<double>, double, kwiver::vital::detected_object_type_sptr>(),
    py::arg("bbox"), py::arg("confidence")=1.0, py::arg("classifications")=kwiver::vital::detected_object_type_sptr())
  .def("bounding_box", &det_obj::bounding_box)
  .def("set_bounding_box", &det_obj::set_bounding_box,
    py::arg("bbox"))
  .def("confidence", &det_obj::confidence)
  .def("set_confidence", &det_obj::set_confidence,
    py::arg("d"))
  .def("descriptor", &det_obj::descriptor)
  .def("set_descriptor", &det_obj::set_descriptor,
		py::arg("descriptor"))
  .def("type", &det_obj::type)
  .def("set_type", &det_obj::set_type,
    py::arg("c"))
  .def_property("mask", &det_obj::mask, &det_obj::set_mask)
=======
>>>>>>> 897f7acd
  .def("__nice__", [](det_obj& self) -> std::string {
    auto locals = py::dict(py::arg("self")=self);
    py::exec(R"(
        retval = 'conf={}'.format(self.confidence())
    )", py::globals(), locals);
    return locals["retval"].cast<std::string>();
    })
  .def("__repr__", [](py::object& self) -> std::string {
    auto locals = py::dict(py::arg("self")=self);
    py::exec(R"(
        classname = self.__class__.__name__
        devnice = self.__nice__()
        retval = '<%s(%s) at %s>' % (classname, devnice, hex(id(self)))
    )", py::globals(), locals);
    return locals["retval"].cast<std::string>();
    })
  .def("__str__", [](py::object& self) -> std::string {
    auto locals = py::dict(py::arg("self")=self);
    py::exec(R"(
        classname = self.__class__.__name__
        devnice = self.__nice__()
        retval = '<%s(%s)>' % (classname, devnice)
    )", py::globals(), locals);
    return locals["retval"].cast<std::string>();
    })
  .def("bounding_box", &det_obj::bounding_box)
  .def("set_bounding_box", &det_obj::set_bounding_box,
    py::arg("bbox"))
  .def("confidence", &det_obj::confidence)
  .def("set_confidence", &det_obj::set_confidence,
    py::arg("d"))
  .def("descriptor", &det_obj::descriptor)
  .def("set_descriptor", &det_obj::set_descriptor,
		py::arg("descriptor"))
  .def("type", &det_obj::type)
  .def("set_type", &det_obj::set_type,
    py::arg("c"))
  .def_property("mask", &det_obj::mask, &det_obj::set_mask)
  ;
}<|MERGE_RESOLUTION|>--- conflicted
+++ resolved
@@ -59,10 +59,6 @@
 {
   /*
    *
-<<<<<<< HEAD
-    
-=======
->>>>>>> 897f7acd
     Developer:
         python -c "import vital.types; help(vital.types.DetectedObject)"
         python -m xdoctest vital.types DetectedObject --xdoc-dynamic
@@ -99,24 +95,6 @@
           confidence: confidence in this detection (default=1.0)
           classifications: optional object classification (default=None)
     ")"))
-<<<<<<< HEAD
-  .def(py::init<kwiver::vital::bounding_box<double>, double, kwiver::vital::detected_object_type_sptr>(),
-    py::arg("bbox"), py::arg("confidence")=1.0, py::arg("classifications")=kwiver::vital::detected_object_type_sptr())
-  .def("bounding_box", &det_obj::bounding_box)
-  .def("set_bounding_box", &det_obj::set_bounding_box,
-    py::arg("bbox"))
-  .def("confidence", &det_obj::confidence)
-  .def("set_confidence", &det_obj::set_confidence,
-    py::arg("d"))
-  .def("descriptor", &det_obj::descriptor)
-  .def("set_descriptor", &det_obj::set_descriptor,
-		py::arg("descriptor"))
-  .def("type", &det_obj::type)
-  .def("set_type", &det_obj::set_type,
-    py::arg("c"))
-  .def_property("mask", &det_obj::mask, &det_obj::set_mask)
-=======
->>>>>>> 897f7acd
   .def("__nice__", [](det_obj& self) -> std::string {
     auto locals = py::dict(py::arg("self")=self);
     py::exec(R"(
