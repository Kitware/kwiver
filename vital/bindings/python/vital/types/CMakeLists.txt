project(vital_python_types)

include_directories(${PYBIND11_INCLUDE_DIR})

kwiver_add_python_library(bounding_box
  vital/types
  bounding_box.cxx)
target_link_libraries(python-vital.types-bounding_box
  PUBLIC ${PYTHON_LIBRARIES}
         vital)

kwiver_add_python_library(camera
  vital/types
  camera.cxx)
target_link_libraries(python-vital.types-camera
  PUBLIC ${PYTHON_LIBRARIES}
         vital)

kwiver_add_python_library(camera_intrinsics
  vital/types
  camera_intrinsics.cxx)
target_link_libraries(python-vital.types-camera_intrinsics
  PUBLIC ${PYTHON_LIBRARIES}
         vital)

kwiver_add_python_library(camera_map
  vital/types
  camera_map.cxx)
target_link_libraries(python-vital.types-camera_map
  PUBLIC ${PYTHON_LIBRARIES}
         vital)

kwiver_add_python_library(color
  vital/types
  color.cxx)
target_link_libraries(python-vital.types-color
  PUBLIC ${PYTHON_LIBRARIES}
         vital)

kwiver_add_python_library(covariance
  vital/types
  covariance.cxx)
target_link_libraries(python-vital.types-covariance
  PUBLIC ${PYTHON_LIBRARIES}
         vital)

kwiver_add_python_library(descriptor
  vital/types
  descriptor.cxx)
target_link_libraries(python-vital.types-descriptor
  PUBLIC ${PYTHON_LIBRARIES}
         vital)

kwiver_add_python_library(descriptor_set
  vital/types
  descriptor_set.cxx)
target_link_libraries(python-vital.types-descriptor_set
  PUBLIC ${PYTHON_LIBRARIES}
         vital)

kwiver_add_python_library(detected_object
  vital/types
  detected_object.cxx)
target_link_libraries(python-vital.types-detected_object
  PUBLIC ${PYTHON_LIBRARIES}
         vital)

kwiver_add_python_library(detected_object_set
  vital/types
  detected_object_set.cxx)
target_link_libraries(python-vital.types-detected_object_set
  PUBLIC ${PYTHON_LIBRARIES}
         vital)

kwiver_add_python_library(detected_object_type
  vital/types
  detected_object_type.cxx)
target_link_libraries(python-vital.types-detected_object_type
  PUBLIC ${PYTHON_LIBRARIES}
         vital)

kwiver_add_python_library(eigen
  vital/types
  eigen.cxx)
target_link_libraries(python-vital.types-eigen
  PUBLIC ${PYTHON_LIBRARIES}
         vital)

kwiver_add_python_library(feature
  vital/types
  feature.cxx)
target_link_libraries(python-vital.types-feature
  PUBLIC ${PYTHON_LIBRARIES}
         vital)

kwiver_add_python_library(homography
  vital/types
  homography.cxx)
target_link_libraries(python-vital.types-homography
  PUBLIC ${PYTHON_LIBRARIES}
         vital)

kwiver_add_python_library(image
  vital/types
  image.cxx)
target_link_libraries(python-vital.types-image
  PUBLIC ${PYTHON_LIBRARIES}
         vital)

kwiver_add_python_library(image_container
  vital/types
  image_container.cxx)
target_link_libraries(python-vital.types-image_container
  PUBLIC ${PYTHON_LIBRARIES}
         vital)

kwiver_add_python_library(landmark
  vital/types
  landmark.cxx)
target_link_libraries(python-vital.types-landmark
  PUBLIC ${PYTHON_LIBRARIES}
         vital)

kwiver_add_python_library(rotation
  vital/types
  rotation.cxx)
target_link_libraries(python-vital.types-rotation
  PUBLIC ${PYTHON_LIBRARIES}
         vital)

kwiver_add_python_library(similarity
  vital/types
  similarity.cxx)
target_link_libraries(python-vital.types-similarity
  PUBLIC ${PYTHON_LIBRARIES}
         vital)

kwiver_add_python_library(timestamp
  vital/types
  timestamp.cxx)
target_link_libraries(python-vital.types-timestamp
  PUBLIC ${PYTHON_LIBRARIES}
         vital)

kwiver_add_python_library(track
  vital/types
  track.cxx)
target_link_libraries(python-vital.types-track
  PUBLIC ${PYTHON_LIBRARIES}
         vital)

kwiver_add_python_library(track_set
  vital/types
  track_set.cxx)
target_link_libraries(python-vital.types-track_set
  PUBLIC ${PYTHON_LIBRARIES}
         vital)

kwiver_add_python_library(object_track_set
  vital/types
  object_track_set.cxx)
target_link_libraries(python-vital.types-object_track_set
  PUBLIC ${PYTHON_LIBRARIES}
         vital)

<<<<<<< HEAD
=======


>>>>>>> 2593773b
kwiver_create_python_init(vital/types
  bounding_box
  camera
  camera_intrinsics
  camera_map
  color
  covariance
  descriptor
  descriptor_set
  detected_object_type
  detected_object
  detected_object_set
  eigen
  feature
  homography
  image
  image_container
  landmark
  rotation
  similarity
  timestamp
  track
  track_set
  object_track_set
)<|MERGE_RESOLUTION|>--- conflicted
+++ resolved
@@ -163,11 +163,6 @@
   PUBLIC ${PYTHON_LIBRARIES}
          vital)
 
-<<<<<<< HEAD
-=======
-
-
->>>>>>> 2593773b
 kwiver_create_python_init(vital/types
   bounding_box
   camera
