/*ckwg +29
 * Copyright 2014-2018 by Kitware, Inc.
 * All rights reserved.
 *
 * Redistribution and use in source and binary forms, with or without
 * modification, are permitted provided that the following conditions are met:
 *
 *  * Redistributions of source code must retain the above copyright notice,
 *    this list of conditions and the following disclaimer.
 *
 *  * Redistributions in binary form must reproduce the above copyright notice,
 *    this list of conditions and the following disclaimer in the documentation
 *    and/or other materials provided with the distribution.
 *
 *  * Neither name of Kitware, Inc. nor the names of any contributors may be used
 *    to endorse or promote products derived from this software without specific
 *    prior written permission.
 *
 * THIS SOFTWARE IS PROVIDED BY THE COPYRIGHT HOLDERS AND CONTRIBUTORS ``AS IS''
 * AND ANY EXPRESS OR IMPLIED WARRANTIES, INCLUDING, BUT NOT LIMITED TO, THE
 * IMPLIED WARRANTIES OF MERCHANTABILITY AND FITNESS FOR A PARTICULAR PURPOSE
 * ARE DISCLAIMED. IN NO EVENT SHALL THE AUTHORS OR CONTRIBUTORS BE LIABLE FOR
 * ANY DIRECT, INDIRECT, INCIDENTAL, SPECIAL, EXEMPLARY, OR CONSEQUENTIAL
 * DAMAGES (INCLUDING, BUT NOT LIMITED TO, PROCUREMENT OF SUBSTITUTE GOODS OR
 * SERVICES; LOSS OF USE, DATA, OR PROFITS; OR BUSINESS INTERRUPTION) HOWEVER
 * CAUSED AND ON ANY THEORY OF LIABILITY, WHETHER IN CONTRACT, STRICT LIABILITY,
 * OR TORT (INCLUDING NEGLIGENCE OR OTHERWISE) ARISING IN ANY WAY OUT OF THE USE
 * OF THIS SOFTWARE, EVEN IF ADVISED OF THE POSSIBILITY OF SUCH DAMAGE.
 */

#include "explorer_plugin.h"
#include "explorer_context_priv.h"

#include <vital/algorithm_plugin_manager_paths.h> //+ maybe rename later

#include <vital/algo/algorithm_factory.h>
#include <vital/applets/cxxopts.hpp>
#include <vital/config/config_block.h>
#include <vital/logger/logger.h>
#include <vital/plugin_loader/plugin_factory.h>
#include <vital/plugin_loader/plugin_filter_category.h>
#include <vital/plugin_loader/plugin_filter_default.h>
#include <vital/plugin_loader/plugin_manager_internal.h>
#include <vital/util/demangle.h>
#include <vital/util/get_paths.h>
#include <vital/util/wrap_text_block.h>

#include <kwiversys/RegularExpression.hxx>
#include <kwiversys/SystemTools.hxx>

#include <iostream>
#include <vector>
#include <string>
#include <sstream>
#include <iterator>
#include <memory>
#include <map>
#include <algorithm>

typedef kwiversys::SystemTools ST;

// -- forward definitions --
static void display_attributes( kwiver::vital::plugin_factory_handle_t const fact );
static void display_by_category( const kwiver::vital::plugin_map_t& plugin_map, const std::string& category );
static kwiver::vital::category_explorer_sptr get_category_handler( const std::string& cat );


//==================================================================
// Define global program data
static kwiver::vital::explorer_context::priv G_context;
static kwiver::vital::explorer_context* G_explorer_context;

static kwiver::vital::logger_handle_t G_logger;

static kwiversys::RegularExpression filter_regex;
static kwiversys::RegularExpression fact_regex;
static kwiversys::RegularExpression type_regex;

#ifndef PLUGIN_EXPLORER_VERSION
  #define PLUGIN_EXPLORER_VERSION "undefined"
#endif

static bool opt_version(false);
static std::string version_string( PLUGIN_EXPLORER_VERSION );

static std::map< const std::string, kwiver::vital::category_explorer_sptr> category_map;

// ==================================================================

static std::string const hidden_prefix = "_";

// Accessor for output stream.
inline std::ostream& pe_out()
{
  return *G_context.m_out_stream;
}


// ------------------------------------------------------------------
/*
 * Functor to print an attribute
 */
struct print_functor
{
  print_functor( std::ostream& str)
    : m_str( str )
  { }

  void operator() ( std::string const& key, std::string const& val ) const
  {
    // Skip canonical names and other attributes that are displayed elsewhere
    if ( ( kwiver::vital::plugin_factory::PLUGIN_NAME != key)
         && ( kwiver::vital::plugin_factory::CONCRETE_TYPE != key )
         && ( kwiver::vital::plugin_factory::INTERFACE_TYPE != key )
         && ( kwiver::vital::plugin_factory::PLUGIN_DESCRIPTION != key )
         && ( kwiver::vital::plugin_factory::PLUGIN_FILE_NAME != key )
         && ( kwiver::vital::plugin_factory::PLUGIN_VERSION != key )
         && ( kwiver::vital::plugin_factory::PLUGIN_MODULE_NAME != key )
      )
    {
      std::string value(val);

      size_t pos = value.find( '\004' );
      if ( std::string::npos != pos)
      {
        value.replace( pos, 1, "\"  ::  \"" );
      }

      m_str << "    * " << key << ": \"" << value << "\"" << std::endl;
    }
  }

  // instance data
  std::ostream& m_str;
};


// ------------------------------------------------------------------
std::string
join( const std::vector< std::string >& vec, const char* delim )
{
  std::stringstream res;
  std::copy( vec.begin(), vec.end(), std::ostream_iterator< std::string > ( res, delim ) );

  return res.str();
}


// ------------------------------------------------------------------
void
display_attributes( kwiver::vital::plugin_factory_handle_t const fact )
{
  // See if this factory is selected
  if ( G_context.opt_attr_filter )
  {
    std::string val;
    if ( ! fact->get_attribute( G_context.opt_filter_attr, val ) )
    {
      // attribute has not been found.
      return;
    }

    if ( ! filter_regex.find( val ) )
    {
      // The attr value does not match the regex.
      return;
    }

  } // end attr filter

  // Print the required fields first
  std::string buf;

  buf = "-- Not Set --";
  fact->get_attribute( kwiver::vital::plugin_factory::PLUGIN_NAME, buf );

  std::string version( "" );
  fact->get_attribute( kwiver::vital::plugin_factory::PLUGIN_VERSION, version );

  pe_out() << "  Plugin name: " << buf;

  if ( G_context.opt_brief )
  {
    pe_out()  << std::endl;
    return;
  }

  if ( ! version.empty() )
  {
    pe_out() << "      Version: " << version;
  }

  pe_out()  << std::endl;

  buf = "-- Not Set --";
  fact->get_attribute( kwiver::vital::plugin_factory::PLUGIN_DESCRIPTION, buf );
  pe_out() << G_context.m_wtb.wrap_text( buf );

  // Stop here if attributes not enabled
  if ( ! G_context.opt_attrs )
  {
    return;
  }

  buf = "-- Not Set --";
  if ( fact->get_attribute( kwiver::vital::plugin_factory::CONCRETE_TYPE, buf ) )
  {
    buf = kwiver::vital::demangle( buf );
  }
  pe_out() << "      Creates concrete type: " << buf << std::endl;

  buf = "-- Not Set --";
  fact->get_attribute( kwiver::vital::plugin_factory::PLUGIN_FILE_NAME, buf );
  pe_out() << "      Plugin loaded from file: " << buf << std::endl;

  buf = "-- Not Set --";
  fact->get_attribute( kwiver::vital::plugin_factory::PLUGIN_MODULE_NAME, buf );
  pe_out() << "      Plugin module name: " << buf << std::endl;

  // print all the rest of the attributes
  print_functor pf( pe_out() );
  fact->for_each_attr( pf );

  pe_out() << std::endl;
}


// ------------------------------------------------------------------
//
// display full factory
//
void
display_factory( kwiver::vital::plugin_factory_handle_t const fact )
{
  // See if this factory is selected
  if ( G_context.opt_attr_filter )
  {
    std::string val;
    if ( ! fact->get_attribute( G_context.opt_filter_attr, val ) )
    {
      // attribute has not been found.
      return;
    }

    if ( ! filter_regex.find( val ) )
    {
      // The attr value does not match the regex.
      return;
    }

  } // end attr filter

  display_attributes( fact );
}


// ------------------------------------------------------------------
void display_by_category( const kwiver::vital::plugin_map_t& plugin_map,
                          const std::string& category )
{
  kwiver::vital::category_explorer_sptr cat_handler = get_category_handler( category );

  for( auto it : plugin_map )
  {
    std::string ds = kwiver::vital::demangle( it.first );

    kwiver::vital::plugin_factory_vector_t const& facts = it.second;
    if (facts.size() == 0)
    {
      continue;
    }

    kwiver::vital::plugin_factory_handle_t const afact = facts[0];

    // We assume that all factories that support an interface all have the same category.
    std::string cat;
    if ( ! afact->get_attribute( kwiver::vital::plugin_factory::PLUGIN_CATEGORY, cat )
         || cat != category )
    {
      continue;
    }

    // If regexp matching is enabled, and this does not match, skip it
    if ( G_context.opt_fact_filt && ( ! fact_regex.find( ds ) ) )
    {
      continue;
    }

    // Get vector of factories
    for( kwiver::vital::plugin_factory_handle_t const fact : facts )
    {
      // If regexp matching is enabled, and this does not match, skip it
      if ( G_context.opt_type_filt )
      {
        std::string type_name = "-- Not Set --";
        if ( ! fact->get_attribute( kwiver::vital::plugin_factory::PLUGIN_NAME, type_name )
             || ( ! type_regex.find( type_name ) ) )
        {
          continue;
        }
      }

      if ( cat_handler )
      {
        cat_handler->explore( fact );
        continue;
      }

      // Default display for factory
      display_factory( fact );

    } // end foreach factory
  } // end interface type

  pe_out() << std::endl;
}


// ------------------------------------------------------------------
kwiver::vital::category_explorer_sptr
get_category_handler( const std::string& cat )
{
  std::string handler_name = cat;

  // See if special formatting is requested
  if ( ! G_context.formatting_type.empty() )
  {
    handler_name += "-" + G_context.formatting_type;
  }

  if ( category_map.count( handler_name ) )
  {
    return category_map[handler_name];
  }

  LOG_WARN( G_logger, "Formatting type \"" << G_context.formatting_type
            << "\" for category \"" << cat << "\" not available." );
  return nullptr;
}

// ------------------------------------------------------------------
/**
 * @brief Load plugin explorer plugins
 *
 * Since these plugins are part of the tool, they are loaded separately.
 *
 * @param path Directory of where to look for these plugins.
 */
void load_explorer_plugins()
{
  // need a dedicated loader to just load the explorer_context files.
  kwiver::vital::plugin_loader pl( "register_explorer_plugin", SHARED_LIB_SUFFIX );

  kwiver::vital::path_list_t pathl;
  const std::string& default_module_paths( DEFAULT_MODULE_PATHS );
  LOG_DEBUG( G_logger, "Loading explorer plugins from: " << DEFAULT_MODULE_PATHS );

  ST::Split( default_module_paths, pathl, PATH_SEPARATOR_CHAR );

  // Check env variable for path specification
  const char * env_ptr = kwiversys::SystemTools::GetEnv( "KWIVER_PLUGIN_PATH" );
  if ( 0 != env_ptr )
  {
    LOG_DEBUG( G_logger, "Adding path(s) \"" << env_ptr << "\" from environment" );
    std::string const extra_module_dirs(env_ptr);

    // Split supplied path into separate items using PATH_SEPARATOR_CHAR as delimiter
    ST::Split( extra_module_dirs, pathl, PATH_SEPARATOR_CHAR );
  }

  // Add our subdirectory to each path element
  for( std::string& p : pathl )
  {
    // This subdirectory must match what is specified in the build system.
    p.append( "/plugin_explorer" );
  }

<<<<<<< HEAD
  // Remove duplicates
  std::sort( pathl.begin(), pathl.end() );
  pathl.erase(std::unique( pathl.begin(), pathl.end()), pathl.end() );

  // Load plugins
=======
  // Load explorer plugins
>>>>>>> 97cc2524
  pl.load_plugins( pathl );

  auto fact_list = pl.get_factories( typeid( kwiver::vital::category_explorer ).name() );

  // Scan all implementations loaded and build map from plugin
  // category to formatting plugin
  for( auto fact : fact_list )
  {
    std::string name;
    if ( fact->get_attribute( kwiver::vital::plugin_factory::PLUGIN_NAME, name ) )
    {
      auto cat_ex = kwiver::vital::category_explorer_sptr(fact->create_object<kwiver::vital::category_explorer>());
      if ( cat_ex )
      {
        if ( cat_ex->initialize( G_explorer_context ) )
        {
          category_map[name] = cat_ex;
          LOG_DEBUG( G_logger, "Adding category handler for: " << name );
        }
        else
        {
          LOG_DEBUG( G_logger, "Category handler for :" << name << " did not initialize." );
        }
      }
      else
      {
        LOG_WARN( G_logger, "Could not create explorer plugin \"" << name << "\"" );
      }
    }
  }
}


// ==================================================================
/*                   _
 *   _ __ ___   __ _(_)_ __
 *  | '_ ` _ \ / _` | | '_ \
 *  | | | | | | (_| | | | | |
 *  |_| |_| |_|\__,_|_|_| |_|
 *
 */
int
main( int argc, char* argv[] )
{
  // Initialize shared storage
  G_logger = kwiver::vital::get_logger( "plugin_explorer" );
  G_context.m_out_stream = &std::cout; // could use a string stream
  G_context.display_attr = display_attributes; // set display function pointer

  G_explorer_context = new kwiver::vital::context_factory( &G_context );

  // Set formatting string for description formatting
  G_context.m_wtb.set_indent_string( "      " );

  G_context.m_cmd_options.reset( new cxxopts::Options( "plugin_explorer",
                                                       "This program display information about plugins." ) );

  G_context.m_cmd_options->add_options()
    ( "h,help", "Display applet usage" )
    ( "v,version", "Display version information" )
    ;

  G_context.m_cmd_options->add_options("Selector")
    ( "p,proc", "Display only sprokit process type plugins. "
      "If type is specified as \"all\", then all processes are listed. Otherwise, the type "
      "will be treated as a regexp and only processes names that match the regexp will be displayed.",
      cxxopts::value<std::string>() )

    ( "i,interface", "Only display plugins whose interface type matches specified regexp",
      cxxopts::value<std::string>() )

    ( "t,type", "Only display factories whose instance name matches the specified regexp. "
              "The plugins are selected from all available interfaces.",
      cxxopts::value<std::string>() )

    ( "a,algo", "Display only algorithm type plugins. "
      "If type is specified as \"all\", then all algorithms are listed. Otherwise, the type "
      "will be treated as a regexp and only algorithm types that match the regexp will be displayed.",
      cxxopts::value<std::string>() )

    ( "scheduler", "Display scheduler type plugins" )

    ( "filter", "Filter based on <attr-name> <attr-value>",
      cxxopts::value<std::vector<std::string>>())

    ( "all", "Display all plugin types" )
    ;

  G_context.m_cmd_options->add_options("Display modifiers")
    ( "d,detail", "Display detailed information about the plugins" )
    ( "b,brief", "Generate a brief display" )
    ( "attrs", "Display raw attributes for plugins without calling any category specific formatting" )
    ( "fmt", "Generate display using alternative format, such as 'rst' or 'pipe'",
      cxxopts::value<std::string>() )
    ;

  G_context.m_cmd_options->add_options("File related")
    ( "skip-relative", "Skip built-in plugin paths that are relative to the executable location")
    ( "I", "Add directory to search path", cxxopts::value<std::vector<std::string>>() )
    ( "load", "Load only specified plugin file for inspection. No other plugins are loaded.",
      cxxopts::value<std::string>() )
    ;

  G_context.m_cmd_options->add_options("Meta")
    ( "path", "Display plugin search path" )
    ( "files", "Display list of loaded files" )
    ( "mod", "Display list of modules loaded" )
    ( "summary", "Display a summary of all loadable modules" )
    ;


  // Need to load plugins before we display help since they can add
  // command line options.
  load_explorer_plugins();

  // See if there are no args specified. If so, then default to full listing
  if ( argc == 1 )
  {
    G_context.opt_all = true;
  }

  // Parse args
  // The parse result has to be created locally due to class design.
  // No default CTOR, copy CTOR or copy operation.
  try
  {
    static cxxopts::ParseResult local_result = G_context.m_cmd_options->parse( argc, argv );
    G_context.m_result = &local_result; // this is the best we can do
  }
  catch ( std::exception & e )
  {
    std::cerr << "Exception while processing command line parameters.\n" << e.what() << std::endl;
    exit(1);
  }

  auto& cmd_args = *G_context.m_result;  // for shorthand access

  G_context.opt_detail = cmd_args["detail"].as<bool>();
  G_context.opt_help = cmd_args["help"].as<bool>();
  G_context.opt_path_list = cmd_args["path"].as<bool>();
  G_context.opt_brief = cmd_args["brief"].as<bool>();
  G_context.opt_modules = cmd_args["mod"].as<bool>();
  G_context.opt_files = cmd_args["files"].as<bool>();
  G_context.opt_all = cmd_args["all"].as<bool>();
  G_context.opt_scheduler = cmd_args["scheduler"].as<bool>();
  G_context.opt_summary = cmd_args["summary"].as<bool>();
  G_context.opt_attrs = cmd_args["attrs"].as<bool>();
  G_context.opt_skip_relative = cmd_args["skip-relative"].as<bool>();

  if ( G_context.opt_help )
  {
    pe_out() << "Usage for " << argv[0] << std::endl
             << "   Version: " << version_string << std::endl
             << G_context.m_cmd_options->help() << std::endl;

    exit( 0 );
  }

  if ( cmd_args.count("fmt"))
  {
    G_context.formatting_type = cmd_args["fmt"].as<std::string>();
  }

  if (opt_version)
  {
    pe_out() << "Version: " << version_string << std::endl;
    // Could also use build date, ...
    exit( 0 );
  }

  // Handle process type parameter
  if ( cmd_args.count("proc") )
  {
    G_context.opt_process = true;
    std::string const proc_arg{ cmd_args["proc"].as<std::string>() };

    // Handle process type string
    if ( proc_arg != "all" )
    {
      // if not all, then use as type selector regexp
      G_context.opt_type_filt = true; // do type filtering
      if ( ! type_regex.compile( proc_arg) )
      {
        std::cerr << "Invalid regular expression for type filter \""
                  << proc_arg << "\"" << std::endl;
        return 1;
      }
    }
  }

  if ( cmd_args.count("algo") )
  {
    G_context.opt_algo = true;
    std::string const algo_arg{ cmd_args["algo"].as<std::string>() };

    // Handle algorithm type string
    if ( algo_arg != "all" )
    {
      // if not all, then use as type selector regexp
      G_context.opt_fact_filt = true; // do factory filtering
      if ( ! fact_regex.compile( algo_arg) )
      {
        std::cerr << "Invalid regular expression for type filter \""
                  << algo_arg << "\"" << std::endl;
        return 1;
      }
    }

  }

  // If a factory filtering regex specified, then compile it.
  if ( cmd_args.count("interface") )
  {
    G_context.opt_fact_filt = true;
    std::string const regex_arg{ cmd_args["interface"].as<std::string>() };

    if ( ! fact_regex.compile( regex_arg) )
    {
      std::cerr << "Invalid regular expression for factory filter \""
                << regex_arg << "\"" << std::endl;
      return 1;
    }
  }

  // If a instance type filtering regex specified, then compile it.
  if ( cmd_args.count("type") )
  {
    G_context.opt_type_filt = true;
    std::string const regex_arg{ cmd_args["type"].as<std::string>() };

    if ( ! type_regex.compile( regex_arg ) )
    {
      std::cerr << "Invalid regular expression for type filter \""
                << regex_arg << "\"" << std::endl;
      return 1;
    }
  }

  if ( cmd_args.count("filter") )
  {
    // check for attribute based filtering
    if ( cmd_args.count("filter") == 2 )
    {
      std::vector< std::string > const filter_args{ cmd_args["filter"].as<std::vector<std::string>>() };

      G_context.opt_attr_filter = true;
      G_context.opt_filter_attr = filter_args[0];
      G_context.opt_filter_regex = filter_args[1];

      if ( ! filter_regex.compile( G_context.opt_filter_regex ) )
      {
        std::cerr << "Invalid regular expression for attribute filter \""
                  << G_context.opt_filter_regex << "\"" << std::endl;
        return 1;
      }
    }
    else
    {
      std::cerr << "Invalid attribute filtering specification. Two parameters are required." << std::endl;
      return 1;
    }
  }

  // ========
  // Test for incompatible option sets.
  if ( G_context.opt_fact_filt && G_context.opt_attr_filter )
  {
    std::cerr << "Only one of --fact and --filter allowed." << std::endl;
    return 1;
  }

  // test for one of --algorithm or --process allowed
  if ( G_context.opt_algo && G_context.opt_process )
  {
    std::cerr << "Only one of --process or --algorithm allowed" << std::endl;
    return 1;
  }

  // ========
  kwiver::vital::plugin_manager_internal& vpm = kwiver::vital::plugin_manager_internal::instance();

  if (!G_context.opt_skip_relative)
  {
    // Add path relative to the current executable/binary directory
    vpm.add_search_path(kwiver::vital::get_executable_path() + "/../lib/kwiver/plugins");
  }

  // Look for plugin file name from command line
  if ( ! G_context.opt_load_module.empty() )
  {
    // Load file on command line
    auto loader = vpm.get_loader();
    loader->load_plugin( G_context.opt_load_module );
  }
  else
  {
    // Load from supplied paths and build in paths.
    for( std::string const& path : G_context.opt_path )
    {
      vpm.add_search_path( path );
    }

    vpm.load_all_plugins( ::kwiver::vital::plugin_manager::plugin_type::ALL );
  }

  if ( G_context.opt_path_list )
  {
    pe_out() << "---- Plugin search path\n";

    std::string path_string;
    std::vector< kwiver::vital::path_t > const search_path( vpm.search_path() );
    for( auto module_dir : search_path )
    {
      pe_out() << "    " << module_dir << std::endl;
    }
    pe_out() << std::endl;
  }

  if ( G_context.opt_modules )
  {
    pe_out() << "---- Registered module names:\n";
    auto module_list = vpm.module_map();
    for( auto const name : module_list )
    {
      pe_out() << "   " << name.first << "  loaded from: " << name.second << std::endl;
    }
    pe_out() << std::endl;
  }

  // ------------------------------------------------------------------
  // See if specific category is selected
  if ( G_context.opt_algo )
  {
    auto plugin_map = vpm.plugin_map();
    display_by_category( plugin_map, "algorithm" );
  }

  else if ( G_context.opt_process )
  {
    auto plugin_map = vpm.plugin_map();
    display_by_category( plugin_map, "process" );
  }

  else if ( G_context.opt_scheduler )
  {
    auto plugin_map = vpm.plugin_map();
    display_by_category( plugin_map, "scheduler" );
  }

  // ------------------------------------------------------------------
  // Generate list of factories of any of these options are selected
  else if ( G_context.opt_all
            || G_context.opt_fact_filt
            || G_context.opt_type_filt
            || G_context.opt_detail
            || G_context.opt_brief
            || G_context.opt_attrs
            || G_context.opt_attr_filter )
  {
    auto plugin_map = vpm.plugin_map();

    pe_out() << "\n---- All Registered Plugins\n";

    for( auto it : plugin_map )
    {
      std::string ds = kwiver::vital::demangle( it.first );
      bool first_fact( true );

      // If regexp matching is enabled, and this does not match, skip it
      if ( G_context.opt_fact_filt && ( ! fact_regex.find( ds ) ) )
      {
        continue;
      }

      // Get vector of factories
      kwiver::vital::plugin_factory_vector_t const& facts = it.second;
      for( kwiver::vital::plugin_factory_handle_t const fact : facts )
      {
        // If regexp matching is enabled, and this does not match, skip it
        if ( G_context.opt_type_filt )
        {
          std::string type_name = "-- Not Set --";
          if ( ! fact->get_attribute( kwiver::vital::plugin_factory::PLUGIN_NAME, type_name )
               || ( ! type_regex.find( type_name ) ) )
          {
            continue;
          }
        }

        // See if there is a category handler for this plugin
        std::string category;
        if ( ! G_context.opt_attrs && fact->get_attribute( kwiver::vital::plugin_factory::PLUGIN_CATEGORY, category ) )
        {
          if ( category_map.count( category ) )
          {
            auto cat_handler = category_map[category];
            cat_handler->explore( fact );
            continue;
          }
        }

        if ( first_fact )
        {
          pe_out() << "\nPlugins that create type \"" << ds << "\"" << std::endl;
          first_fact = false;
        }

        // Default display for factory
        display_factory( fact );

      } // end foreach factory
    } // end interface type

    pe_out() << std::endl;
  }

  //
  // display summary
  //
  if (G_context.opt_summary )
  {
    pe_out() << "\n----Summary of plugin types" << std::endl;
    size_t count(0);

    auto plugin_map = vpm.plugin_map();
    pe_out() << "    " << plugin_map.size() << " types of plugins registered." << std::endl;

    for( auto it : plugin_map )
    {
      std::string ds = kwiver::vital::demangle( it.first );

      // Get vector of factories
      kwiver::vital::plugin_factory_vector_t const& facts = it.second;
      count += facts.size();

      pe_out() << "        " << facts.size() << " plugin(s) that implement \""
               << ds << "\"" <<std::endl;
    } // end interface type

    pe_out() << "    " << count << " total plugins" << std::endl;
  }


  //
  // list files loaded if specified
  //
  if ( G_context.opt_files )
  {
    const auto file_list = vpm.file_list();

    pe_out() << "\n---- Files Successfully Opened" << std::endl;
    for( std::string const& name : file_list )
    {
      pe_out() << "  " << name << std::endl;
    } // end foreach
    pe_out() << std::endl;
  }

  return 0;
} // main<|MERGE_RESOLUTION|>--- conflicted
+++ resolved
@@ -375,15 +375,11 @@
     p.append( "/plugin_explorer" );
   }
 
-<<<<<<< HEAD
   // Remove duplicates
   std::sort( pathl.begin(), pathl.end() );
   pathl.erase(std::unique( pathl.begin(), pathl.end()), pathl.end() );
 
-  // Load plugins
-=======
   // Load explorer plugins
->>>>>>> 97cc2524
   pl.load_plugins( pathl );
 
   auto fact_list = pl.get_factories( typeid( kwiver::vital::category_explorer ).name() );
