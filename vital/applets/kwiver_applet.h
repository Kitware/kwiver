// This file is part of KWIVER, and is distributed under the
// OSI-approved BSD 3-Clause License. See top-level LICENSE file or
// https://github.com/Kitware/kwiver/blob/master/LICENSE for details.

#ifndef KWIVER_TOOLS_KWIVER_APPLET_H
#define KWIVER_TOOLS_KWIVER_APPLET_H

#include <vital/applets/kwiver_tools_applet_export.h>
#include <vital/plugin_management/plugin_info.h>

#include <vital/applets/cxxopts.hpp>
#include <vital/config/config_block.h>
#include <vital/plugin_management/pluggable.h>

#include <ostream>
#include <memory>
#include <vector>
#include <string>

namespace kwiver {
namespace tools {

// forward type definition
class applet_context;

/**
 * @brief Abstract base class for all kwiver tools.
 *
 * This class represents the abstract base class for all loadable
 * applets.
 */
class KWIVER_TOOLS_APPLET_EXPORT kwiver_applet
{
public:
  kwiver_applet();
  virtual ~kwiver_applet();

  static std::string interface_name() { return "kwiver_applet"; }

  void initialize( kwiver::tools::applet_context* ctxt );

  /**
   * @brief Main part of the applet.
   *
   * This method implements the main functionality of the applet. This
   * is called for the applet to do its stuff.
   *
   * @return Application return code.
   */
  virtual int run() = 0;

  /**
   * @brief find and read a config file on the KWIVER config path
   *
   * Searches for a configuration file with the given file name in the current
   * directory and on the KWIVER config search path relative to the kwiver
   * executable location.
   */
  static
  kwiver::vital::config_block_sptr
    find_configuration(std::string const& file_name );

  /**
   * @brief Add command line options to parser.
   *
   * This method adds the program description and command line options
   * to the command line parser. Command line processing will be skipped
   * if this method is not overridden.
   *
   * Command line specification is added directly to this->m_cmd_options.
   *
   * Positional arguments
   \code
   m_cmd_options.add_options()
    ("input", "Input file", cxxopts::value<std::string>())
    ("output", "Output file", cxxopts::value<std::string>())
    ("positional", "Positional parameters",
      cxxopts::value<std::vector<std::string>>())
  ;

  m_cmd_options.parse_positional({"input", "output", "positional"});

  \endcode
  *
  * Adding command option groups
  *
  *
\code
m_cmd_options.add_option("group")
( "I,path", "Add directory search path")
;

\endcode
  */
  virtual void add_command_options();

  /**
   * @brief Return ref to parse results
   *
   * This method returns a reference to the command line parser
   * results.
   *
   * @return Ref to parser results.
   */
  cxxopts::ParseResult& command_args();

  /**
   * Command line options specification. This is initialized by the
   * add_command_options() method as delegated to the derived applet.
   * This is managed by unique pointer to delay creation.
   */
  std::unique_ptr< cxxopts::Options > m_cmd_options;

<<<<<<< HEAD
  // It is expected that implementations will not be constructed meaningfully
  // from config blocks but instead use the input provided by command-line args.
  template< typename T>
  static vital::pluggable_sptr from_config( vital::config_block const& cb ) { return std::make_shared<T>()(); }

=======
>>>>>>> 2531460f
protected:

  /**
   * @brief Get applet name
   *
   * This method returns the name of the applit as it was specified on
   * the command line.
   *
   * @return Applet name
   */
  const std::string& applet_name() const;

  /**
   * @brief Wrap text block.
   *
   * This method wraps the supplied text into a fixed width text
   * block.
   *
   * @param text Input text string to be wrapped.
   *
   * @return Text string wrapped into a block.
   */
  std::string wrap_text( const std::string& text );

  /**
   * @brief Return original arguments
   *
   * The vector of original applet args is returned.
   *
   * @return Read only vector of args
   */
  const std::vector<std::string>& applet_args() const;

private:
  /**
   * Context provided by the applet runner.
   */
  kwiver::tools::applet_context* m_context {nullptr};

};

typedef std::shared_ptr<kwiver_applet> kwiver_applet_sptr;

} } // end namespace

// ==================================================================
// Support for adding factories

#define ADD_APPLET( applet_T)                               \
  add_factory( new kwiver::vital::plugin_factory_0< applet_T >( typeid( kwiver::tools::kwiver_applet ).name() ) )

#endif /* KWIVER_TOOLS_KWIVER_APPLET_H */<|MERGE_RESOLUTION|>--- conflicted
+++ resolved
@@ -111,14 +111,6 @@
    */
   std::unique_ptr< cxxopts::Options > m_cmd_options;
 
-<<<<<<< HEAD
-  // It is expected that implementations will not be constructed meaningfully
-  // from config blocks but instead use the input provided by command-line args.
-  template< typename T>
-  static vital::pluggable_sptr from_config( vital::config_block const& cb ) { return std::make_shared<T>()(); }
-
-=======
->>>>>>> 2531460f
 protected:
 
   /**
