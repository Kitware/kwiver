/*ckwg +29
 * Copyright 2014-2015, 2019 by Kitware, Inc.
 * All rights reserved.
 *
 * Redistribution and use in source and binary forms, with or without
 * modification, are permitted provided that the following conditions are met:
 *
 *  * Redistributions of source code must retain the above copyright notice,
 *    this list of conditions and the following disclaimer.
 *
 *  * Redistributions in binary form must reproduce the above copyright notice,
 *    this list of conditions and the following disclaimer in the documentation
 *    and/or other materials provided with the distribution.
 *
 *  * Neither name of Kitware, Inc. nor the names of any contributors may be used
 *    to endorse or promote products derived from this software without specific
 *    prior written permission.
 *
 * THIS SOFTWARE IS PROVIDED BY THE COPYRIGHT HOLDERS AND CONTRIBUTORS ``AS IS''
 * AND ANY EXPRESS OR IMPLIED WARRANTIES, INCLUDING, BUT NOT LIMITED TO, THE
 * IMPLIED WARRANTIES OF MERCHANTABILITY AND FITNESS FOR A PARTICULAR PURPOSE
 * ARE DISCLAIMED. IN NO EVENT SHALL THE AUTHORS OR CONTRIBUTORS BE LIABLE FOR
 * ANY DIRECT, INDIRECT, INCIDENTAL, SPECIAL, EXEMPLARY, OR CONSEQUENTIAL
 * DAMAGES (INCLUDING, BUT NOT LIMITED TO, PROCUREMENT OF SUBSTITUTE GOODS OR
 * SERVICES; LOSS OF USE, DATA, OR PROFITS; OR BUSINESS INTERRUPTION) HOWEVER
 * CAUSED AND ON ANY THEORY OF LIABILITY, WHETHER IN CONTRACT, STRICT LIABILITY,
 * OR TORT (INCLUDING NEGLIGENCE OR OTHERWISE) ARISING IN ANY WAY OUT OF THE USE
 * OF THIS SOFTWARE, EVEN IF ADVISED OF THE POSSIBILITY OF SUCH DAMAGE.
 */

/**
 * \file
 * \brief Core Homography class definition
 */

#ifndef VITAL_HOMOGRAPHY_H_
#define VITAL_HOMOGRAPHY_H_

#include <vital/types/matrix.h>
<<<<<<< HEAD
#include <vital/types/transform.h>
=======
#include <vital/types/transform_2d.h>
>>>>>>> 5e2fdba1

#include <iostream>

namespace kwiver {
namespace vital {


// Forward declarations of abstract homography class
class homography;
// typedef for a homography shared pointer
typedef std::shared_ptr< homography > homography_sptr;


// ===========================================================================
// Homography Base-class
// ---------------------------------------------------------------------------

/// Abstract base homography transformation representation class
<<<<<<< HEAD
class VITAL_EXPORT homography : public transform
=======
class VITAL_EXPORT homography : public transform_2d
>>>>>>> 5e2fdba1
{
public:
  /// Destructor
  virtual ~homography() = default;

  /// Access the type info of the underlying data
  virtual std::type_info const& data_type() const = 0;

  /// Get a double-typed copy of the underlying matrix transformation
  /**
   * \return A copy of the transformation matrix represented in the double
   *         type.
   */
  virtual Eigen::Matrix< double, 3, 3 > matrix() const = 0;

  /// Get a new \p homography that has been normalized
  /**
   * Normalized \p homography is one in which the lower-right corner
   * (index (2,2]) is 1.
   *
   * If this index is 0, the nothing is modified.
   *
   * \return New homography transformation instance.
   */
  virtual homography_sptr normalize() const = 0;

  /// Get a new \p homography that has been inverted.
  /**
   * \return New homography transformation instance.
   */
  virtual homography_sptr inverse() const = 0;
};


// ===========================================================================
// Typed Homography
// ---------------------------------------------------------------------------

/// Representation of a matrix-based homography transformation
/**
 * This class represents a matrix based homography templated on
 * coordinate point element data type.
 *
 * \tparam T Coordinate point data type
 */
template < typename T >
class VITAL_EXPORT homography_ :
  public homography
{
public:
  typedef T value_type;
  typedef Eigen::Matrix< T, 3, 3 > matrix_t;

  /// Construct an identity homography
  homography_< T > ( );

  /// Construct from a provided transformation matrix
  /**
   * \param mat The 3x3 transformation matrix to use.
   */
  explicit
  homography_< T > ( matrix_t const & mat );

  /// Conversion Copy constructor
  /**
   * \param other The other homography whose transformation should be copied.
   */
  template < typename U >
  explicit
  homography_< T > ( homography_< U > const & other )
  : h_( other.h_.template cast< T > () )
  {
  }

  /// Construct from a generic homography
  explicit
  homography_< T > ( homography const & base );

  // ---- Abstract method definitions ----

  /// Access the type info of the underlying data
  virtual std::type_info const& data_type() const { return typeid( T ); }

  /// Create a clone of ourself as a shared pointer
  /**
   * \return A new clone of this homography transformation.
   */
<<<<<<< HEAD
  virtual transform_sptr clone() const;
=======
  virtual transform_2d_sptr clone() const;
>>>>>>> 5e2fdba1

  /// Get a double-typed copy of the underlying matrix transformation
  /**
   * \return A copy of the transformation matrix represented in the double
   *         type.
   */
  virtual Eigen::Matrix< double, 3, 3 > matrix() const;

  /// Get a new \p homography that has been normalized
  /**
   * Normalized homography is one in which the lower-right corner (index (2,2])
   * is 1.
   *
   * If this index is 0, the nothing is modified.
   *
   * \return New homography transformation instance.
   */
  virtual homography_sptr normalize() const;

  /// Get a new \p homography that has been inverted.
  /**
   * \throws non_invertible_matrix When the homography matrix is non-invertible.
   * \return New homography transformation instance.
   */
  virtual homography_sptr inverse() const;

  /// Map a 2D double-type point using this homography
  /**
   * \param p Point to map against this homography
   * \return New point in the projected coordinate system.
   */
  virtual vector_2d map( vector_2d const& p ) const;

  // ---- Member Functions ----

  /// Get the underlying matrix transformation
  /**
   * \return The reference to this homography's transformation matrix.
   */
  matrix_t& get_matrix();

  /// Get a const new copy of the underlying matrix transformation.
  matrix_t const& get_matrix() const;

  /// Map a 2D point using this homography
  /**
   * \tparam T Point vector data type
   * \param p Point to map against this homography
   * \return New point in the projected coordinate system.
   */
  Eigen::Matrix< T, 2, 1 > map_point( Eigen::Matrix< T, 2, 1 > const& p ) const;

  /// Custom multiplication operator that multiplies the underlying matrices
  /**
   * \tparam T Homography data type
   * \param rhs Right-hand-side operand homography.
   * \return New homography object whose transform is the result of
   *         \p this * \p rhs.
   */
  virtual homography_< T > operator*( homography_< T > const& rhs ) const;


protected:
  /// homography transformation matrix
  matrix_t h_;
};


// ===========================================================================
// Utility Functions
// ---------------------------------------------------------------------------

/// Output stream operator for \p homography base-class
VITAL_EXPORT std::ostream& operator<<( std::ostream& s, homography const& h );

/// homography_<T> output stream operator
template < typename T >
VITAL_EXPORT std::ostream& operator<<( std::ostream& s, homography_< T > const& h );


} } // end namespace vital

#endif // VITAL_HOMOGRAPHY_H_<|MERGE_RESOLUTION|>--- conflicted
+++ resolved
@@ -37,11 +37,7 @@
 #define VITAL_HOMOGRAPHY_H_
 
 #include <vital/types/matrix.h>
-<<<<<<< HEAD
-#include <vital/types/transform.h>
-=======
 #include <vital/types/transform_2d.h>
->>>>>>> 5e2fdba1
 
 #include <iostream>
 
@@ -60,11 +56,7 @@
 // ---------------------------------------------------------------------------
 
 /// Abstract base homography transformation representation class
-<<<<<<< HEAD
-class VITAL_EXPORT homography : public transform
-=======
 class VITAL_EXPORT homography : public transform_2d
->>>>>>> 5e2fdba1
 {
 public:
   /// Destructor
@@ -152,11 +144,7 @@
   /**
    * \return A new clone of this homography transformation.
    */
-<<<<<<< HEAD
-  virtual transform_sptr clone() const;
-=======
   virtual transform_2d_sptr clone() const;
->>>>>>> 5e2fdba1
 
   /// Get a double-typed copy of the underlying matrix transformation
   /**
