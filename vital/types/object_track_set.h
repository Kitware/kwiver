--- conflicted
+++ resolved
@@ -62,16 +62,7 @@
 public:
   object_track_state() = default;
 
-<<<<<<< HEAD
-  object_track_state()
-    : track_state( 0 )
-      , detection_( nullptr )
-      , time_( 0 )
-  {}
-  
-=======
   //@{
->>>>>>> 8ce68005
   /// Default constructor
   object_track_state( frame_id_t frame,
                       time_usec_t time,
@@ -85,7 +76,7 @@
                       time_usec_t time,
                       detected_object_sptr&& d )
     : track_state( frame )
-    , detection( std::move( d ) )
+    , detection_( std::move( d ) )
     , time_( time )
   {}
   //@}
@@ -99,19 +90,11 @@
     , time_( ts.get_time_usec() )
   {}
 
-<<<<<<< HEAD
-  /// Copy constructor
-  object_track_state( object_track_state const& ot )
-    : track_state( ot.frame() )
-    , detection_( ot.detection_ )
-    , time_( ot.time() )
-=======
   object_track_state( timestamp const& ts,
                       detected_object_sptr&& d )
     : track_state( ts.get_frame() )
-    , detection( std::move( d ) )
+    , detection_( std::move( d ) )
     , time_( ts.get_time_usec() )
->>>>>>> 8ce68005
   {}
   //@}
 
@@ -127,7 +110,7 @@
     if ( ct == clone_type::DEEP )
     {
       auto new_detection =
-        ( this->detection ? this->detection->clone() : nullptr );
+        ( this->detection_ ? this->detection_->clone() : nullptr );
       return std::make_shared< object_track_state >(
         this->frame(), this->time(), std::move( new_detection ) );
     }
@@ -165,14 +148,10 @@
   static constexpr auto downcast_transform = range::transform( downcast );
 
 private:
-<<<<<<< HEAD
-  time_usec_t time_;
+  time_usec_t time_ = 0;
   detected_object_sptr detection_;
   point_2d_sptr  image_point_;
   point_3d_sptr  track_point_;
-=======
-  time_usec_t time_ = 0;
->>>>>>> 8ce68005
 };
 
 
