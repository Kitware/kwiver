--- conflicted
+++ resolved
@@ -96,7 +96,11 @@
     return std::make_shared< object_track_state >( *this );
   }
 
-<<<<<<< HEAD
+  void set_time( time_usec_t time )
+  {
+    time_ = time;
+  }
+
   time_usec_t time() const
   {
     return time_;
@@ -105,18 +109,6 @@
   vital::timestamp timestamp() const
   {
     return vital::timestamp( time_, this->frame() );
-  }
-
-=======
->>>>>>> 7b7edbbd
-  void set_time( time_usec_t time )
-  {
-    time_ = time;
-  }
-
-  time_usec_t time() const
-  {
-    return time_;
   }
 
   detected_object_sptr detection;
