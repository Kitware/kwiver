/*ckwg +29
 * Copyright 2013-2018 by Kitware, Inc.
 * All rights reserved.
 *
 * Redistribution and use in source and binary forms, with or without
 * modification, are permitted provided that the following conditions are met:
 *
 *  * Redistributions of source code must retain the above copyright notice,
 *    this list of conditions and the following disclaimer.
 *
 *  * Redistributions in binary form must reproduce the above copyright notice,
 *    this list of conditions and the following disclaimer in the documentation
 *    and/or other materials provided with the distribution.
 *
 *  * Neither name of Kitware, Inc. nor the names of any contributors may be used
 *    to endorse or promote products derived from this software without specific
 *    prior written permission.
 *
 * THIS SOFTWARE IS PROVIDED BY THE COPYRIGHT HOLDERS AND CONTRIBUTORS ``AS IS''
 * AND ANY EXPRESS OR IMPLIED WARRANTIES, INCLUDING, BUT NOT LIMITED TO, THE
 * IMPLIED WARRANTIES OF MERCHANTABILITY AND FITNESS FOR A PARTICULAR PURPOSE
 * ARE DISCLAIMED. IN NO EVENT SHALL THE AUTHORS OR CONTRIBUTORS BE LIABLE FOR
 * ANY DIRECT, INDIRECT, INCIDENTAL, SPECIAL, EXEMPLARY, OR CONSEQUENTIAL
 * DAMAGES (INCLUDING, BUT NOT LIMITED TO, PROCUREMENT OF SUBSTITUTE GOODS OR
 * SERVICES; LOSS OF USE, DATA, OR PROFITS; OR BUSINESS INTERRUPTION) HOWEVER
 * CAUSED AND ON ANY THEORY OF LIABILITY, WHETHER IN CONTRACT, STRICT LIABILITY,
 * OR TORT (INCLUDING NEGLIGENCE OR OTHERWISE) ARISING IN ANY WAY OUT OF THE USE
 * OF THIS SOFTWARE, EVEN IF ADVISED OF THE POSSIBILITY OF SUCH DAMAGE.
 */

/**
 * \file
 * \brief Header file for \link kwiver::vital::feature_track_set feature_track_set
 *        \endlink
 */

#ifndef VITAL_FEATURE_TRACK_SET_H_
#define VITAL_FEATURE_TRACK_SET_H_

#include "descriptor_set.h"
#include "feature_set.h"
#include "track_set.h"

#include <vital/vital_export.h>
#include <vital/vital_config.h>
#include <vital/vital_types.h>

#include <vital/range/transform.h>

#include <limits>
#include <memory>
#include <vector>

namespace kwiver {
namespace vital {

class feature_track_set_frame_data;
using feature_track_set_frame_data_sptr =
  std::shared_ptr< feature_track_set_frame_data >;

// ============================================================================
/// A derived track_state for feature tracks
class VITAL_EXPORT feature_track_state : public track_state
{
public:
  /// Constructor
  explicit feature_track_state( frame_id_t frame,
                                feature_sptr f = nullptr,
                                descriptor_sptr d = nullptr)
    : track_state( frame )
    , feature(f)
    , descriptor(d)
    , inlier(false)
  { }

  /// Clone the track state (polymorphic copy constructor)
  virtual track_state_sptr clone() const
  {
    return std::make_shared<feature_track_state>(*this);
  }

  static std::shared_ptr< feature_track_state > downcast(
    track_state_sptr const& sp )
  {
    return std::dynamic_pointer_cast< feature_track_state >( sp );
  }

  static constexpr auto downcast_transform = range::transform( downcast );

  feature_sptr feature;
  descriptor_sptr descriptor;
  bool inlier;
};

/// Shared pointer for feature_track_state type
using feature_track_state_sptr = std::shared_ptr< feature_track_state >;

// ============================================================================
/// A derived track_state_frame_data for feature tracks
class VITAL_EXPORT feature_track_set_frame_data
 : public track_set_frame_data
{
public:
  // Dynamic copy constructor
  virtual track_set_frame_data_sptr clone() const
  {
    return std::make_shared<feature_track_set_frame_data>(*this);
  }

  bool is_keyframe;
};


class feature_info {
public:
  feature_set_sptr features;
  descriptor_set_sptr descriptors;
  std::vector<track_sptr> corresponding_tracks;
};

typedef std::shared_ptr< feature_info> feature_info_sptr;

/// A collection of 2D feature point tracks
class VITAL_EXPORT feature_track_set : public track_set
{
public:
  /// Default Constructor
  /**
   * \note implementation defaults to simple_track_set_implementation
   */
  feature_track_set();

  /// Constructor specifying the implementation
  feature_track_set(std::unique_ptr<track_set_implementation> impl);

  /// Constructor from a vector of tracks
  /**
   * \note implementation defaults to simple_track_set_implementation
   */
  feature_track_set(std::vector< track_sptr > const& tracks);

  /// Destructor
  virtual ~feature_track_set() = default;

  /**
  * \note returns a deep copy of the feature_track_set
  */
  virtual track_set_sptr clone() const;

  /// Return the set of features in tracks on the last frame
  virtual feature_set_sptr last_frame_features() const;

  /// Return the set of descriptors in tracks on the last frame
  virtual descriptor_set_sptr last_frame_descriptors() const;

  /// Return the set of features in all tracks for the given frame.
  /**
   * \param [in] offset the frame offset for selecting the target frame.
   *                    Positive number are absolute frame numbers while
   *                    negative numbers are relative to the last frame.  For
   *                    example, offset of -1 refers to the last frame and is
   *                    the default.
   *
   * \returns a feature_set_sptr for all features on the give frame.
   */
  virtual feature_set_sptr frame_features( frame_id_t offset = -1 ) const;

  /// Return the set of descriptors in all tracks for the given frame.
  /**
   * \param [in] offset the frame offset for selecting the target frame.
   *                    Positive number are absolute frame numbers while
   *                    negative numbers are relative to the last frame.  For
   *                    example, offset of -1 refers to the last frame and is
   *                    the default.
   *
   * \returns a descriptor_set_sptr for all features on the give frame.
   */
  virtual descriptor_set_sptr frame_descriptors( frame_id_t offset = -1 ) const;


  /// Return a vector of feature track states corresponding to the tracks on the given frame.
  /**
  * \param [in] offset the frame offset for selecting the target frame.
  *                    Positive number are absolute frame numbers while
  *                    negative numbers are relative to the last frame.  For
  *                    example, offset of -1 refers to the last frame and is
  *                    the default.
  *
  * \returns a vector for all feature tracks states on the given frame.
  */
  virtual std::vector<feature_track_state_sptr>
    frame_feature_track_states(frame_id_t offset = -1) const;

  /// Return a map of all feature_track_set_frame_data
  /**
   * This function is similar to \c all_frame_data() except that it checks
   * the type of the frame data and dynamically casts it to the specialized
   * frame data for feature_track_set.  Any frame data of a different type
   * is not included in this ouput.
   */
  virtual std::map<frame_id_t, feature_track_set_frame_data_sptr>
    all_feature_frame_data() const;

  /// Return the set of all keyframes in the track set
  /**
   * Keyframes are designated as frames which have an associated
   * feature_track_set_frame_data marked with is_keyframe == true
   */
  virtual std::set<frame_id_t> keyframes() const;

  virtual feature_info_sptr frame_feature_info(frame_id_t offset = -1,
    bool only_features_with_descriptors = true) const;

  /// Return the additional data associated with all feature tracks on the given frame
  feature_track_set_frame_data_sptr feature_frame_data(frame_id_t offset = -1) const;
};

<<<<<<< HEAD
class feature_track_set_changes;
typedef std::shared_ptr<feature_track_set_changes> feature_track_set_changes_sptr;

class VITAL_EXPORT feature_track_set_changes
{
public:
  struct state_data {
    state_data(frame_id_t fid, track_id_t tid, bool inlier) :
      frame_id_(fid), track_id_(tid), inlier_(inlier) { }

    frame_id_t frame_id_;
    track_id_t track_id_;
    bool inlier_;
  };

  feature_track_set_changes() {};

  feature_track_set_changes(std::vector<state_data> const& changes) {
    m_changes = changes;
  };

  void clear() { m_changes.clear(); }

  void add_change(frame_id_t fid, track_id_t tid, bool inlier)
  {
    m_changes.push_back(state_data(fid, tid, inlier));
  }

  feature_track_set_changes_sptr clone()
  {
    return std::make_shared<feature_track_set_changes>(this->m_changes);
  }

  std::vector<state_data> m_changes;
};


=======
/// Shared pointer for feature_track_set type
using feature_track_set_sptr = std::shared_ptr< feature_track_set >;

/// Helper to iterate over the states of a track as object track states
/**
 * This object is an instance of a range transform adapter that can be applied
 * to a track_sptr in order to directly iterate over the underlying
 * feature_track_state instances.
 *
 * \par Example:
 * \code
 * namespace kv = kwiver::vital;
 * namespace r = kwiver::vital::range;
 *
 * kv::track_sptr ft = get_the_feature_track();
 * for ( auto s : ft | kv::as_feature_track )
 *   std::cout << s->inlier << std::endl;
 * \endcode
 *
 * \sa kwiver::vital::range::transform_view
 */
static constexpr auto as_feature_track =
  feature_track_state::downcast_transform;
>>>>>>> 61434508

} } // end namespace vital

#endif // VITAL_FEATURE_TRACK_SET_H_<|MERGE_RESOLUTION|>--- conflicted
+++ resolved
@@ -215,45 +215,6 @@
   feature_track_set_frame_data_sptr feature_frame_data(frame_id_t offset = -1) const;
 };
 
-<<<<<<< HEAD
-class feature_track_set_changes;
-typedef std::shared_ptr<feature_track_set_changes> feature_track_set_changes_sptr;
-
-class VITAL_EXPORT feature_track_set_changes
-{
-public:
-  struct state_data {
-    state_data(frame_id_t fid, track_id_t tid, bool inlier) :
-      frame_id_(fid), track_id_(tid), inlier_(inlier) { }
-
-    frame_id_t frame_id_;
-    track_id_t track_id_;
-    bool inlier_;
-  };
-
-  feature_track_set_changes() {};
-
-  feature_track_set_changes(std::vector<state_data> const& changes) {
-    m_changes = changes;
-  };
-
-  void clear() { m_changes.clear(); }
-
-  void add_change(frame_id_t fid, track_id_t tid, bool inlier)
-  {
-    m_changes.push_back(state_data(fid, tid, inlier));
-  }
-
-  feature_track_set_changes_sptr clone()
-  {
-    return std::make_shared<feature_track_set_changes>(this->m_changes);
-  }
-
-  std::vector<state_data> m_changes;
-};
-
-
-=======
 /// Shared pointer for feature_track_set type
 using feature_track_set_sptr = std::shared_ptr< feature_track_set >;
 
@@ -277,7 +238,44 @@
  */
 static constexpr auto as_feature_track =
   feature_track_state::downcast_transform;
->>>>>>> 61434508
+
+
+class feature_track_set_changes;
+typedef std::shared_ptr<feature_track_set_changes> feature_track_set_changes_sptr;
+
+class VITAL_EXPORT feature_track_set_changes
+{
+public:
+  struct state_data {
+    state_data(frame_id_t fid, track_id_t tid, bool inlier) :
+      frame_id_(fid), track_id_(tid), inlier_(inlier) { }
+
+    frame_id_t frame_id_;
+    track_id_t track_id_;
+    bool inlier_;
+  };
+
+  feature_track_set_changes() {};
+
+  feature_track_set_changes(std::vector<state_data> const& changes) {
+    m_changes = changes;
+  };
+
+  void clear() { m_changes.clear(); }
+
+  void add_change(frame_id_t fid, track_id_t tid, bool inlier)
+  {
+    m_changes.push_back(state_data(fid, tid, inlier));
+  }
+
+  feature_track_set_changes_sptr clone()
+  {
+    return std::make_shared<feature_track_set_changes>(this->m_changes);
+  }
+
+  std::vector<state_data> m_changes;
+};
+
 
 } } // end namespace vital
 
