--- conflicted
+++ resolved
@@ -86,37 +86,6 @@
   bool has_sensor_pitch = false;
 
   double platform_yaw = 0.0, platform_pitch = 0.0, platform_roll = 0.0;
-<<<<<<< HEAD
-  if (auto* const mdi = md.get(vital::VITAL_META_PLATFORM_HEADING_ANGLE))
-  {
-    mdi->data(platform_yaw);
-    has_platform_yaw = true;
-  }
-  if (auto* const mdi = md.get(vital::VITAL_META_PLATFORM_PITCH_ANGLE))
-  {
-    mdi->data(platform_pitch);
-    has_platform_pitch = true;
-  }
-  if (auto* const mdi = md.get(vital::VITAL_META_PLATFORM_ROLL_ANGLE))
-  {
-    mdi->data(platform_roll);
-    has_platform_roll = true;
-  }
-  double sensor_yaw = 0.0, sensor_pitch = 0.0, sensor_roll = 0.0;
-  if (auto* const mdi = md.get(vital::VITAL_META_SENSOR_REL_AZ_ANGLE))
-  {
-    mdi->data(sensor_yaw);
-    has_sensor_yaw = true;
-  }
-  if (auto* const mdi = md.get(vital::VITAL_META_SENSOR_REL_EL_ANGLE))
-  {
-    mdi->data(sensor_pitch);
-    has_sensor_pitch = true;
-  }
-  if (auto* const mdi = md.get(vital::VITAL_META_SENSOR_REL_ROLL_ANGLE))
-  {
-    mdi->data(sensor_roll);
-=======
   if (auto& mdi = md.find(vital::VITAL_META_PLATFORM_HEADING_ANGLE))
   {
     mdi.data(platform_yaw);
@@ -146,7 +115,6 @@
   if (auto& mdi = md.find(vital::VITAL_META_SENSOR_REL_ROLL_ANGLE))
   {
     mdi.data(sensor_roll);
->>>>>>> f9b698b1
   }
 
 
@@ -166,17 +134,6 @@
     rotation_set = true;
   }
 
-<<<<<<< HEAD
-  auto* const md_sensor_location =
-    md.get( vital::VITAL_META_SENSOR_LOCATION );
-  auto* const md_sensor_altitude =
-    md.get( vital::VITAL_META_SENSOR_ALTITUDE );
-  if( md_sensor_location && md_sensor_altitude )
-  {
-    double alt = md_sensor_altitude->as_double();
-    vital::geo_point gloc;
-    md_sensor_location->data( gloc );
-=======
   auto& md_sensor_location =
     md.find( vital::VITAL_META_SENSOR_LOCATION );
   auto& md_sensor_altitude =
@@ -186,7 +143,6 @@
     double alt = md_sensor_altitude.as_double();
     vital::geo_point gloc;
     md_sensor_location.data( gloc );
->>>>>>> f9b698b1
 
     // get the location in the same UTM zone as the origin
     vector_2d loc = gloc.location(geo_origin_.crs());
@@ -272,24 +228,6 @@
 
   for (auto const &md : md_map)
   {
-<<<<<<< HEAD
-    if (md.second->has(vital::VITAL_META_SLANT_RANGE) &&
-        md.second->has(vital::VITAL_META_TARGET_WIDTH))
-    {
-      double slant_range=0.0, target_width=0.0;
-      md.second->get(vital::VITAL_META_SLANT_RANGE)->data(slant_range);
-      md.second->get(vital::VITAL_META_TARGET_WIDTH)->data(target_width);
-      double f = im_w*(slant_range / target_width);
-      intrin->set_focal_length(f);
-    }
-    else if (md.second->has(vital::VITAL_META_SENSOR_HORIZONTAL_FOV))
-    {
-      double hfov=0.0;
-      md.second->get(vital::VITAL_META_SENSOR_HORIZONTAL_FOV)->data(hfov);
-      double f = (im_w / 2) / tan(0.5*hfov*deg_to_rad);
-
-      intrin->set_focal_length(f);
-=======
     auto& md_slant_range =
       md.second->find( vital::VITAL_META_SLANT_RANGE );
     auto& md_target_width =
@@ -298,7 +236,6 @@
     {
       intrin->set_focal_length(
         im_w * ( md_slant_range.as_double() / md_target_width.as_double() ) );
->>>>>>> f9b698b1
     }
     else
     {
@@ -349,17 +286,10 @@
       {
         continue;
       }
-<<<<<<< HEAD
-      if ( auto* const mdi = m.second->get(vital::VITAL_META_SENSOR_LOCATION) )
-      {
-        vital::geo_point gloc;
-        mdi->data(gloc);
-=======
       if ( auto& mdi = m.second->find( vital::VITAL_META_SENSOR_LOCATION ) )
       {
         vital::geo_point gloc;
         mdi.data(gloc);
->>>>>>> f9b698b1
 
         lgcs.set_origin(gloc);
         lgcs.set_origin_altitude(0.0);
