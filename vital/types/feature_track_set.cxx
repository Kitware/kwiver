/*ckwg +29
 * Copyright 2013-2017 by Kitware, Inc.
 * All rights reserved.
 *
 * Redistribution and use in source and binary forms, with or without
 * modification, are permitted provided that the following conditions are met:
 *
 *  * Redistributions of source code must retain the above copyright notice,
 *    this list of conditions and the following disclaimer.
 *
 *  * Redistributions in binary form must reproduce the above copyright notice,
 *    this list of conditions and the following disclaimer in the documentation
 *    and/or other materials provided with the distribution.
 *
 *  * Neither name of Kitware, Inc. nor the names of any contributors may be used
 *    to endorse or promote products derived from this software without specific
 *    prior written permission.
 *
 * THIS SOFTWARE IS PROVIDED BY THE COPYRIGHT HOLDERS AND CONTRIBUTORS ``AS IS''
 * AND ANY EXPRESS OR IMPLIED WARRANTIES, INCLUDING, BUT NOT LIMITED TO, THE
 * IMPLIED WARRANTIES OF MERCHANTABILITY AND FITNESS FOR A PARTICULAR PURPOSE
 * ARE DISCLAIMED. IN NO EVENT SHALL THE AUTHORS OR CONTRIBUTORS BE LIABLE FOR
 * ANY DIRECT, INDIRECT, INCIDENTAL, SPECIAL, EXEMPLARY, OR CONSEQUENTIAL
 * DAMAGES (INCLUDING, BUT NOT LIMITED TO, PROCUREMENT OF SUBSTITUTE GOODS OR
 * SERVICES; LOSS OF USE, DATA, OR PROFITS; OR BUSINESS INTERRUPTION) HOWEVER
 * CAUSED AND ON ANY THEORY OF LIABILITY, WHETHER IN CONTRACT, STRICT LIABILITY,
 * OR TORT (INCLUDING NEGLIGENCE OR OTHERWISE) ARISING IN ANY WAY OUT OF THE USE
 * OF THIS SOFTWARE, EVEN IF ADVISED OF THE POSSIBILITY OF SUCH DAMAGE.
 */

/**
 * \file
 * \brief Implementation of \link kwiver::vital::track_set track_set \endlink
 *        member functions
 */

#include "feature_track_set.h"

#include <limits>


namespace kwiver {
namespace vital {

typedef std::unique_ptr<track_set_implementation> tsi_uptr;


/// Default Constructor
feature_track_set
::feature_track_set()
  : track_set(tsi_uptr(new simple_track_set_implementation))
{
}


/// Constructor specifying the implementation
feature_track_set
::feature_track_set(std::unique_ptr<track_set_implementation> impl)
  : track_set(std::move(impl))
{
}


/// Constructor from a vector of tracks
feature_track_set
::feature_track_set(std::vector< track_sptr > const& tracks)
  : track_set(tsi_uptr(new simple_track_set_implementation(tracks)))
{
}

track_set_sptr
feature_track_set
::clone() const
{
  track_set_implementation_uptr new_imp =
    this->impl_->clone();
  feature_track_set_sptr new_fts =
    std::make_shared<feature_track_set>(std::move(new_imp));
  return std::dynamic_pointer_cast<track_set>(new_fts);
}


/// Return the set of features in tracks on the last frame
feature_set_sptr
feature_track_set
::last_frame_features() const
{
  return frame_features(this->last_frame());
}


/// Return the set of descriptors in tracks on the last frame
descriptor_set_sptr
feature_track_set
::last_frame_descriptors() const
{
  return frame_descriptors(this->last_frame());
}


/// Return the set of features in all tracks for the given frame.
feature_set_sptr
feature_track_set
::frame_features( frame_id_t offset ) const
{
  std::vector<feature_sptr> features;
  std::vector<track_state_sptr> fsd = this->frame_states(offset);
  for( auto const data : fsd )
  {
    feature_sptr f = nullptr;
    auto fdata = std::dynamic_pointer_cast<feature_track_state>(data);
    if( fdata )
    {
      f = fdata->feature;
    }
    features.push_back(f);
  }
  return feature_set_sptr(new simple_feature_set(features));
}


/// Return the set of descriptors in all tracks for the given frame.
descriptor_set_sptr
feature_track_set
::frame_descriptors(frame_id_t offset) const
{
  std::vector<descriptor_sptr> descriptors;
  std::vector<track_state_sptr> fsd = this->frame_states(offset);
  for( auto const data : fsd )
  {
    descriptor_sptr d = nullptr;
    auto fdata = std::dynamic_pointer_cast<feature_track_state>(data);
    if( fdata )
    {
      d = fdata->descriptor;
    }
    descriptors.push_back(d);
  }

  return descriptor_set_sptr(new simple_descriptor_set(descriptors));
}

/// Return the vector of feature track states for all tracks for the given frame.

std::vector<feature_track_state_sptr>
feature_track_set
::frame_feature_track_states(frame_id_t offset) const
{
  std::vector<feature_track_state_sptr>  feat_states;
  std::vector<track_state_sptr> fsd = this->frame_states(offset);
  for (auto const data : fsd)
  {
    auto fdata = std::dynamic_pointer_cast<feature_track_state>(data);
    if (fdata)
    {
      feat_states.push_back(fdata);
    }
  }
  return feat_states;
}


feature_info_sptr
feature_track_set
::frame_feature_info(frame_id_t offset,
  bool only_features_with_descriptors) const
{
  feature_info_sptr fi = std::make_shared<feature_info>();

  std::vector<feature_sptr> features;
  std::vector<descriptor_sptr> descriptors;
  std::vector<track_state_sptr> fsd = this->frame_states(offset);

  for (auto const data : fsd)
  {
    feature_sptr f = nullptr;
    descriptor_sptr d = nullptr;
    track_sptr t = nullptr;

    auto fdata = std::dynamic_pointer_cast<feature_track_state>(data);

    if (fdata)
    {
      f = fdata->feature;
      d = fdata->descriptor;
      t = fdata->track();
      if (only_features_with_descriptors && !d)
      {
        continue;
      }

      features.push_back(f);
      descriptors.push_back(d);
      fi->corresponding_tracks.push_back(t);
    }
  }

  fi->features = feature_set_sptr(new simple_feature_set(features));
  fi->descriptors = descriptor_set_sptr(new simple_descriptor_set(descriptors));

  return fi;
}


/// Return a map of all feature_track_set_frame_data
std::map<frame_id_t, feature_track_set_frame_data_sptr>
feature_track_set
::all_feature_frame_data() const
{
  std::map<frame_id_t, feature_track_set_frame_data_sptr> feature_fmap;
  track_set_frame_data_map_t fmap = this->all_frame_data();
  for (auto fd : fmap)
  {
    auto ftsfd =
      std::dynamic_pointer_cast<feature_track_set_frame_data>(fd.second);
    if ( ftsfd )
    {
      feature_fmap[fd.first] = ftsfd;
    }
  }
  return feature_fmap;
}


/// Return the set of all keyframes in the track set
std::set<frame_id_t>
feature_track_set
::keyframes() const
{
  std::set<frame_id_t> keyframes;
  track_set_frame_data_map_t fdm = this->all_frame_data();
  for (auto fd : fdm)
  {
    auto ftsfd =
      std::dynamic_pointer_cast<feature_track_set_frame_data>(fd.second);
    if (ftsfd && ftsfd->is_keyframe)
    {
      keyframes.insert(fd.first);
    }
  }
  return keyframes;
}

feature_track_set_frame_data_sptr
feature_track_set
::feature_frame_data(frame_id_t offset) const
{
  return std::dynamic_pointer_cast<feature_track_set_frame_data>(impl_->frame_data(offset));
}

<<<<<<< HEAD
void
feature_track_set
::merge_in_other_feature_track_set(feature_track_set_sptr other, bool do_not_append_tracks)
{
  auto ot = other->tracks();

  track_id_t next_track_id = (*this->all_track_ids().crbegin()) + 1;

  for (auto &t : ot)
  {
    auto ct = this->get_track(t->id());
    if (!ct)
    {
      this->insert(t->clone());
    }
    else
    {
      if (do_not_append_tracks)
      {
        auto tc = t->clone();
        tc->set_id(next_track_id++);
        this->insert(tc);
      }
      else
      {
        for (auto ts : *t)
        {
          auto ts_clone = ts->clone();
          ct->append(ts_clone);
          this->notify_new_state(ts_clone);
        }
      }
    }
  }
}


=======
>>>>>>> 539cf4f6
} } // end namespace vital<|MERGE_RESOLUTION|>--- conflicted
+++ resolved
@@ -248,44 +248,4 @@
   return std::dynamic_pointer_cast<feature_track_set_frame_data>(impl_->frame_data(offset));
 }
 
-<<<<<<< HEAD
-void
-feature_track_set
-::merge_in_other_feature_track_set(feature_track_set_sptr other, bool do_not_append_tracks)
-{
-  auto ot = other->tracks();
-
-  track_id_t next_track_id = (*this->all_track_ids().crbegin()) + 1;
-
-  for (auto &t : ot)
-  {
-    auto ct = this->get_track(t->id());
-    if (!ct)
-    {
-      this->insert(t->clone());
-    }
-    else
-    {
-      if (do_not_append_tracks)
-      {
-        auto tc = t->clone();
-        tc->set_id(next_track_id++);
-        this->insert(tc);
-      }
-      else
-      {
-        for (auto ts : *t)
-        {
-          auto ts_clone = ts->clone();
-          ct->append(ts_clone);
-          this->notify_new_state(ts_clone);
-        }
-      }
-    }
-  }
-}
-
-
-=======
->>>>>>> 539cf4f6
 } } // end namespace vital