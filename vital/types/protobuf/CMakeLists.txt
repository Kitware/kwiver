--- conflicted
+++ resolved
@@ -16,14 +16,11 @@
   polygon.proto
   string.proto
   timestamp.proto
-<<<<<<< HEAD
-=======
   track.proto
   track_state.proto
   track_set.proto
   object_track_state.proto
   object_track_set.proto
->>>>>>> 013b69ab
   )
 
 include_directories(${PROTOBUF_INCLUDE_DIRS})
