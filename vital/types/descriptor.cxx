--- conflicted
+++ resolved
@@ -38,13 +38,8 @@
 /// return the hamming_distance between two descriptors
 float kwiver::vital::hamming_distance(vital::descriptor_sptr d1, vital::descriptor_sptr d2)
 {
-<<<<<<< HEAD
-  auto dv1 = std::static_pointer_cast<vital::descriptor_dynamic<unsigned char>>(d1);
-  auto dv2 = std::static_pointer_cast<vital::descriptor_dynamic<unsigned char>>(d2);
-=======
   // Bit set count operation from
   // http://graphics.stanford.edu/~seander/bithacks.html#CountBitsSetParallel
->>>>>>> fae537ea
 
   const int d1_bytes = d1->num_bytes();
 
