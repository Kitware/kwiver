/*ckwg +29
<<<<<<< HEAD
 * Copyright 2016-2019 by Kitware, Inc.
=======
 * Copyright 2016-2017, 2019 by Kitware, Inc.
>>>>>>> 8ce68005
 * All rights reserved.
 *
 * Redistribution and use in source and binary forms, with or without
 * modification, are permitted provided that the following conditions are met:
 *
 *  * Redistributions of source code must retain the above copyright notice,
 *    this list of conditions and the following disclaimer.
 *
 *  * Redistributions in binary form must reproduce the above copyright notice,
 *    this list of conditions and the following disclaimer in the documentation
 *    and/or other materials provided with the distribution.
 *
 *  * Neither name of Kitware, Inc. nor the names of any contributors may be used
 *    to endorse or promote products derived from this software without specific
 *    prior written permission.
 *
 * THIS SOFTWARE IS PROVIDED BY THE COPYRIGHT HOLDERS AND CONTRIBUTORS ``AS IS''
 * AND ANY EXPRESS OR IMPLIED WARRANTIES, INCLUDING, BUT NOT LIMITED TO, THE
 * IMPLIED WARRANTIES OF MERCHANTABILITY AND FITNESS FOR A PARTICULAR PURPOSE
 * ARE DISCLAIMED. IN NO EVENT SHALL THE AUTHORS OR CONTRIBUTORS BE LIABLE FOR
 * ANY DIRECT, INDIRECT, INCIDENTAL, SPECIAL, EXEMPLARY, OR CONSEQUENTIAL
 * DAMAGES (INCLUDING, BUT NOT LIMITED TO, PROCUREMENT OF SUBSTITUTE GOODS OR
 * SERVICES; LOSS OF USE, DATA, OR PROFITS; OR BUSINESS INTERRUPTION) HOWEVER
 * CAUSED AND ON ANY THEORY OF LIABILITY, WHETHER IN CONTRACT, STRICT LIABILITY,
 * OR TORT (INCLUDING NEGLIGENCE OR OTHERWISE) ARISING IN ANY WAY OUT OF THE USE
 * OF THIS SOFTWARE, EVEN IF ADVISED OF THE POSSIBILITY OF SUCH DAMAGE.
 */

/**
 * \file
 * \brief Interface for detected_object class
 */

#ifndef VITAL_DETECTED_OBJECT_H_
#define VITAL_DETECTED_OBJECT_H_

#include <vital/vital_export.h>
#include <vital/vital_config.h>

#include <memory>
#include <vector>

#include <vital/types/detected_object_type.h>
#include <vital/types/vector.h>
#include <vital/types/bounding_box.h>
#include <vital/types/descriptor.h>
#include <vital/types/image_container.h>
#include <vital/types/geo_point.h>

#include <vital/io/eigen_io.h>
#include <Eigen/Geometry>

namespace kwiver {
namespace vital {

// forward declaration of detected_object class
class detected_object;

// typedef for a detected_object shared pointer
typedef std::shared_ptr< detected_object > detected_object_sptr;
typedef std::shared_ptr< detected_object const > detected_object_cptr;


// ----------------------------------------------------------------
/**
 * @brief Detected object class.
 *
 * This class represents a detected object in image space.
 *
 * There is one object of this type for each detected object. These
 * objects are defined by a bounding box in the image space. Each
 * object has an optional classification object attached.
 *
 */
class VITAL_EXPORT detected_object
{
public:

  typedef std::vector< detected_object_sptr > vector_t;
  typedef descriptor_dynamic< double > descriptor_t;
<<<<<<< HEAD
  typedef std::shared_ptr< descriptor_t > descriptor_sptr;
  typedef std::shared_ptr< descriptor_t const > descriptor_cptr;

  /**
   * @brief Create default detected object.
   *
   * @param confidence Detectors confidence in this detection.
   * @param classifications Optional object classification.
   */
  detected_object(double confidence = 1.0,
                  detected_object_type_sptr classifications = detected_object_type_sptr());

=======
  typedef std::shared_ptr< descriptor_t const > descriptor_scptr;
  typedef std::shared_ptr< bounding_box_d > bounding_box_sptr;

>>>>>>> 8ce68005
  /**
   * @brief Create detected object with bounding box and other attributes.
   *
   * @param bbox Bounding box surrounding detected object, in image coordinates.
   * @param confidence Detectors confidence in this detection.
   * @param classifications Optional object classification.
   */
  detected_object( const bounding_box_d& bbox,
                   double confidence = 1.0,
                   detected_object_type_sptr classifications = detected_object_type_sptr() );

  /**
   * @brief Create detected object with a geo_point and other attributes.
   *
   * @param geo_pt Geographic location of the detection, in world coordinates.
   * @param confidence Detectors confidence in this detection.
   * @param classifications Optional object classification.
   */
  detected_object(const geo_point& geo_pt,
                  double confidence = 1.0,
                  detected_object_type_sptr classifications = detected_object_type_sptr());

  virtual ~detected_object() = default;

  /**
   * @brief Create a deep copy of this object.
   *
   * @return Managed copy of this object.
   */
  detected_object_sptr clone() const;

  /**
   * @brief Get bounding box from this detection.
   *
   * The bounding box for this detection is returned. This box is in
   * image coordinates. A null bounding box
   * is returned if no box has been supplied for this detection.
   *
   * @return The bounding box.
   */
  bounding_box_d bounding_box() const;

  /**
   * @brief Set new bounding box for this detection.
   *
   * The supplied bounding box replaces the box for this detection.
   *
   * @param bbox Bounding box for this detection.
   */
  void set_bounding_box( const bounding_box_d& bbox );


  /**
   * @brief Get geo_point from this detection.
   *
   * The geo_point for this detection is returned. This point is in
   * world coordinates. A null geo_point
   * is returned if no location has been supplied for this detection.
   *
   * @return The bounding box.
   */
  geo_point_sptr& location();
  geo_point_cptr location() const;

  /**
   * @brief Set new geo_point for this detection.
   *
   * The supplied geo_point value replaces the geo_point for this detection.
   *
   * @param pt geo_point for this detection.
   */
  void set_location(const geo_point& pt);

  /**
   * @brief Get confidence for this detection.
   *
   * This method returns the current confidence value for this detection.
   * Confidence values are in the range of 0.0 - 1.0.
   *
   * @return Confidence value for this detection.
   */
  double confidence() const;

  /**
   * @brief Set new confidence value for detection.
   *
   * This method sets a new confidence value for this detection.
   * Confidence values are in the range of [0.0 - 1.0].
   *
   * @param d New confidence value for this detection.
   */
  void set_confidence( double d );

  /**
   * @brief Get detection index.
   *
   * This method returns the index for this detection.
   *
   * The detection index is a general purpose field that the
   * application can use to individually identify a detection. In some
   * cases, this field can be used to correlate the detection of an
   * object over multiple frames.
   *
   * @return Detection index fof this detections.
   */
  uint64_t index() const;

  /**
   * @brief Set detection index.
   *
   * This method sets tne index value for this detection.
   *
   * The detection index is a general purpose field that the
   * application can use to individually identify a detection. In some
   * cases, this field can be used to correlate the detection of an
   * object over multiple frames.
   *
   * @param idx Detection index.
   */
  void set_index( uint64_t idx );

  /**
   * @brief Get detector name.
   *
   * This method returns the name of the detector that created this
   * element. An empty string is returned if the detector name is not
   * set.
   *
   * @return Name of the detector.
   */
  const std::string& detector_name() const;

  /**
   * @brief Set detector name.
   *
   * This method sets the name of the detector for this detection.
   *
   * @param name Detector name.
   */
  void set_detector_name( const std::string& name );

  /**
   * @brief Get pointer to optional classifications object.
   *
   * This method returns the pointer to the classification object if
   * there is one. If there is no classification object the pointer is
   * NULL.
   *
   * @return Pointer to classification object or NULL.
   */
  detected_object_type_sptr type();

  /**
   * @brief Set new classifications for this detection.
   *
   * This method supplies a new set of class_names and scores for this
   * detection.
   *
   * @param c New classification for this detection
   */
  void set_type( detected_object_type_sptr c );

  /**
   * @brief Get detection mask image.
   *
   * This method returns the mask image associated with this detection.
   *
   * @return Pointer to the mask image.
   */
  image_container_scptr mask();

  /**
   * @brief Set mask image for this detection.
   *
   * This method supplies a new mask image for this detection.
   *
   * @param m Mask image
   */
  void set_mask( image_container_scptr m );

  /**
   * @brief Get descriptor vector.
   *
   * This method returns an optional descriptor vector that was used
   * to create this detection. This is only set for certain object
   * detectors.
   *
   * @return Pointer to the descriptor vector.
   */
  descriptor_scptr descriptor() const;

  /**
   * @brief Set descriptor for this detection.
   *
   * This method sets a descriptor vector that was used to create this
   * detection. This is only set for certain object detectors.
   *
   * @param d Descriptor vector
   */
  void set_descriptor( descriptor_scptr d );

private:
  geo_point_sptr m_location;
  bounding_box_d m_bounding_box;
  double m_confidence;
  image_container_scptr m_mask_image;
  descriptor_scptr m_descriptor;

  // The detection type is an optional list of possible object types.
  detected_object_type_sptr m_type;

  uint64_t m_index; ///< index for this object
  std::string m_detector_name;
};

} }

#endif<|MERGE_RESOLUTION|>--- conflicted
+++ resolved
@@ -1,9 +1,5 @@
 /*ckwg +29
-<<<<<<< HEAD
- * Copyright 2016-2019 by Kitware, Inc.
-=======
  * Copyright 2016-2017, 2019 by Kitware, Inc.
->>>>>>> 8ce68005
  * All rights reserved.
  *
  * Redistribution and use in source and binary forms, with or without
@@ -84,8 +80,7 @@
 
   typedef std::vector< detected_object_sptr > vector_t;
   typedef descriptor_dynamic< double > descriptor_t;
-<<<<<<< HEAD
-  typedef std::shared_ptr< descriptor_t > descriptor_sptr;
+  typedef std::shared_ptr< descriptor_t const > descriptor_scptr;
   typedef std::shared_ptr< descriptor_t const > descriptor_cptr;
 
   /**
@@ -97,11 +92,6 @@
   detected_object(double confidence = 1.0,
                   detected_object_type_sptr classifications = detected_object_type_sptr());
 
-=======
-  typedef std::shared_ptr< descriptor_t const > descriptor_scptr;
-  typedef std::shared_ptr< bounding_box_d > bounding_box_sptr;
-
->>>>>>> 8ce68005
   /**
    * @brief Create detected object with bounding box and other attributes.
    *
