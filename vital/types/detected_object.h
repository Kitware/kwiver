/*ckwg +29
 * Copyright 2016 by Kitware, Inc.
 * All rights reserved.
 *
 * Redistribution and use in source and binary forms, with or without
 * modification, are permitted provided that the following conditions are met:
 *
 *  * Redistributions of source code must retain the above copyright notice,
 *    this list of conditions and the following disclaimer.
 *
 *  * Redistributions in binary form must reproduce the above copyright notice,
 *    this list of conditions and the following disclaimer in the documentation
 *    and/or other materials provided with the distribution.
 *
 *  * Neither name of Kitware, Inc. nor the names of any contributors may be used
 *    to endorse or promote products derived from this software without specific
 *    prior written permission.
 *
 * THIS SOFTWARE IS PROVIDED BY THE COPYRIGHT HOLDERS AND CONTRIBUTORS ``AS IS''
 * AND ANY EXPRESS OR IMPLIED WARRANTIES, INCLUDING, BUT NOT LIMITED TO, THE
 * IMPLIED WARRANTIES OF MERCHANTABILITY AND FITNESS FOR A PARTICULAR PURPOSE
 * ARE DISCLAIMED. IN NO EVENT SHALL THE AUTHORS OR CONTRIBUTORS BE LIABLE FOR
 * ANY DIRECT, INDIRECT, INCIDENTAL, SPECIAL, EXEMPLARY, OR CONSEQUENTIAL
 * DAMAGES (INCLUDING, BUT NOT LIMITED TO, PROCUREMENT OF SUBSTITUTE GOODS OR
 * SERVICES; LOSS OF USE, DATA, OR PROFITS; OR BUSINESS INTERRUPTION) HOWEVER
 * CAUSED AND ON ANY THEORY OF LIABILITY, WHETHER IN CONTRACT, STRICT LIABILITY,
 * OR TORT (INCLUDING NEGLIGENCE OR OTHERWISE) ARISING IN ANY WAY OUT OF THE USE
 * OF THIS SOFTWARE, EVEN IF ADVISED OF THE POSSIBILITY OF SUCH DAMAGE.
 */

/**
 * \file
 * \brief Header for \link kwiver::vital::detected_object detected_object \endlink class
 */

#ifndef VITAL_DETECTED_OBJECT_H_
#define VITAL_DETECTED_OBJECT_H_

#include <vital/vital_export.h>
#include <vital/vital_config.h>

#include <memory>

#include <vital/types/object_type.h>
#include <vital/types/vector.h>

#include <vital/io/eigen_io.h> //This suppresses a warning in Eigen/Geometry.h
#include <Eigen/Geometry>

namespace kwiver {
namespace vital {

/// forward declaration of detected_object class
class detected_object;

/// typedef for a detected_object shared pointer
typedef std::shared_ptr< detected_object > detected_object_sptr;

// ----------------------------------------------------------------
/**
 * @brief Detected object class.
 *
 * This class represents a detected object in image space.
 *
 * There is one object of this type for each detected object. These
 * objects are defined by a bounding box in the image space. Each
 * object has an optional classification object attached.
 *
 */
class VITAL_EXPORT detected_object
{
public:
  class bounding_box
  {
  public:
    bounding_box()
<<<<<<< HEAD
    :m_bbox(vital::vector_2d(0,0),vital::vector_2d(0,0))
=======
>>>>>>> 06e83f1b
    {}
    bounding_box(vital::vector_2d upper_left, vital::vector_2d lower_right)
    : m_bbox(upper_left,lower_right)
    {}
    vital::vector_2d center() const
    {
      return m_bbox.center();
    }
    vital::vector_2d upper_left() const
    {
      return m_bbox.min();
    }
    vital::vector_2d lower_right() const
    {
      return m_bbox.max();
    }
    double width() const
    {
      return m_bbox.sizes()[0];
    }
    double height() const
    {
      return m_bbox.sizes()[1];
    }
    double area() const
    {
      return m_bbox.volume();
    }

    bounding_box intersection(bounding_box const& other)
    {
      return bounding_box(m_bbox.intersection(other.m_bbox));
    }

  protected:
    Eigen::AlignedBox2d m_bbox;
    bounding_box(Eigen::AlignedBox2d b)
    :m_bbox(b)
    {}
  };
<<<<<<< HEAD
  //typedef Eigen::AlignedBox2d bounding_box;
=======

>>>>>>> 06e83f1b
  detected_object();
  detected_object(bounding_box bbox, double confidence = 1.0,
               object_type_sptr classifications = NULL);
  virtual ~detected_object() VITAL_DEFAULT_DTOR

  bounding_box get_bounding_box() const;
  void set_bounding_box(bounding_box bbox);

  double get_confidence() const;
  void set_confidence(double d);

  /**
   * @brief Get pointer to optional classification object.
   *
   * This method returns the pointer to the classification object if
   * there is one. If there is no classification object the pointer is
   * NULL.
   *
   * @return Pointer to classification object or NULL.
   */
  object_type_sptr get_classifications();

  void set_classifications( object_type_sptr c );

private:
  bounding_box bounding_box_;
  double confidence_;
  object_type_sptr classifications_;
};

} }

#endif<|MERGE_RESOLUTION|>--- conflicted
+++ resolved
@@ -74,10 +74,7 @@
   {
   public:
     bounding_box()
-<<<<<<< HEAD
     :m_bbox(vital::vector_2d(0,0),vital::vector_2d(0,0))
-=======
->>>>>>> 06e83f1b
     {}
     bounding_box(vital::vector_2d upper_left, vital::vector_2d lower_right)
     : m_bbox(upper_left,lower_right)
@@ -118,11 +115,7 @@
     :m_bbox(b)
     {}
   };
-<<<<<<< HEAD
-  //typedef Eigen::AlignedBox2d bounding_box;
-=======
 
->>>>>>> 06e83f1b
   detected_object();
   detected_object(bounding_box bbox, double confidence = 1.0,
                object_type_sptr classifications = NULL);
