// This file is part of KWIVER, and is distributed under the
// OSI-approved BSD 3-Clause License. See top-level LICENSE file or
// https://github.com/Kitware/kwiver/blob/master/LICENSE for details.

/// \file
/// \brief train_detector algorithm definition

#ifndef VITAL_ALGO_TRAIN_DETECTOR_H_
#define VITAL_ALGO_TRAIN_DETECTOR_H_

#include <vital/algo/algorithm.h>
#include <vital/types/category_hierarchy.h>
#include <vital/types/detected_object_set.h>
#include <vital/types/image_container.h>
#include <vital/vital_config.h>

namespace kwiver {

namespace vital {

namespace algo {

/// An abstract base class for training object detectors
class VITAL_ALGO_EXPORT train_detector
  : public kwiver::vital::algorithm_def< train_detector >
{
public:
  /// Return the name of this algorithm
  static std::string static_type_name() { return "train_detector"; }

  /// Train a detection model given a list of images and detections
  ///
  /// This varient is geared towards offline training.
  ///
  /// \param object_labels object category labels for training
  /// \param train_image_list list of train image filenames
  /// \param train_groundtruth annotations loaded for each image
  /// \param test_image_list list of test image filenames
  /// \param test_groundtruth annotations loaded for each image
  virtual void
<<<<<<< HEAD
  add_data_from_disk(vital::category_hierarchy_sptr object_labels,
    std::vector< std::string > train_image_names,
    std::vector< kwiver::vital::detected_object_set_sptr > train_groundtruth,
    std::vector< std::string > test_image_names = std::vector< std::string >(),
    std::vector< kwiver::vital::detected_object_set_sptr > test_groundtruth
     = std::vector< kwiver::vital::detected_object_set_sptr >());
=======
  train_from_disk( vital::category_hierarchy_sptr object_labels,
                   std::vector< std::string > train_image_names,
                   std::vector< kwiver::vital::detected_object_set_sptr > train_groundtruth,
                   std::vector< std::string > test_image_names = std::vector< std::string >( ),
                   std::vector< kwiver::vital::detected_object_set_sptr > test_groundtruth
                   = std::vector< kwiver::vital::detected_object_set_sptr >( ) );
>>>>>>> 71d51833

  /// Train a detection model given images and detections
  ///
  /// This varient is geared towards online training, and is not required
  /// to be defined.
  ///
  /// \throws runtime_exception if not defined.
  ///
  /// \param object_labels object category labels for training
  /// \param train_images vector of input train images
  /// \param train_groundtruth annotations loaded for each train image
  /// \param test_images optional vector of input test images
  /// \param test_groundtruth optional annotations loaded for each test image
  virtual void
<<<<<<< HEAD
  add_data_from_memory(vital::category_hierarchy_sptr object_labels,
    std::vector< kwiver::vital::image_container_sptr > train_images,
    std::vector< kwiver::vital::detected_object_set_sptr > train_groundtruth,
    std::vector< kwiver::vital::image_container_sptr > test_images
      = std::vector< kwiver::vital::image_container_sptr >(),
    std::vector< kwiver::vital::detected_object_set_sptr > test_groundtruth
      = std::vector< kwiver::vital::detected_object_set_sptr >());
=======
  train_from_memory( vital::category_hierarchy_sptr object_labels,
                     std::vector< kwiver::vital::image_container_sptr > train_images,
                     std::vector< kwiver::vital::detected_object_set_sptr > train_groundtruth,
                     std::vector< kwiver::vital::image_container_sptr > test_images
                     = std::vector< kwiver::vital::image_container_sptr >( ),
                     std::vector< kwiver::vital::detected_object_set_sptr > test_groundtruth
                     = std::vector< kwiver::vital::detected_object_set_sptr >( ) );
>>>>>>> 71d51833


  /// Train a detection model given all loaded data
  /**
   * This varient is geared towards either offline or online training
   * depending on the implementation.
   *
   * \throws runtime_exception if not defined or there's a data issue.
   *
   * \param object_labels object category labels for training
   */
  virtual void update_model() = 0;

protected:
  train_detector();
};

/// Shared pointer for train_detector algorithm definition class
typedef std::shared_ptr< train_detector > train_detector_sptr;

} // namespace algo

} // namespace vital

} // namespace kwiver

#endif // VITAL_ALGO_TRAIN_DETECTOR_H_<|MERGE_RESOLUTION|>--- conflicted
+++ resolved
@@ -38,21 +38,12 @@
   /// \param test_image_list list of test image filenames
   /// \param test_groundtruth annotations loaded for each image
   virtual void
-<<<<<<< HEAD
   add_data_from_disk(vital::category_hierarchy_sptr object_labels,
     std::vector< std::string > train_image_names,
     std::vector< kwiver::vital::detected_object_set_sptr > train_groundtruth,
     std::vector< std::string > test_image_names = std::vector< std::string >(),
     std::vector< kwiver::vital::detected_object_set_sptr > test_groundtruth
      = std::vector< kwiver::vital::detected_object_set_sptr >());
-=======
-  train_from_disk( vital::category_hierarchy_sptr object_labels,
-                   std::vector< std::string > train_image_names,
-                   std::vector< kwiver::vital::detected_object_set_sptr > train_groundtruth,
-                   std::vector< std::string > test_image_names = std::vector< std::string >( ),
-                   std::vector< kwiver::vital::detected_object_set_sptr > test_groundtruth
-                   = std::vector< kwiver::vital::detected_object_set_sptr >( ) );
->>>>>>> 71d51833
 
   /// Train a detection model given images and detections
   ///
@@ -67,7 +58,6 @@
   /// \param test_images optional vector of input test images
   /// \param test_groundtruth optional annotations loaded for each test image
   virtual void
-<<<<<<< HEAD
   add_data_from_memory(vital::category_hierarchy_sptr object_labels,
     std::vector< kwiver::vital::image_container_sptr > train_images,
     std::vector< kwiver::vital::detected_object_set_sptr > train_groundtruth,
@@ -75,26 +65,16 @@
       = std::vector< kwiver::vital::image_container_sptr >(),
     std::vector< kwiver::vital::detected_object_set_sptr > test_groundtruth
       = std::vector< kwiver::vital::detected_object_set_sptr >());
-=======
-  train_from_memory( vital::category_hierarchy_sptr object_labels,
-                     std::vector< kwiver::vital::image_container_sptr > train_images,
-                     std::vector< kwiver::vital::detected_object_set_sptr > train_groundtruth,
-                     std::vector< kwiver::vital::image_container_sptr > test_images
-                     = std::vector< kwiver::vital::image_container_sptr >( ),
-                     std::vector< kwiver::vital::detected_object_set_sptr > test_groundtruth
-                     = std::vector< kwiver::vital::detected_object_set_sptr >( ) );
->>>>>>> 71d51833
 
 
   /// Train a detection model given all loaded data
-  /**
-   * This varient is geared towards either offline or online training
-   * depending on the implementation.
-   *
-   * \throws runtime_exception if not defined or there's a data issue.
-   *
-   * \param object_labels object category labels for training
-   */
+  ///
+  /// This varient is geared towards either offline or online training
+  /// depending on the implementation.
+  ///
+  /// \throws runtime_exception if not defined or there's a data issue.
+  ///
+  /// \param object_labels object category labels for training
   virtual void update_model() = 0;
 
 protected:
