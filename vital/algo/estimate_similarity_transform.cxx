--- conflicted
+++ resolved
@@ -47,14 +47,8 @@
   return this->estimate_transform( from_pts, to_pts );
 }
 
-<<<<<<< HEAD
-// ------------------------------------------------------------------
-/// Estimate the similarity transform between two corresponding sets of
-/// landmarks.
-=======
 // ----------------------------------------------------------------------------
 /// Estimate the similarity transform between two corresponding sets of landmarks.
->>>>>>> 36490962
 similarity_d
 estimate_similarity_transform
 ::estimate_transform( std::vector< landmark_sptr > const& from,
@@ -75,14 +69,8 @@
 
 namespace {
 
-<<<<<<< HEAD
-// ------------------------------------------------------------------
-
-=======
 // ----------------------------------------------------------------------------
->>>>>>> 36490962
 /// Helper function for assigning camera/landmark map contents to point vectors
-
 /**
  * \tparam M      Map type whose value_type::second_type is a std::shared_ptr
  * \tparam afunc  Pointer to the accessor function in the object that is
