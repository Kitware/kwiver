--- conflicted
+++ resolved
@@ -2,7 +2,6 @@
 # Build file for abstract algorithms
 #
 
-<<<<<<< HEAD
 # ==================================================================
 ###
 # These headers are installed
@@ -74,17 +73,6 @@
   video_output.h
   write_object_track_set.h
   write_track_descriptor_set.h
-=======
-set(public_headers
-   algorithm.h
-   algorithm.txx
-   video_input.h
-  )
-#
-set(source_files
-  algorithm.cxx
-  video_input.cxx
->>>>>>> d27a7dac
   )
 
 set( sources
@@ -155,20 +143,8 @@
   write_track_descriptor_set.cxx
 )
 
-<<<<<<< HEAD
-=======
-target_link_libraries( vital_algorithms
-  PUBLIC
-              vital_vpm  # uses pluggable
-              vital_types
- PRIVATE
-              vital_logger
-              vital
- )
-
 ###
 ## Install header files
->>>>>>> d27a7dac
 kwiver_install_headers(
   ${public_headers}
   SUBDIR   vital/algo
@@ -193,6 +169,7 @@
   PUBLIC          vital
                   vital_config
                   vital_logger
+                  vital_types
                   vital_vpm
   )
 
