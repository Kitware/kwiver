###
# Build file for abstract algorithms
#

# ==================================================================
###
# These headers are installed
#
set( public_headers

  algorithm.h
  algorithm_factory.h
  analyze_tracks.h
  bundle_adjust.h
  close_loops.h
  compute_ref_homography.h
  compute_stereo_depth_map.h
  compute_track_descriptors.h
  convert_image.h
  detect_features.h
  detected_object_filter.h
  detected_object_set_input.h
  detected_object_set_output.h
  draw_detected_object_set.h
  draw_tracks.h
  dynamic_configuration.h
  estimate_canonical_transform.h
  estimate_essential_matrix.h
  estimate_fundamental_matrix.h
  estimate_homography.h
  estimate_pnp.h
  estimate_similarity_transform.h
  extract_descriptors.h
  feature_descriptor_io.h
  filter_features.h
  formulate_query.h
  filter_tracks.h
  image_filter.h
  image_io.h
  image_object_detector.h
  initialize_cameras_landmarks.h
  integrate_depth_maps.h
<<<<<<< HEAD
  keyframe_selection.h
=======
  match_descriptor_sets.h
>>>>>>> b660e05a
  match_features.h
  optimize_cameras.h
  refine_detections.h
  split_image.h
  track_features.h
  train_detector.h
  track_descriptor_set_input.h
  track_descriptor_set_output.h
  triangulate_landmarks.h
  uuid_factory.h
  video_input.h
  )

set( sources

  algorithm.cxx
  algorithm_factory.cxx
  analyze_tracks.cxx
  bundle_adjust.cxx
  close_loops.cxx
  compute_ref_homography.cxx
  compute_stereo_depth_map.cxx
  compute_track_descriptors.cxx
  convert_image.cxx
  detect_features.cxx
  detected_object_filter.cxx
  detected_object_set_input.cxx
  detected_object_set_output.cxx
  draw_detected_object_set.cxx
  draw_tracks.cxx
  dynamic_configuration.cxx
  estimate_canonical_transform.cxx
  estimate_essential_matrix.cxx
  estimate_fundamental_matrix.cxx
  estimate_homography.cxx
  estimate_pnp.cxx
  estimate_similarity_transform.cxx
  extract_descriptors.cxx
  feature_descriptor_io.cxx
  filter_features.cxx
  formulate_query.cxx
  filter_tracks.cxx
  image_filter.cxx
  image_io.cxx
  image_object_detector.cxx
  initialize_cameras_landmarks.cxx
  keyframe_selection.cxx
  integrate_depth_maps.cxx
  match_descriptor_sets.cxx
  match_features.cxx
  optimize_cameras.cxx
  refine_detections.cxx
  split_image.cxx
  track_features.cxx
  train_detector.cxx
  track_descriptor_set_input.cxx
  track_descriptor_set_output.cxx
  triangulate_landmarks.cxx
  uuid_factory.cxx
  video_input.cxx
)

kwiver_install_headers(
  ${public_headers}
  SUBDIR   vital/algo
  )

# install export header
kwiver_install_headers(
  ${CMAKE_CURRENT_BINARY_DIR}/vital_algo_export.h
  SUBDIR   vital/algo
  NOPATH
  )

kwiver_add_library( vital_algo
  ${public_headers}
  ${sources}
  ${CMAKE_CURRENT_BINARY_DIR}/vital_algo_export.h
  )

target_link_libraries( vital_algo
  PRIVATE         kwiversys
                  vital_util
  PUBLIC          vital
                  vital_config
                  vital_logger
                  vital_vpm
  )

if (KWIVER_ENABLE_TOOLS)
###
#     plugins for plugin explorer
kwiver_add_plugin( algo_explorer_plugin
  SUBDIR   modules/plugin_explorer
  SOURCES  algo_explorer_plugin.cxx
  PRIVATE  vital
           vital_vpm
           vital_config
           vital_algo
           explorer_plugin )
endif()<|MERGE_RESOLUTION|>--- conflicted
+++ resolved
@@ -40,11 +40,8 @@
   image_object_detector.h
   initialize_cameras_landmarks.h
   integrate_depth_maps.h
-<<<<<<< HEAD
   keyframe_selection.h
-=======
   match_descriptor_sets.h
->>>>>>> b660e05a
   match_features.h
   optimize_cameras.h
   refine_detections.h
