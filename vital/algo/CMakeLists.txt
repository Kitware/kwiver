###
# Build file for abstract algorithms
#

# ==================================================================
###
# These headers are installed
#
set( public_headers

  algorithm.h
  algorithm_factory.h
  analyze_tracks.h
  bundle_adjust.h
  close_loops.h
  compute_ref_homography.h
  compute_stereo_depth_map.h
  compute_track_descriptors.h
  convert_image.h
  detect_features.h
  detect_features_if_keyframe.h
  detect_loops.h
  detected_object_filter.h
  detected_object_set_input.h
  detected_object_set_output.h
  draw_detected_object_set.h
  draw_tracks.h
  dynamic_configuration.h
  estimate_canonical_transform.h
  estimate_essential_matrix.h
  estimate_fundamental_matrix.h
  estimate_homography.h
  estimate_pnp.h
  estimate_similarity_transform.h
  extract_descriptors.h
  feature_descriptor_io.h
  filter_features.h
  formulate_query.h
  filter_tracks.h
  image_filter.h
  image_io.h
  image_object_detector.h
  initialize_cameras_landmarks.h
  integrate_depth_maps.h
<<<<<<< HEAD
  keyframe_selection.h
=======
  match_descriptor_sets.h
>>>>>>> 4d9a2dcc
  match_features.h
  optimize_cameras.h
  refine_detections.h
  split_image.h
  track_features.h
  train_detector.h
  track_descriptor_set_input.h
  track_descriptor_set_output.h
  triangulate_landmarks.h
  uuid_factory.h
  video_input.h
  )

set( sources

  algorithm.cxx
  algorithm_factory.cxx
  analyze_tracks.cxx
  bundle_adjust.cxx
  close_loops.cxx
  compute_ref_homography.cxx
  compute_stereo_depth_map.cxx
  compute_track_descriptors.cxx
  convert_image.cxx
  detect_features.cxx
  detect_features_if_keyframe.cxx
  detect_loops.cxx
  detected_object_filter.cxx
  detected_object_set_input.cxx
  detected_object_set_output.cxx
  draw_detected_object_set.cxx
  draw_tracks.cxx
  dynamic_configuration.cxx
  estimate_canonical_transform.cxx
  estimate_essential_matrix.cxx
  estimate_fundamental_matrix.cxx
  estimate_homography.cxx
  estimate_pnp.cxx
  estimate_similarity_transform.cxx
  extract_descriptors.cxx
  feature_descriptor_io.cxx
  filter_features.cxx
  formulate_query.cxx
  filter_tracks.cxx
  image_filter.cxx
  image_io.cxx
  image_object_detector.cxx
  initialize_cameras_landmarks.cxx
<<<<<<< HEAD
  keyframe_selection.cxx
  integrate_depth_maps.cxx
=======
  integrate_depth_maps.cxx
  match_descriptor_sets.cxx
>>>>>>> 4d9a2dcc
  match_features.cxx
  optimize_cameras.cxx
  refine_detections.cxx
  split_image.cxx
  track_features.cxx
  train_detector.cxx
  track_descriptor_set_input.cxx
  track_descriptor_set_output.cxx
  triangulate_landmarks.cxx
  uuid_factory.cxx
  video_input.cxx
)

kwiver_install_headers(
  ${public_headers}
  SUBDIR   vital/algo
  )

# install export header
kwiver_install_headers(
  ${CMAKE_CURRENT_BINARY_DIR}/vital_algo_export.h
  SUBDIR   vital/algo
  NOPATH
  )

kwiver_add_library( vital_algo
  ${public_headers}
  ${sources}
  ${CMAKE_CURRENT_BINARY_DIR}/vital_algo_export.h
  )

target_link_libraries( vital_algo
  PRIVATE         kwiversys
                  vital_util
  PUBLIC          vital
                  vital_config
                  vital_logger
                  vital_vpm
  )

if (KWIVER_ENABLE_TOOLS)
###
#     plugins for plugin explorer
kwiver_add_plugin( algo_explorer_plugin
  SUBDIR   modules/plugin_explorer
  SOURCES  algo_explorer_plugin.cxx
  PRIVATE  vital
           vital_vpm
           vital_config
           vital_algo
           explorer_plugin )
endif()<|MERGE_RESOLUTION|>--- conflicted
+++ resolved
@@ -42,11 +42,8 @@
   image_object_detector.h
   initialize_cameras_landmarks.h
   integrate_depth_maps.h
-<<<<<<< HEAD
   keyframe_selection.h
-=======
   match_descriptor_sets.h
->>>>>>> 4d9a2dcc
   match_features.h
   optimize_cameras.h
   refine_detections.h
@@ -95,13 +92,9 @@
   image_io.cxx
   image_object_detector.cxx
   initialize_cameras_landmarks.cxx
-<<<<<<< HEAD
   keyframe_selection.cxx
   integrate_depth_maps.cxx
-=======
-  integrate_depth_maps.cxx
   match_descriptor_sets.cxx
->>>>>>> 4d9a2dcc
   match_features.cxx
   optimize_cameras.cxx
   refine_detections.cxx
