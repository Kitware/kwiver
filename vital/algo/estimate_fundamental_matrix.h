--- conflicted
+++ resolved
@@ -89,14 +89,6 @@
 
 } // namespace vital
 
-<<<<<<< HEAD
-}     // end namespace
-=======
-} // namespace algo
-
-} // namespace vital
-
 } // namespace kwiver
->>>>>>> 9a64d7fa
 
 #endif // VITAL_ALGO_ESTIMATE_FUNDAMENTAL_MATRIX_H_