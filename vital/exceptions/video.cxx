/*ckwg +29
 * Copyright 2016 by Kitware, Inc.
 * All rights reserved.
 *
 * Redistribution and use in source and binary forms, with or without
 * modification, are permitted provided that the following conditions are met:
 *
 *  * Redistributions of source code must retain the above copyright notice,
 *    this list of conditions and the following disclaimer.
 *
 *  * Redistributions in binary form must reproduce the above copyright notice,
 *    this list of conditions and the following disclaimer in the documentation
 *    and/or other materials provided with the distribution.
 *
 *  * Neither name of Kitware, Inc. nor the names of any contributors may be used
 *    to endorse or promote products derived from this software without specific
 *    prior written permission.
 *
 * THIS SOFTWARE IS PROVIDED BY THE COPYRIGHT HOLDERS AND CONTRIBUTORS "AS IS"
 * AND ANY EXPRESS OR IMPLIED WARRANTIES, INCLUDING, BUT NOT LIMITED TO, THE
 * IMPLIED WARRANTIES OF MERCHANTABILITY AND FITNESS FOR A PARTICULAR PURPOSE
 * ARE DISCLAIMED. IN NO EVENT SHALL THE AUTHORS OR CONTRIBUTORS BE LIABLE FOR
 * ANY DIRECT, INDIRECT, INCIDENTAL, SPECIAL, EXEMPLARY, OR CONSEQUENTIAL
 * DAMAGES (INCLUDING, BUT NOT LIMITED TO, PROCUREMENT OF SUBSTITUTE GOODS OR
 * SERVICES; LOSS OF USE, DATA, OR PROFITS; OR BUSINESS INTERRUPTION) HOWEVER
 * CAUSED AND ON ANY THEORY OF LIABILITY, WHETHER IN CONTRACT, STRICT LIABILITY,
 * OR TORT (INCLUDING NEGLIGENCE OR OTHERWISE) ARISING IN ANY WAY OUT OF THE USE
 * OF THIS SOFTWARE, EVEN IF ADVISED OF THE POSSIBILITY OF SUCH DAMAGE.
 */

/**
 * \file
 * \brief Implementation for image exceptions
 */

#include "video.h"

namespace kwiver {
namespace vital {


// ------------------------------------------------------------------
video_exception
::video_exception() VITAL_NOTHROW
{
  m_what = "Yo, Yo, we have a Vide-o exception";
}

video_exception
::~video_exception() VITAL_NOTHROW
{
}

// ------------------------------------------------------------------
video_input_timeout_exception
::video_input_timeout_exception() VITAL_NOTHROW
{
  m_what = "End of video exception";
}


video_input_timeout_exception
::~video_input_timeout_exception() VITAL_NOTHROW
{
}


// ------------------------------------------------------------------
video_stream_exception
::video_stream_exception( std::string const& msg) VITAL_NOTHROW
{
  m_what = "Video stream exception: " + msg;
}


video_stream_exception
::~video_stream_exception() VITAL_NOTHROW
{
}


// ------------------------------------------------------------------
video_config_exception
::video_config_exception( std::string const& msg) VITAL_NOTHROW
{
  m_what = "Video config exception: " + msg;
}


video_config_exception
::~video_config_exception() VITAL_NOTHROW
{
}


// ------------------------------------------------------------------
video_runtime_exception
::video_runtime_exception( std::string const& msg) VITAL_NOTHROW
{
  m_what = "Video runtime exception: " + msg;
}


video_runtime_exception
::~video_runtime_exception() VITAL_NOTHROW
{
}
<<<<<<< HEAD

=======
>>>>>>> 65736f05

} } // end namespace<|MERGE_RESOLUTION|>--- conflicted
+++ resolved
@@ -105,9 +105,5 @@
 ::~video_runtime_exception() VITAL_NOTHROW
 {
 }
-<<<<<<< HEAD
-
-=======
->>>>>>> 65736f05
 
 } } // end namespace