--- conflicted
+++ resolved
@@ -35,8 +35,7 @@
   image_exception( std::nullptr_t ) noexcept;
 };
 
-<<<<<<< HEAD
-// ------------------------------------------------------------------
+// ----------------------------------------------------------------------------
 /// Exception for image loading
 /**
  * For when image fails to load, or is corrupt.
@@ -46,10 +45,10 @@
 {
 public:
   /// Constructor
-  /**
-   * \param message     Description of circumstances surrounding error.
-   */
+  ///
+  /// \param message     Description of circumstances surrounding error.
   image_load_exception(std::string message) noexcept;
+
   /// Destructor
   virtual ~image_load_exception() noexcept;
 
@@ -57,11 +56,7 @@
   std::string m_message;
 };
 
-
-// ------------------------------------------------------------------
-=======
 // ----------------------------------------------------------------------------
->>>>>>> 71d51833
 /// Exception for image type mismatch
 ///
 /// For when image type equality must be asserted.
