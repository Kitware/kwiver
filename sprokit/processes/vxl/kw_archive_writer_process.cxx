--- conflicted
+++ resolved
@@ -107,23 +107,13 @@
   priv( kw_archive_writer_process* parent );
   ~priv();
 
-<<<<<<< HEAD
   void write_frame_data( vsl_b_ostream& stream,
                          bool write_image,
                          kwiver::vital::timestamp const& time,
-                         kwiver::vital::geo_corner_points const& corners,
+                         kwiver::vital::geo_polygon const& corners,
                          kwiver::vital::image const& img,
                          kwiver::vital::f2f_homography const& homog,
                          kwiver::vital::gsd_t gsd );
-=======
-  void write_frame_data(vsl_b_ostream& stream,
-                        bool write_image,
-                        kwiver::vital::timestamp const& time,
-                        kwiver::vital::geo_polygon const& corners,
-                        kwiver::vital::image const& img,
-                        kwiver::vital::f2f_homography const& homog,
-                        kwiver::vital::gsd_t gsd);
->>>>>>> baa58ffb
 
   static sprokit::process::port_t const port_timestamp;
   static sprokit::process::port_t const port_image;
@@ -200,14 +190,12 @@
 kw_archive_writer_process
 ::_init()
 {
-<<<<<<< HEAD
+  scoped_init_instrumentation();
+
   if( d->m_base_filename.empty() )
   {
     return;
   }
-=======
-  scoped_init_instrumentation();
->>>>>>> baa58ffb
 
   std::string path = d->m_output_directory + "/" + d->m_base_filename;
 
@@ -325,21 +313,16 @@
   }
 
   // corners
-<<<<<<< HEAD
-  kwiver::vital::geo_corner_points corners;
+  kwiver::vital::geo_polygon corners;
 
   if( process::has_input_port_edge( "corner_points" ) )
   {
     corners = grab_input_using_trait( corner_points );
   }
-=======
-  kwiver::vital::geo_polygon corners = grab_input_using_trait( corner_points );
->>>>>>> baa58ffb
 
   // gsd
   kwiver::vital::gsd_t gsd = -1.0;
 
-<<<<<<< HEAD
   if( process::has_input_port_edge( "gsd" ) )
   {
     gsd = grab_input_using_trait( gsd );
@@ -380,33 +363,10 @@
     throw sprokit::invalid_configuration_exception( name(), reason );
   }
 
-  // Beginning writing this frame to KWA
-  LOG_DEBUG( logger(), "processing frame " << frame_time );
-
-  *d->m_index_stream
-    << static_cast< vxl_int_64 > ( frame_time.get_time_usec() ) << " " // in micro-seconds
-    << static_cast< int64_t > ( d->m_data_stream->tellp() )
-    << std::endl;
-
-  d->write_frame_data( *d->m_data_bstream,
-                       /*write image=*/ true,
-                       frame_time, corners, image, homog, gsd );
-
-  if( ! d->m_data_stream )
-=======
->>>>>>> baa58ffb
   {
     scoped_step_instrumentation();
 
-<<<<<<< HEAD
-  if( d->m_meta_bstream )
-  {
-    d->write_frame_data( *d->m_meta_bstream,
-                         /*write48 image=*/ false,
-                         frame_time, corners, image, homog, gsd );
-
-    if( ! d->m_meta_stream )
-=======
+    // Beginning writing this frame to KWA
     LOG_DEBUG( logger(), "processing frame " << frame_time );
 
     *d->m_index_stream
@@ -417,28 +377,29 @@
     d->write_frame_data( *d->m_data_bstream,
                          /*write image=*/ true,
                          frame_time, corners, image, homog, gsd );
-    if ( ! d->m_data_stream )
->>>>>>> baa58ffb
+
+    if( ! d->m_data_stream )
     {
       // throw ( ); //+ need general runtime exception
       // LOG_DEBUG("Failed while writing to .data stream");
     }
 
-    if ( d->m_meta_bstream )
+    if( d->m_meta_bstream )
     {
       d->write_frame_data( *d->m_meta_bstream,
                            /*write48 image=*/ false,
                            frame_time, corners, image, homog, gsd );
-      if ( ! d->m_meta_stream )
+
+      if( ! d->m_meta_stream )
       {
         // throw ( );
         // LOG_DEBUG("Failed while writing to .meta stream");
       }
     }
-  }
-
-  d->m_meta_stream->flush();
-  d->m_data_stream->flush();
+
+    d->m_meta_stream->flush();
+    d->m_data_stream->flush();
+  }
 
   push_to_port_using_trait( complete_flag, true );
 } // kw_archive_writer_process::_step
@@ -487,23 +448,13 @@
 //-----------------------------------------------------------------------------------
 void
 priv_t
-<<<<<<< HEAD
 ::write_frame_data( vsl_b_ostream& stream,
                     bool write_image,
                     kwiver::vital::timestamp const& time,
-                    kwiver::vital::geo_corner_points const& corner_pts,
+                    kwiver::vital::geo_polygon const& corner_pts,
                     kwiver::vital::image const& img,
                     kwiver::vital::f2f_homography const& s2r_homog,
                     double gsd )
-=======
-::write_frame_data(vsl_b_ostream& stream,
-                   bool write_image,
-                   kwiver::vital::timestamp const& time,
-                   kwiver::vital::geo_polygon const& corner_pts,
-                   kwiver::vital::image const& img,
-                   kwiver::vital::f2f_homography const& s2r_homog,
-                   double gsd)
->>>>>>> baa58ffb
 {
   vxl_int_64 u_seconds = static_cast< vxl_int_64 > ( time.get_time_usec() );
   vxl_int_64 frame_num = static_cast< vxl_int_64 > ( time.get_frame() );
