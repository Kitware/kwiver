/*ckwg +29
 * Copyright 2015-2016 by Kitware, Inc.
 * All rights reserved.
 *
 * Redistribution and use in source and binary forms, with or without
 * modification, are permitted provided that the following conditions are met:
 *
 *  * Redistributions of source code must retain the above copyright notice,
 *    this list of conditions and the following disclaimer.
 *
 *  * Redistributions in binary form must reproduce the above copyright notice,
 *    this list of conditions and the following disclaimer in the documentation
 *    and/or other materials provided with the distribution.
 *
 *  * Neither name of Kitware, Inc. nor the names of any contributors may be used
 *    to endorse or promote products derived from this software without specific
 *    prior written permission.
 *
 * THIS SOFTWARE IS PROVIDED BY THE COPYRIGHT HOLDERS AND CONTRIBUTORS "AS IS"
 * AND ANY EXPRESS OR IMPLIED WARRANTIES, INCLUDING, BUT NOT LIMITED TO, THE
 * IMPLIED WARRANTIES OF MERCHANTABILITY AND FITNESS FOR A PARTICULAR PURPOSE
 * ARE DISCLAIMED. IN NO EVENT SHALL THE AUTHORS OR CONTRIBUTORS BE LIABLE FOR
 * ANY DIRECT, INDIRECT, INCIDENTAL, SPECIAL, EXEMPLARY, OR CONSEQUENTIAL
 * DAMAGES (INCLUDING, BUT NOT LIMITED TO, PROCUREMENT OF SUBSTITUTE GOODS OR
 * SERVICES; LOSS OF USE, DATA, OR PROFITS; OR BUSINESS INTERRUPTION) HOWEVER
 * CAUSED AND ON ANY THEORY OF LIABILITY, WHETHER IN CONTRACT, STRICT LIABILITY,
 * OR TORT (INCLUDING NEGLIGENCE OR OTHERWISE) ARISING IN ANY WAY OUT OF THE USE
 * OF THIS SOFTWARE, EVEN IF ADVISED OF THE POSSIBILITY OF SUCH DAMAGE.
 */

#include <sprokit/processes/ocv/kwiver_processes_ocv_export.h>
#include <sprokit/pipeline/process_factory.h>
#include <vital/plugin_loader/plugin_loader.h>

// -- list processes to register --
#include "crop_image_process.h"
#include "draw_detected_object_boxes_process.h"
<<<<<<< HEAD
#include "image_viewer_process.h"

extern "C"
KWIVER_PROCESSES_OCV_EXPORT void register_processes();

=======
>>>>>>> 0699bff7

// ----------------------------------------------------------------
/*! \brief Regsiter processes
 *
 */
extern "C"
KWIVER_PROCESSES_OCV_EXPORT
void
register_factories( kwiver::vital::plugin_loader& vpm )
{
  static auto const module_name = kwiver::vital::plugin_manager::module_t( "kwiver_processes_ocv" );

  if ( sprokit::is_process_module_loaded( vpm, module_name ) )
  {
    return;
  }

  // ----------------------------------------------------------------

<<<<<<< HEAD
  registry->register_process(
    "crop_image",
    "Produces cropped input image on output.",
    sprokit::create_process< kwiver::crop_image_process > );

  registry->register_process(
    "image_viewer", "Display input image and delay",
    sprokit::create_process< kwiver::image_viewer_process > );
=======
  auto fact = vpm.ADD_PROCESS( kwiver::image_viewer_process );
  fact->add_attribute(  kwiver::vital::plugin_factory::PLUGIN_NAME, "image_viewer" );
  fact->add_attribute(  kwiver::vital::plugin_factory::PLUGIN_MODULE_NAME, module_name );
  fact->add_attribute(  kwiver::vital::plugin_factory::PLUGIN_DESCRIPTION, "Display input image and delay" );
  fact->add_attribute( kwiver::vital::plugin_factory::PLUGIN_VERSION, "1.0" );
>>>>>>> 0699bff7


<<<<<<< HEAD
  // --- deprecated names ----
  registry->register_process(
    "draw_detections",
    "Draws the boxes to an image. Legacy process and will be removed in a future release. "
    "Convert to use \"draw_detected_object_boxes\" before it is too late.",
    sprokit::create_process< kwiver::draw_detected_object_boxes_process> );

  registry->register_process( //+ support for legacy process name.
    "view_image", "Display input image and delay. Legacy process and will be removed in a future release. "
    "Convert to use \"image_viewer\" before it is too late.",
    sprokit::create_process< kwiver::image_viewer_process > );

=======
  fact = vpm.ADD_PROCESS( kwiver::draw_detected_object_boxes_process );
  fact->add_attribute(  kwiver::vital::plugin_factory::PLUGIN_NAME,  "draw_detected_object_boxes" );
  fact->add_attribute(  kwiver::vital::plugin_factory::PLUGIN_MODULE_NAME, module_name );
  fact->add_attribute(  kwiver::vital::plugin_factory::PLUGIN_DESCRIPTION, "Draw detected object boxes on images." );
  fact->add_attribute( kwiver::vital::plugin_factory::PLUGIN_VERSION, "1.0" );
>>>>>>> 0699bff7

// - - - - - - - - - - - - - - - - - - - - - - -
  sprokit::mark_process_module_as_loaded( vpm, module_name );
}<|MERGE_RESOLUTION|>--- conflicted
+++ resolved
@@ -35,14 +35,7 @@
 // -- list processes to register --
 #include "crop_image_process.h"
 #include "draw_detected_object_boxes_process.h"
-<<<<<<< HEAD
 #include "image_viewer_process.h"
-
-extern "C"
-KWIVER_PROCESSES_OCV_EXPORT void register_processes();
-
-=======
->>>>>>> 0699bff7
 
 // ----------------------------------------------------------------
 /*! \brief Regsiter processes
@@ -62,44 +55,19 @@
 
   // ----------------------------------------------------------------
 
-<<<<<<< HEAD
-  registry->register_process(
-    "crop_image",
-    "Produces cropped input image on output.",
-    sprokit::create_process< kwiver::crop_image_process > );
-
-  registry->register_process(
-    "image_viewer", "Display input image and delay",
-    sprokit::create_process< kwiver::image_viewer_process > );
-=======
   auto fact = vpm.ADD_PROCESS( kwiver::image_viewer_process );
   fact->add_attribute(  kwiver::vital::plugin_factory::PLUGIN_NAME, "image_viewer" );
   fact->add_attribute(  kwiver::vital::plugin_factory::PLUGIN_MODULE_NAME, module_name );
   fact->add_attribute(  kwiver::vital::plugin_factory::PLUGIN_DESCRIPTION, "Display input image and delay" );
   fact->add_attribute( kwiver::vital::plugin_factory::PLUGIN_VERSION, "1.0" );
->>>>>>> 0699bff7
 
 
-<<<<<<< HEAD
-  // --- deprecated names ----
-  registry->register_process(
-    "draw_detections",
-    "Draws the boxes to an image. Legacy process and will be removed in a future release. "
-    "Convert to use \"draw_detected_object_boxes\" before it is too late.",
-    sprokit::create_process< kwiver::draw_detected_object_boxes_process> );
-
-  registry->register_process( //+ support for legacy process name.
-    "view_image", "Display input image and delay. Legacy process and will be removed in a future release. "
-    "Convert to use \"image_viewer\" before it is too late.",
-    sprokit::create_process< kwiver::image_viewer_process > );
-
-=======
   fact = vpm.ADD_PROCESS( kwiver::draw_detected_object_boxes_process );
   fact->add_attribute(  kwiver::vital::plugin_factory::PLUGIN_NAME,  "draw_detected_object_boxes" );
   fact->add_attribute(  kwiver::vital::plugin_factory::PLUGIN_MODULE_NAME, module_name );
   fact->add_attribute(  kwiver::vital::plugin_factory::PLUGIN_DESCRIPTION, "Draw detected object boxes on images." );
   fact->add_attribute( kwiver::vital::plugin_factory::PLUGIN_VERSION, "1.0" );
->>>>>>> 0699bff7
+
 
 // - - - - - - - - - - - - - - - - - - - - - - -
   sprokit::mark_process_module_as_loaded( vpm, module_name );
