--- conflicted
+++ resolved
@@ -1,5 +1,5 @@
 /*ckwg +29
- * Copyright 2015-2017 by Kitware, Inc.
+ * Copyright 2015-2018 by Kitware, Inc.
  * All rights reserved.
  *
  * Redistribution and use in source and binary forms, with or without
@@ -357,20 +357,14 @@
 
   try
   {
-<<<<<<< HEAD
-    boost::any const any = dptr->get_datum< boost::any > ();
-    kwiver::vital::track_set_sptr sptr = boost::any_cast< kwiver::vital::track_set_sptr >( any );
-=======
     kwiver::vital::any const any = dptr->get_datum< kwiver::vital::any > ();
     kwiver::vital::track_set_sptr sptr = kwiver::vital::any_cast< kwiver::vital::track_set_sptr > ( any );
->>>>>>> 5db7f1f7
 
     // Register this object with the main track_set interface
     vital_trackset_t* ptr = vital_trackset_from_sptr( reinterpret_cast< void* >( &sptr ) );
     return ptr;
   }
-<<<<<<< HEAD
-  catch( boost::bad_any_cast const& e )
+  catch( kwiver::vital::bad_any_cast const& e )
   {
     // This is a warning because this converter should only be called
     // if there is good reason to believe that the object really is an
@@ -434,10 +428,7 @@
     vital_trackset_t* ptr = vital_trackset_from_sptr( reinterpret_cast< void* >( &sptr ) );
     return ptr;
   }
-  catch( boost::bad_any_cast const& e )
-=======
   catch ( kwiver::vital::bad_any_cast const& e )
->>>>>>> 5db7f1f7
   {
     // This is a warning because this converter should only be called
     // if there is good reason to believe that the object really is an
