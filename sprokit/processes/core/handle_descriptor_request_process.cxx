/*ckwg +29
<<<<<<< HEAD
 * Copyright 2017-2018 by Kitware, Inc.
=======
 * Copyright 2017, 2020 by Kitware, Inc.
>>>>>>> e155c0a4
 * All rights reserved.
 *
 * Redistribution and use in source and binary forms, with or without
 * modification, are permitted provided that the following conditions are met:
 *
 *  * Redistributions of source code must retain the above copyright notice,
 *    this list of conditions and the following disclaimer.
 *
 *  * Redistributions in binary form must reproduce the above copyright notice,
 *    this list of conditions and the following disclaimer in the documentation
 *    and/or other materials provided with the distribution.
 *
 *  * Neither name of Kitware, Inc. nor the names of any contributors may be used
 *    to endorse or promote products derived from this software without specific
 *    prior written permission.
 *
 * THIS SOFTWARE IS PROVIDED BY THE COPYRIGHT HOLDERS AND CONTRIBUTORS ``AS IS''
 * AND ANY EXPRESS OR IMPLIED WARRANTIES, INCLUDING, BUT NOT LIMITED TO, THE
 * IMPLIED WARRANTIES OF MERCHANTABILITY AND FITNESS FOR A PARTICULAR PURPOSE
 * ARE DISCLAIMED. IN NO EVENT SHALL THE AUTHORS OR CONTRIBUTORS BE LIABLE FOR
 * ANY DIRECT, INDIRECT, INCIDENTAL, SPECIAL, EXEMPLARY, OR CONSEQUENTIAL
 * DAMAGES (INCLUDING, BUT NOT LIMITED TO, PROCUREMENT OF SUBSTITUTE GOODS OR
 * SERVICES; LOSS OF USE, DATA, OR PROFITS; OR BUSINESS INTERRUPTION) HOWEVER
 * CAUSED AND ON ANY THEORY OF LIABILITY, WHETHER IN CONTRACT, STRICT LIABILITY,
 * OR TORT (INCLUDING NEGLIGENCE OR OTHERWISE) ARISING IN ANY WAY OUT OF THE USE
 * OF THIS SOFTWARE, EVEN IF ADVISED OF THE POSSIBILITY OF SUCH DAMAGE.
 */

#include "handle_descriptor_request_process.h"

#include <vital/vital_types.h>
#include <vital/algo/handle_descriptor_request.h>

#include <kwiver_type_traits.h>

#include <sprokit/pipeline/process_exception.h>
#include <sprokit/processes/adapters/embedded_pipeline.h>

#include <boost/filesystem/path.hpp>

<<<<<<< HEAD
#include <memory>
#include <fstream>

namespace kwiver
{

namespace algo = vital::algo;

create_config_trait( image_pipeline_file, std::string, "",
  "Filename for the image processing pipeline. This pipeline should take, "
  "as input, a filename and produce descriptors as output." );
=======
namespace kwiver {

namespace algo = vital::algo;

create_port_trait( filename, file_name, "KWA input filename" );
create_port_trait( stream_id, string, "Stream ID to place in file" );

create_algorithm_name_config_trait( handler );
>>>>>>> e155c0a4

//------------------------------------------------------------------------------
// Private implementation class
class handle_descriptor_request_process::priv
{
public:
  priv();
  ~priv();

  std::string image_pipeline_file;

  std::unique_ptr< embedded_pipeline > image_pipeline;
}; // end priv class


// =============================================================================

handle_descriptor_request_process
::handle_descriptor_request_process( vital::config_block_sptr const& config )
  : process( config ),
    d( new handle_descriptor_request_process::priv )
{
  make_ports();
  make_config();
}


handle_descriptor_request_process
::~handle_descriptor_request_process()
{
  if( d->image_pipeline )
  {
    d->image_pipeline->send_end_of_input();
    d->image_pipeline->receive();
    d->image_pipeline->wait();
    d->image_pipeline.reset();
  }
}


// -----------------------------------------------------------------------------
void
handle_descriptor_request_process
::_configure()
{
  vital::config_block_sptr algo_config = get_config();

<<<<<<< HEAD
  d->image_pipeline_file = config_value_using_trait( image_pipeline_file );
}


// -----------------------------------------------------------------------------
void
handle_descriptor_request_process
::_init()
{
  auto dir = boost::filesystem::path( d->image_pipeline_file ).parent_path();

  if( !d->image_pipeline_file.empty() )
  {
    std::unique_ptr< embedded_pipeline > new_pipeline =
      std::unique_ptr< embedded_pipeline >( new embedded_pipeline() );

    std::ifstream pipe_stream;
    pipe_stream.open( d->image_pipeline_file, std::ifstream::in );

    if( !pipe_stream )
    {
      throw sprokit::invalid_configuration_exception(
        name(), "Unable to open pipeline file: " + d->image_pipeline_file );
    }

    try
    {
      new_pipeline->build_pipeline( pipe_stream, dir.string() );
      new_pipeline->start();
    }
    catch( const std::exception& e )
    {
      throw sprokit::invalid_configuration_exception( name(), e.what() );
    }

    d->image_pipeline = std::move( new_pipeline );
    pipe_stream.close();
=======
  algo::handle_descriptor_request::set_nested_algo_configuration_using_trait(
    handler,
    algo_config,
    d->m_handler );

  if( !d->m_handler )
  {
    VITAL_THROW( sprokit::invalid_configuration_exception,
                 name(), "Unable to create handle_descriptor_request" );
  }

  algo::handle_descriptor_request::get_nested_algo_configuration_using_trait(
    handler,
    algo_config,
    d->m_handler );

  // Check config so it will give run-time diagnostic of config problems
  if( !algo::handle_descriptor_request::check_nested_algo_configuration_using_trait(
    handler, algo_config ) )
  {
    VITAL_THROW( sprokit::invalid_configuration_exception,
                 name(), "Configuration check failed." );
>>>>>>> e155c0a4
  }
}


// -----------------------------------------------------------------------------
void
handle_descriptor_request_process
::_step()
{
  // Retrieve inputs from ports
  vital::descriptor_request_sptr request;

  request = grab_from_port_using_trait( descriptor_request );

  // Special case, output empty results and pass thru if not specified
  if( !request )
  {
    push_to_port_using_trait( track_descriptor_set, vital::track_descriptor_set_sptr() );
    return; // Normal return, no failure
  }

  // Get output descriptors from internal pipeline
  vital::track_descriptor_set_sptr descriptors;

  // Get filepaths
  boost::filesystem::path p( request->data_location() );

  vital::string_t filename = p.string();
  vital::string_t stream_id = p.stem().string();

  if( d->image_pipeline )
  {
    // Set request on pipeline inputs
    auto ids = adapter::adapter_data_set::create();

    ids->add_value( "filename", filename );
    ids->add_value( "stream_id", stream_id );

    // Send the request through the pipeline and wait for a result
    d->image_pipeline->send( ids );

    auto const& ods = d->image_pipeline->receive();

    if( ods->is_end_of_data() )
    {
      throw std::runtime_error( "Pipeline terminated unexpectingly" );
    }

    // Grab result from pipeline output data set
    auto const& iter = ods->find( "track_descriptor_set" );

    if( iter == ods->end() )
    {
      throw std::runtime_error( "Empty pipeline output" );
    }

    descriptors = iter->second->get_datum< vital::track_descriptor_set_sptr >();
  }

  // Return all outputs
  push_to_port_using_trait( track_descriptor_set, descriptors );
}


// -----------------------------------------------------------------------------
void handle_descriptor_request_process
::make_ports()
{
  // Set up for required ports
  sprokit::process::port_flags_t optional;

  sprokit::process::port_flags_t required;
  required.insert( flag_required );

  sprokit::process::port_flags_t shared;
  shared.insert( flag_output_shared );

  // -- input --
  declare_input_port_using_trait( descriptor_request, required );

  // -- output --
  declare_output_port_using_trait( track_descriptor_set, optional );
<<<<<<< HEAD
=======

  declare_output_port_using_trait( image, shared );
  declare_output_port_using_trait( timestamp, optional );
  declare_output_port_using_trait( filename, optional );
  declare_output_port_using_trait( stream_id, optional );
>>>>>>> e155c0a4
}


// -----------------------------------------------------------------------------
void handle_descriptor_request_process
::make_config()
{
<<<<<<< HEAD
  declare_config_using_trait( image_pipeline_file );
=======
  declare_config_using_trait( handler );
>>>>>>> e155c0a4
}


// =============================================================================
handle_descriptor_request_process::priv
::priv()
  : image_pipeline_file("")
  , image_pipeline()
{
}


handle_descriptor_request_process::priv
::~priv()
{
}

} // end namespace<|MERGE_RESOLUTION|>--- conflicted
+++ resolved
@@ -1,9 +1,5 @@
 /*ckwg +29
-<<<<<<< HEAD
- * Copyright 2017-2018 by Kitware, Inc.
-=======
  * Copyright 2017, 2020 by Kitware, Inc.
->>>>>>> e155c0a4
  * All rights reserved.
  *
  * Redistribution and use in source and binary forms, with or without
@@ -44,19 +40,6 @@
 
 #include <boost/filesystem/path.hpp>
 
-<<<<<<< HEAD
-#include <memory>
-#include <fstream>
-
-namespace kwiver
-{
-
-namespace algo = vital::algo;
-
-create_config_trait( image_pipeline_file, std::string, "",
-  "Filename for the image processing pipeline. This pipeline should take, "
-  "as input, a filename and produce descriptors as output." );
-=======
 namespace kwiver {
 
 namespace algo = vital::algo;
@@ -65,7 +48,6 @@
 create_port_trait( stream_id, string, "Stream ID to place in file" );
 
 create_algorithm_name_config_trait( handler );
->>>>>>> e155c0a4
 
 //------------------------------------------------------------------------------
 // Private implementation class
@@ -113,45 +95,6 @@
 {
   vital::config_block_sptr algo_config = get_config();
 
-<<<<<<< HEAD
-  d->image_pipeline_file = config_value_using_trait( image_pipeline_file );
-}
-
-
-// -----------------------------------------------------------------------------
-void
-handle_descriptor_request_process
-::_init()
-{
-  auto dir = boost::filesystem::path( d->image_pipeline_file ).parent_path();
-
-  if( !d->image_pipeline_file.empty() )
-  {
-    std::unique_ptr< embedded_pipeline > new_pipeline =
-      std::unique_ptr< embedded_pipeline >( new embedded_pipeline() );
-
-    std::ifstream pipe_stream;
-    pipe_stream.open( d->image_pipeline_file, std::ifstream::in );
-
-    if( !pipe_stream )
-    {
-      throw sprokit::invalid_configuration_exception(
-        name(), "Unable to open pipeline file: " + d->image_pipeline_file );
-    }
-
-    try
-    {
-      new_pipeline->build_pipeline( pipe_stream, dir.string() );
-      new_pipeline->start();
-    }
-    catch( const std::exception& e )
-    {
-      throw sprokit::invalid_configuration_exception( name(), e.what() );
-    }
-
-    d->image_pipeline = std::move( new_pipeline );
-    pipe_stream.close();
-=======
   algo::handle_descriptor_request::set_nested_algo_configuration_using_trait(
     handler,
     algo_config,
@@ -174,7 +117,6 @@
   {
     VITAL_THROW( sprokit::invalid_configuration_exception,
                  name(), "Configuration check failed." );
->>>>>>> e155c0a4
   }
 }
 
@@ -257,14 +199,11 @@
 
   // -- output --
   declare_output_port_using_trait( track_descriptor_set, optional );
-<<<<<<< HEAD
-=======
 
   declare_output_port_using_trait( image, shared );
   declare_output_port_using_trait( timestamp, optional );
   declare_output_port_using_trait( filename, optional );
   declare_output_port_using_trait( stream_id, optional );
->>>>>>> e155c0a4
 }
 
 
@@ -272,11 +211,7 @@
 void handle_descriptor_request_process
 ::make_config()
 {
-<<<<<<< HEAD
-  declare_config_using_trait( image_pipeline_file );
-=======
   declare_config_using_trait( handler );
->>>>>>> e155c0a4
 }
 
 
