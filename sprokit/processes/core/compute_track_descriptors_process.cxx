/*ckwg +29
 * Copyright 2017 by Kitware, Inc.
 * All rights reserved.
 *
 * Redistribution and use in source and binary forms, with or without
 * modification, are permitted provided that the following conditions are met:
 *
 *  * Redistributions of source code must retain the above copyright notice,
 *    this list of conditions and the following disclaimer.
 *
 *  * Redistributions in binary form must reproduce the above copyright notice,
 *    this list of conditions and the following disclaimer in the documentation
 *    and/or other materials provided with the distribution.
 *
 *  * Neither name of Kitware, Inc. nor the names of any contributors may be used
 *    to endorse or promote products derived from this software without specific
 *    prior written permission.
 *
 * THIS SOFTWARE IS PROVIDED BY THE COPYRIGHT HOLDERS AND CONTRIBUTORS ``AS IS''
 * AND ANY EXPRESS OR IMPLIED WARRANTIES, INCLUDING, BUT NOT LIMITED TO, THE
 * IMPLIED WARRANTIES OF MERCHANTABILITY AND FITNESS FOR A PARTICULAR PURPOSE
 * ARE DISCLAIMED. IN NO EVENT SHALL THE AUTHORS OR CONTRIBUTORS BE LIABLE FOR
 * ANY DIRECT, INDIRECT, INCIDENTAL, SPECIAL, EXEMPLARY, OR CONSEQUENTIAL
 * DAMAGES (INCLUDING, BUT NOT LIMITED TO, PROCUREMENT OF SUBSTITUTE GOODS OR
 * SERVICES; LOSS OF USE, DATA, OR PROFITS; OR BUSINESS INTERRUPTION) HOWEVER
 * CAUSED AND ON ANY THEORY OF LIABILITY, WHETHER IN CONTRACT, STRICT LIABILITY,
 * OR TORT (INCLUDING NEGLIGENCE OR OTHERWISE) ARISING IN ANY WAY OUT OF THE USE
 * OF THIS SOFTWARE, EVEN IF ADVISED OF THE POSSIBILITY OF SUCH DAMAGE.
 */

#include "compute_track_descriptors_process.h"

#include <vital/vital_types.h>

#include <vital/types/timestamp.h>
#include <vital/types/timestamp_config.h>
#include <vital/types/image_container.h>
#include <vital/types/object_track_set.h>
#include <vital/types/track_descriptor_set.h>

#include <vital/algo/compute_track_descriptors.h>

#include <kwiver_type_traits.h>

#include <sprokit/pipeline/process_exception.h>

namespace kwiver
{

namespace algo = vital::algo;

create_config_trait( inject_to_detections, bool, "false",
  "If the input are single frame detections (not tracks) then "
  "put the computed descriptors into the detection objects." );
create_config_trait( add_custom_uid, bool, "false",
  "Compute a unique UID comprised of filename, timestamp, and "
  "descriptor index, over-writing the default in each descriptor." );
create_config_trait( uid_basename, std::string, "",
  "UID basename to be used in conjunction with with descriptor "
  "index and frame identifier" );
create_config_trait( flush_on_last, bool, "true",
  "Flushes descriptors on the last frame of the pipeline, outputing "
  "any remaining descriptors currently in progress" );

//------------------------------------------------------------------------------
// Private implementation class
class compute_track_descriptors_process::priv
{
public:
  priv();
  ~priv();

  bool inject_to_detections;
  bool add_custom_uid;
  std::string uid_basename;
  bool flush_on_last;
  unsigned detection_offset;

  algo::compute_track_descriptors_sptr m_computer;

  void add_custom_uids( vital::track_descriptor_set_sptr& output,
                        const std::string& frame_id_stamp );
};


// =============================================================================

compute_track_descriptors_process
::compute_track_descriptors_process( vital::config_block_sptr const& config )
  : process( config ),
    d( new compute_track_descriptors_process::priv )
{
  // Required so that we can do 1 step past the end of video for flushing
  set_data_checking_level( check_none );

  make_ports();
  make_config();
}


compute_track_descriptors_process
::~compute_track_descriptors_process()
{
}


// -----------------------------------------------------------------------------
void compute_track_descriptors_process
::_configure()
{
  scoped_configure_instrumentation();

  vital::config_block_sptr algo_config = get_config();

  algo::compute_track_descriptors::set_nested_algo_configuration(
    "computer", algo_config, d->m_computer );

  if( !d->m_computer )
  {
    throw sprokit::invalid_configuration_exception(
      name(), "Unable to create compute_track_descriptors" );
  }

  algo::compute_track_descriptors::get_nested_algo_configuration(
    "computer", algo_config, d->m_computer );

  // Check config so it will give run-time diagnostic of config problems
  if( !algo::compute_track_descriptors::check_nested_algo_configuration(
    "computer", algo_config ) )
  {
    throw sprokit::invalid_configuration_exception(
      name(), "Configuration check failed." );
  }

  d->inject_to_detections = config_value_using_trait( inject_to_detections );
  d->add_custom_uid = config_value_using_trait( add_custom_uid );
  d->uid_basename = config_value_using_trait( uid_basename );
  d->flush_on_last = config_value_using_trait( flush_on_last );
<<<<<<< HEAD
=======

  process::_configure();
>>>>>>> aa3d781e
}


// -----------------------------------------------------------------------------
void
compute_track_descriptors_process
::_step()
{
  // Peek at next input to see if we're at end of video
  auto port_info = peek_at_port_using_trait( image );

  if( port_info.datum->type() == sprokit::datum::complete )
  {
    grab_edge_datum_using_trait( image );
    mark_process_as_complete();

    // Push last outputs
    if( d->flush_on_last )
    {
      vital::track_descriptor_set_sptr output;
      output = d->m_computer->flush();
      if( output )
      {
        d->add_custom_uids( output, "final" );
        push_outputs( output );
      }
    }

    const sprokit::datum_t dat = sprokit::datum::complete_datum();

    push_datum_to_port_using_trait( track_descriptor_set, dat );
    push_datum_to_port_using_trait( string_vector, dat );
    push_datum_to_port_using_trait( descriptor_set, dat );
    push_datum_to_port_using_trait( detected_object_set, dat );
    return;
  }

  // Retrieve inputs from ports
  vital::image_container_sptr image;
  vital::timestamp ts;
  vital::object_track_set_sptr tracks;
  vital::detected_object_set_sptr detections;

  image = grab_from_port_using_trait( image );

  if( process::has_input_port_edge( "timestamp" ) )
  {
    ts = grab_from_port_using_trait( timestamp );

    // Output frame ID
    LOG_DEBUG( logger(), "Processing frame " << ts );
  }

  if( process::has_input_port_edge( "detected_object_set" ) )
  {
    detections = grab_from_port_using_trait( detected_object_set );
    d->flush_on_last = false; // No final flushing required for detections
  }

  if( process::has_input_port_edge( "object_track_set" ) )
  {
    tracks = grab_from_port_using_trait( object_track_set );
  }

  if( detections && tracks )
  {
    throw sprokit::invalid_configuration_exception(
      name(), "Cannot connect both detections and tracks to process" );
  }

  // Process optional input track set - this is the standard use case
  vital::track_descriptor_set_sptr output;
  {
    scoped_step_instrumentation();

    if( tracks )
    {
      output = d->m_computer->compute( ts, image, tracks );
    }

    // Process optional input detection set - this is an optional use case
    //  for when we might want to generate descriptors around detects, not
    //  tracks. To re-use code, detections are added to single frame tracks
    //  in order to compute the descriptors.
    if( detections )
    {
      std::vector< vital::track_sptr > det_tracks;

      for( unsigned i = 0; i < detections->size(); ++i )
      {
        vital::track_sptr new_track( vital::track::create() );
        new_track->set_id( i + d->detection_offset );

        vital::track_state_sptr first_track_state(
          new vital::object_track_state( ts, detections->begin()[i] ) );

        new_track->append( first_track_state );

        det_tracks.push_back( new_track );
      }

      vital::object_track_set_sptr det_track_set(
        new vital::object_track_set( det_tracks ) );

      output = d->m_computer->compute( ts, image, det_track_set );

      if( d->inject_to_detections )
      {
        // Reset all descriptors stored in detections
        for( vital::detected_object_sptr det : *detections )
        {
          det->set_descriptor( vital::detected_object::descriptor_sptr() );
        }

        // Inject computed descriptors
        for( vital::track_descriptor_sptr desc : *output )
        {
          auto ids = desc->get_track_ids();

          for( auto id : ids )
          {
            detections->begin()[ id - d->detection_offset ]->set_descriptor(
              desc->get_descriptor() );
          }
        }
      }

      d->detection_offset = d->detection_offset + detections->size();
    }

    // Add custom uids
    d->add_custom_uids( output, std::to_string( ts.get_frame() ) );
  }

  // Return all outputs
  push_outputs( output );

  if( process::count_output_port_edges( "detected_object_set" ) > 0 )
  {
    push_to_port_using_trait( detected_object_set, detections );
  }

  process::_step();
}


// -----------------------------------------------------------------------------
void compute_track_descriptors_process
::make_ports()
{
  // Set up for required ports
  sprokit::process::port_flags_t optional;
  sprokit::process::port_flags_t required;

  required.insert( flag_required );

  // -- input --
  declare_input_port_using_trait( timestamp, optional );
  declare_input_port_using_trait( image, required );
  declare_input_port_using_trait( object_track_set, optional );
  declare_input_port_using_trait( detected_object_set, optional );

  // -- output --
  declare_output_port_using_trait( track_descriptor_set, optional );
  declare_output_port_using_trait( descriptor_set, optional );
  declare_output_port_using_trait( string_vector, optional );
  declare_output_port_using_trait( detected_object_set, optional );
}


// -----------------------------------------------------------------------------
void compute_track_descriptors_process
::make_config()
{
  declare_config_using_trait( inject_to_detections );
  declare_config_using_trait( add_custom_uid );
  declare_config_using_trait( uid_basename );
  declare_config_using_trait( flush_on_last );
}


// -----------------------------------------------------------------------------
void compute_track_descriptors_process
::push_outputs( vital::track_descriptor_set_sptr& output )
{
  push_to_port_using_trait( track_descriptor_set, output );

  if( process::count_output_port_edges( "string_vector" ) > 0 )
  {
    vital::string_vector_sptr uids( new vital::string_vector() );

    for( auto desc : *output )
    {
      uids->push_back( desc->get_uid().value() );
    }

    push_to_port_using_trait( string_vector, uids );
  }

  if( process::count_output_port_edges( "descriptor_set" ) > 0 )
  {
    std::vector< vital::descriptor_sptr > raw_descs;

    for( auto desc : *output )
    {
      raw_descs.push_back( desc->get_descriptor() );
    }

    vital::descriptor_set_sptr dset(
      new vital::simple_descriptor_set( raw_descs ) );

    push_to_port_using_trait( descriptor_set, dset );
  }
}


// =============================================================================
compute_track_descriptors_process::priv
::priv()
  : inject_to_detections( true )
  , add_custom_uid( false )
  , uid_basename( "" )
  , flush_on_last( true )
  , detection_offset( 0 )
{
}


compute_track_descriptors_process::priv
::~priv()
{
}


void compute_track_descriptors_process::priv
::add_custom_uids( vital::track_descriptor_set_sptr& output,
                   const std::string& frame_id_stamp )
{
  if( add_custom_uid )
  {
    unsigned counter = 1;

    for( vital::track_descriptor_sptr desc : *output )
    {
      std::string new_uid = uid_basename +
        "_frame_" + frame_id_stamp +
        "_item_" + std::to_string( counter );

      desc->set_uid( vital::uid( new_uid ) );

      counter++;
    }
  }
}


} // end namespace<|MERGE_RESOLUTION|>--- conflicted
+++ resolved
@@ -136,11 +136,8 @@
   d->add_custom_uid = config_value_using_trait( add_custom_uid );
   d->uid_basename = config_value_using_trait( uid_basename );
   d->flush_on_last = config_value_using_trait( flush_on_last );
-<<<<<<< HEAD
-=======
 
   process::_configure();
->>>>>>> aa3d781e
 }
 
 
