/*ckwg +29
<<<<<<< HEAD
 * Copyright 2017-2018 by Kitware, Inc.
=======
 * Copyright 2017, 2019 by Kitware, Inc.
>>>>>>> 7f3cb848
 * All rights reserved.
 *
 * Redistribution and use in source and binary forms, with or without
 * modification, are permitted provided that the following conditions are met:
 *
 *  * Redistributions of source code must retain the above copyright notice,
 *    this list of conditions and the following disclaimer.
 *
 *  * Redistributions in binary form must reproduce the above copyright notice,
 *    this list of conditions and the following disclaimer in the documentation
 *    and/or other materials provided with the distribution.
 *
 *  * Neither name of Kitware, Inc. nor the names of any contributors may be used
 *    to endorse or promote products derived from this software without specific
 *    prior written permission.
 *
 * THIS SOFTWARE IS PROVIDED BY THE COPYRIGHT HOLDERS AND CONTRIBUTORS ``AS IS''
 * AND ANY EXPRESS OR IMPLIED WARRANTIES, INCLUDING, BUT NOT LIMITED TO, THE
 * IMPLIED WARRANTIES OF MERCHANTABILITY AND FITNESS FOR A PARTICULAR PURPOSE
 * ARE DISCLAIMED. IN NO EVENT SHALL THE AUTHORS OR CONTRIBUTORS BE LIABLE FOR
 * ANY DIRECT, INDIRECT, INCIDENTAL, SPECIAL, EXEMPLARY, OR CONSEQUENTIAL
 * DAMAGES (INCLUDING, BUT NOT LIMITED TO, PROCUREMENT OF SUBSTITUTE GOODS OR
 * SERVICES; LOSS OF USE, DATA, OR PROFITS; OR BUSINESS INTERRUPTION) HOWEVER
 * CAUSED AND ON ANY THEORY OF LIABILITY, WHETHER IN CONTRACT, STRICT LIABILITY,
 * OR TORT (INCLUDING NEGLIGENCE OR OTHERWISE) ARISING IN ANY WAY OUT OF THE USE
 * OF THIS SOFTWARE, EVEN IF ADVISED OF THE POSSIBILITY OF SUCH DAMAGE.
 */

#include "compute_track_descriptors_process.h"

#include <vital/vital_types.h>

#include <vital/types/timestamp.h>
#include <vital/types/timestamp_config.h>
#include <vital/types/image_container.h>
#include <vital/types/object_track_set.h>
#include <vital/types/track_descriptor_set.h>

#include <vital/algo/compute_track_descriptors.h>

#include <kwiver_type_traits.h>

#include <sprokit/pipeline/process_exception.h>

namespace kwiver
{

namespace algo = vital::algo;

create_config_trait( inject_to_detections, bool, "false",
  "If the input are single frame detections (not tracks) then "
  "put the computed descriptors into the detection objects." );
create_config_trait( add_custom_uid, bool, "false",
  "Compute a unique UID comprised of filename, timestamp, and "
  "descriptor index, over-writing the default in each descriptor." );
create_config_trait( uid_basename, std::string, "",
  "UID basename to be used in conjunction with with descriptor "
  "index and frame identifier" );
create_config_trait( flush_on_last, bool, "true",
  "Flushes descriptors on the last frame of the pipeline, outputing "
  "any remaining descriptors currently in progress" );

//------------------------------------------------------------------------------
// Private implementation class
class compute_track_descriptors_process::priv
{
public:
  priv();
  ~priv();

  bool inject_to_detections;
  bool add_custom_uid;
  std::string uid_basename;
  bool flush_on_last;
  unsigned detection_offset;

  algo::compute_track_descriptors_sptr m_computer;

  void add_custom_uids( vital::track_descriptor_set_sptr& output,
                        const std::string& frame_id_stamp );
};


// =============================================================================

compute_track_descriptors_process
::compute_track_descriptors_process( vital::config_block_sptr const& config )
  : process( config ),
    d( new compute_track_descriptors_process::priv )
{
  // Required so that we can do 1 step past the end of video for flushing
  set_data_checking_level( check_none );

  make_ports();
  make_config();
}


compute_track_descriptors_process
::~compute_track_descriptors_process()
{
}


// -----------------------------------------------------------------------------
void compute_track_descriptors_process
::_configure()
{
  scoped_configure_instrumentation();

  vital::config_block_sptr algo_config = get_config();

  algo::compute_track_descriptors::set_nested_algo_configuration(
    "computer", algo_config, d->m_computer );

  if( !d->m_computer )
  {
    throw sprokit::invalid_configuration_exception(
      name(), "Unable to create compute_track_descriptors" );
  }

  algo::compute_track_descriptors::get_nested_algo_configuration(
    "computer", algo_config, d->m_computer );

  // Check config so it will give run-time diagnostic of config problems
  if( !algo::compute_track_descriptors::check_nested_algo_configuration(
    "computer", algo_config ) )
  {
    throw sprokit::invalid_configuration_exception(
      name(), "Configuration check failed." );
  }

  d->inject_to_detections = config_value_using_trait( inject_to_detections );
  d->add_custom_uid = config_value_using_trait( add_custom_uid );
  d->uid_basename = config_value_using_trait( uid_basename );
}


// -----------------------------------------------------------------------------
void
compute_track_descriptors_process
::_step()
{
  // Peek at next input to see if we're at end of video
  auto port_info = peek_at_port_using_trait( image );

  if( port_info.datum->type() == sprokit::datum::complete )
  {
    grab_edge_datum_using_trait( image );
    mark_process_as_complete();

    // Push last outputs
    if( d->flush_on_last )
    {
      vital::track_descriptor_set_sptr output;
      output = d->m_computer->flush();
      d->add_custom_uids( output, "final" );
      push_outputs( output );
    }

    const sprokit::datum_t dat = sprokit::datum::complete_datum();

    push_datum_to_port_using_trait( track_descriptor_set, dat );
    push_datum_to_port_using_trait( string_vector, dat );
    push_datum_to_port_using_trait( descriptor_set, dat );
    push_datum_to_port_using_trait( detected_object_set, dat );
    return;
  }

  // Retrieve inputs from ports
  vital::image_container_sptr image;
  vital::timestamp ts;
  vital::object_track_set_sptr tracks;
  vital::detected_object_set_sptr detections;

  image = grab_from_port_using_trait( image );

  if( process::has_input_port_edge( "timestamp" ) )
  {
    ts = grab_from_port_using_trait( timestamp );

    // Output frame ID
    LOG_DEBUG( logger(), "Processing frame " << ts );
  }

  if( process::has_input_port_edge( "detected_object_set" ) )
  {
    detections = grab_from_port_using_trait( detected_object_set );
    d->flush_on_last = false; // No final flushing required for detections
  }

  if( process::has_input_port_edge( "object_track_set" ) )
  {
    tracks = grab_from_port_using_trait( object_track_set );
  }

  if( detections && tracks )
  {
    throw sprokit::invalid_configuration_exception(
      name(), "Cannot connect both detections and tracks to process" );
  }

  // Process optional input track set - this is the standard use case
  vital::track_descriptor_set_sptr output;
  {
    scoped_step_instrumentation();

    if( tracks )
    {
      output = d->m_computer->compute( ts, image, tracks );
    }

    // Process optional input detection set - this is an optional use case
    //  for when we might want to generate descriptors around detects, not
    //  tracks. To re-use code, detections are added to single frame tracks
    //  in order to compute the descriptors.
    if( detections )
    {
      std::vector< vital::track_sptr > det_tracks;

      for( unsigned i = 0; i < detections->size(); ++i )
      {
        vital::track_sptr new_track( vital::track::create() );
        new_track->set_id( i + d->detection_offset );

        vital::track_state_sptr first_track_state(
          new vital::object_track_state( ts, detections->at(i) ) );

        new_track->append( first_track_state );

        det_tracks.push_back( new_track );
      }

      vital::object_track_set_sptr det_track_set(
        new vital::object_track_set( det_tracks ) );

      output = d->m_computer->compute( ts, image, det_track_set );

      if( d->inject_to_detections )
      {
        // Reset all descriptors stored in detections
        auto dsib = detections->cbegin();
        auto dsie = detections->cend();
        for( auto det = dsib; det != dsie; ++det )
        {
<<<<<<< HEAD
          (*det)->set_descriptor( vital::detected_object::descriptor_sptr() );
=======
          det->set_descriptor( nullptr );
>>>>>>> 7f3cb848
        }

        // Inject computed descriptors
        for( vital::track_descriptor_sptr desc : *output )
        {
          auto ids = desc->get_track_ids();

          for( auto id : ids )
          {
            detections->at( id - d->detection_offset )->set_descriptor(
              desc->get_descriptor() );
          }
        }
      }

      d->detection_offset = d->detection_offset + detections->size();
    }

    // Add custom uids
    d->add_custom_uids( output, std::to_string( ts.get_frame() ) );
  }

  // Return all outputs
  push_outputs( output );

  if( process::count_output_port_edges( "detected_object_set" ) > 0 )
  {
    push_to_port_using_trait( detected_object_set, detections );
  }

}


// -----------------------------------------------------------------------------
void compute_track_descriptors_process
::make_ports()
{
  // Set up for required ports
  sprokit::process::port_flags_t optional;
  sprokit::process::port_flags_t required;

  required.insert( flag_required );

  // -- input --
  declare_input_port_using_trait( timestamp, optional );
  declare_input_port_using_trait( image, required );
  declare_input_port_using_trait( object_track_set, optional );
  declare_input_port_using_trait( detected_object_set, optional );

  // -- output --
  declare_output_port_using_trait( track_descriptor_set, optional );
  declare_output_port_using_trait( descriptor_set, optional );
  declare_output_port_using_trait( string_vector, optional );
  declare_output_port_using_trait( detected_object_set, optional );
}


// -----------------------------------------------------------------------------
void compute_track_descriptors_process
::make_config()
{
  declare_config_using_trait( inject_to_detections );
  declare_config_using_trait( add_custom_uid );
  declare_config_using_trait( uid_basename );
  declare_config_using_trait( flush_on_last );
}


// -----------------------------------------------------------------------------
void compute_track_descriptors_process
::push_outputs( vital::track_descriptor_set_sptr& output )
{
  push_to_port_using_trait( track_descriptor_set, output );

  if( process::count_output_port_edges( "string_vector" ) > 0 )
  {
    vital::string_vector_sptr uids( new vital::string_vector() );

    for( auto desc : *output )
    {
      uids->push_back( desc->get_uid().value() );
    }

    push_to_port_using_trait( string_vector, uids );
  }

  if( process::count_output_port_edges( "descriptor_set" ) > 0 )
  {
    std::vector< vital::descriptor_sptr > raw_descs;

    for( auto desc : *output )
    {
      raw_descs.push_back( desc->get_descriptor() );
    }

    vital::descriptor_set_sptr dset(
      new vital::simple_descriptor_set( raw_descs ) );

    push_to_port_using_trait( descriptor_set, dset );
  }
}


// =============================================================================
compute_track_descriptors_process::priv
::priv()
  : inject_to_detections( true )
  , add_custom_uid( false )
  , uid_basename( "" )
  , flush_on_last( true )
  , detection_offset( 0 )
{
}


compute_track_descriptors_process::priv
::~priv()
{
}


void compute_track_descriptors_process::priv
::add_custom_uids( vital::track_descriptor_set_sptr& output,
                   const std::string& frame_id_stamp )
{
  if( add_custom_uid )
  {
    unsigned counter = 1;

    for( vital::track_descriptor_sptr desc : *output )
    {
      std::string new_uid = uid_basename +
        "_frame_" + frame_id_stamp +
        "_item_" + std::to_string( counter );

      desc->set_uid( vital::uid( new_uid ) );

      counter++;
    }
  }
}


} // end namespace<|MERGE_RESOLUTION|>--- conflicted
+++ resolved
@@ -1,9 +1,5 @@
 /*ckwg +29
-<<<<<<< HEAD
- * Copyright 2017-2018 by Kitware, Inc.
-=======
  * Copyright 2017, 2019 by Kitware, Inc.
->>>>>>> 7f3cb848
  * All rights reserved.
  *
  * Redistribution and use in source and binary forms, with or without
@@ -245,15 +241,11 @@
       if( d->inject_to_detections )
       {
         // Reset all descriptors stored in detections
-        auto dsib = detections->cbegin();
-        auto dsie = detections->cend();
-        for( auto det = dsib; det != dsie; ++det )
+        for( auto det = detections->cbegin(),
+             dsie = detections->cend();
+             det != dsie; ++det )
         {
-<<<<<<< HEAD
-          (*det)->set_descriptor( vital::detected_object::descriptor_sptr() );
-=======
-          det->set_descriptor( nullptr );
->>>>>>> 7f3cb848
+            (*det)->set_descriptor( nullptr );
         }
 
         // Inject computed descriptors
