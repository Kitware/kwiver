--- conflicted
+++ resolved
@@ -1,9 +1,5 @@
 /*ckwg +29
-<<<<<<< HEAD
- * Copyright 2018-2019 by Kitware, Inc.
-=======
  * Copyright 2018, 2020 by Kitware, Inc.
->>>>>>> e155c0a4
  * All rights reserved.
  *
  * Redistribution and use in source and binary forms, with or without
@@ -47,12 +43,7 @@
 
 create_algorithm_name_config_trait( merge_images );
 
-<<<<<<< HEAD
-
-// ----------------------------------------------------------------------------
-=======
 //----------------------------------------------------------------
->>>>>>> e155c0a4
 // Private implementation class
 class merge_images_process::priv
 {
@@ -120,11 +111,7 @@
 {
   std::vector<kwiver::vital::image_container_sptr> image_list;
 
-<<<<<<< HEAD
-  for( const auto port_name : d->p_port_list )
-=======
   for ( const auto port_name : d->p_port_list )
->>>>>>> e155c0a4
   {
     kwiver::vital::image_container_sptr image_sptr =
       grab_from_port_as< kwiver::vital::image_container_sptr >( port_name );
@@ -163,12 +150,6 @@
   required.insert( flag_required );
   required.insert( flag_output_shared );
 
-<<<<<<< HEAD
-=======
-  // -- input --
-  // input ports are defined based on connections
-
->>>>>>> e155c0a4
   // -- output --
   declare_output_port_using_trait( image, required );
 }
@@ -178,24 +159,7 @@
 void merge_images_process
 ::make_config()
 {
-<<<<<<< HEAD
-
-}
-
-
-// ============================================================================
-merge_images_process::priv
-::priv()
-{
-}
-
-
-merge_images_process::priv
-::~priv()
-{
-=======
   declare_config_using_trait( merge_images );
->>>>>>> e155c0a4
 }
 
 // ----------------------------------------------------------------------------
