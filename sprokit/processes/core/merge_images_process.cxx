// This file is part of KWIVER, and is distributed under the
// OSI-approved BSD 3-Clause License. See top-level LICENSE file or
// https://github.com/Kitware/kwiver/blob/master/LICENSE for details.

#include "merge_images_process.h"

#include <kwiver_type_traits.h>
#include <sprokit/pipeline/process_exception.h>
#include <vital/algo/merge_images.h>
#include <vital/types/image_container.h>
#include <vital/util/string.h>
#include <vital/vital_types.h>

namespace algo = kwiver::vital::algo;

namespace kwiver {

create_algorithm_name_config_trait( merge_images );


// ----------------------------------------------------------------------------
// Private implementation class
class merge_images_process::priv
{
public:
  priv();
  ~priv();

  algo::merge_images_sptr m_images_merger;
  std::set< std::string > p_port_list;
};


// ============================================================================
merge_images_process
::merge_images_process( kwiver::vital::config_block_sptr const& config )
  : process( config ),
    d( new merge_images_process::priv )
{
  make_ports();
  make_config();
}

merge_images_process
::~merge_images_process()
{
}


// ----------------------------------------------------------------------------
void merge_images_process
::_configure()
{
  kwiver::vital::config_block_sptr algo_config = get_config();

  algo::merge_images::set_nested_algo_configuration_using_trait(
    merge_images,
    algo_config,
    d->m_images_merger );

  if( !d->m_images_merger )
  {
    VITAL_THROW( sprokit::invalid_configuration_exception,
                 name(), "Unable to create \"merge_images\"" );
  }

  algo::merge_images::get_nested_algo_configuration_using_trait(
    merge_images,
    algo_config,
    d->m_images_merger );

  // Check config so it will give run-time diagnostic of config problems
  if( !algo::merge_images::check_nested_algo_configuration_using_trait(
        merge_images, algo_config ) )
  {
    VITAL_THROW(  sprokit::invalid_configuration_exception,
                  name(), "Configuration check failed." );
  }
}


// ----------------------------------------------------------------------------
void
merge_images_process
::_step()
{
  std::vector<kwiver::vital::image_container_sptr> image_list;

<<<<<<< HEAD
  for( const auto port_name : d->p_port_list )
=======
  for ( auto const& port_name : d->p_port_list )
>>>>>>> 71d51833
  {
    kwiver::vital::image_container_sptr image_sptr =
      grab_from_port_as< kwiver::vital::image_container_sptr >( port_name );

    image_list.push_back( image_sptr );
  }

  kwiver::vital::image_container_sptr output;

  // Merge images sequentially
  if( image_list.empty() )
  {
    LOG_WARN( logger(), "No input images provided" );
  }
  else
  {
    output = image_list[0];
  }

  for( unsigned i = 1; i < image_list.size(); ++i )
  {
    output = d->m_images_merger->merge( output, image_list[i] );
  }

  // Return by value
  push_to_port_using_trait( image, output);
}


// ----------------------------------------------------------------------------
void merge_images_process
::make_ports()
{
  // Set up for required ports
  sprokit::process::port_flags_t required;
  required.insert( flag_required );
  required.insert( flag_output_shared );

  // -- output --
  declare_output_port_using_trait( image, required );
}


// ----------------------------------------------------------------------------
void merge_images_process
::make_config()
{
  declare_config_using_trait( merge_images );
}


// ----------------------------------------------------------------------------
/*
 * This method accepts port names when connections are made and
 * dynamically created the required ports.
 *
 * Note that only two connections are accepted and the ports are
 * typed for images.
 */
void
merge_images_process
::input_port_undefined(port_t const& port_name)
{
  LOG_TRACE( logger(), "Processing input port info: \"" << port_name << "\"" );

  // Just create an input port to read detections from
  if (! kwiver::vital::starts_with( port_name, "_" ) )
  {
    if ( d->p_port_list.size() >= 2)
    {
      LOG_ERROR( logger(), "Attempt to connect more than 2 input ports. "
                 "Connection aborted.");
      return;
    }

    // Check for unique port name
    if ( d->p_port_list.count( port_name ) == 0 )
    {
      port_flags_t required;
      required.insert( flag_required );

      // Create input port
      declare_input_port(
          port_name,                   // port name
          image_port_trait::type_name, // port type
          required,                    // port flags
          "image input" );

      d->p_port_list.insert( port_name );
    }
  }
}


// =============================================================================
merge_images_process::priv
::priv()
{
}

merge_images_process::priv
::~priv()
{
}

} // end namespace<|MERGE_RESOLUTION|>--- conflicted
+++ resolved
@@ -86,11 +86,7 @@
 {
   std::vector<kwiver::vital::image_container_sptr> image_list;
 
-<<<<<<< HEAD
-  for( const auto port_name : d->p_port_list )
-=======
   for ( auto const& port_name : d->p_port_list )
->>>>>>> 71d51833
   {
     kwiver::vital::image_container_sptr image_sptr =
       grab_from_port_as< kwiver::vital::image_container_sptr >( port_name );
