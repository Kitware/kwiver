--- conflicted
+++ resolved
@@ -71,14 +71,8 @@
 
 // (config-key, value-type, default-value, description )
 create_config_trait( error_mode, std::string, "abort",
-<<<<<<< HEAD
   "How to handle file not found errors. Options are 'abort' and 'skip'. "
   "The 'pass' option will only log a warning and wait for the next file name." );
-=======
-                     "How to handle file not found errors. Options are 'abort' and 'skip'. "
-                     "Specifying 'fail' will cause an exception to be thrown. "
-                     "The 'pass' option will only log a warning and wait for the next file name." );
->>>>>>> c2bf5048
 
 create_config_trait( path, std::string, "",
   "Path to search for image file. The format is the same as the standard "
@@ -319,15 +313,11 @@
 void image_file_reader_process
 ::make_config()
 {
-  declare_config_using_trait( frame_time );
   declare_config_using_trait( error_mode );
   declare_config_using_trait( path );
   declare_config_using_trait( image_reader );
-<<<<<<< HEAD
+  declare_config_using_trait( frame_time );
   declare_config_using_trait( no_path_in_name );
-=======
-  declare_config_using_trait( frame_time );
->>>>>>> c2bf5048
 }
 
 
