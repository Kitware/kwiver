/*ckwg +29
 * Copyright 2016-2018 by Kitware, Inc.
 * All rights reserved.
 *
 * Redistribution and use in source and binary forms, with or without
 * modification, are permitted provided that the following conditions are met:
 *
 *  * Redistributions of source code must retain the above copyright notice,
 *    this list of conditions and the following disclaimer.
 *
 *  * Redistributions in binary form must reproduce the above copyright notice,
 *    this list of conditions and the following disclaimer in the documentation
 *    and/or other materials provided with the distribution.
 *
 *  * Neither name of Kitware, Inc. nor the names of any contributors may be used
 *    to endorse or promote products derived from this software without specific
 *    prior written permission.
 *
 * THIS SOFTWARE IS PROVIDED BY THE COPYRIGHT HOLDERS AND CONTRIBUTORS "AS IS"
 * AND ANY EXPRESS OR IMPLIED WARRANTIES, INCLUDING, BUT NOT LIMITED TO, THE
 * IMPLIED WARRANTIES OF MERCHANTABILITY AND FITNESS FOR A PARTICULAR PURPOSE
 * ARE DISCLAIMED. IN NO EVENT SHALL THE AUTHORS OR CONTRIBUTORS BE LIABLE FOR
 * ANY DIRECT, INDIRECT, INCIDENTAL, SPECIAL, EXEMPLARY, OR CONSEQUENTIAL
 * DAMAGES (INCLUDING, BUT NOT LIMITED TO, PROCUREMENT OF SUBSTITUTE GOODS OR
 * SERVICES; LOSS OF USE, DATA, OR PROFITS; OR BUSINESS INTERRUPTION) HOWEVER
 * CAUSED AND ON ANY THEORY OF LIABILITY, WHETHER IN CONTRACT, STRICT LIABILITY,
 * OR TORT (INCLUDING NEGLIGENCE OR OTHERWISE) ARISING IN ANY WAY OUT OF THE USE
 * OF THIS SOFTWARE, EVEN IF ADVISED OF THE POSSIBILITY OF SUCH DAMAGE.
 */

#include "video_input_process.h"

#include <vital/vital_types.h>
#include <vital/types/timestamp.h>
#include <vital/types/image_container.h>
#include <vital/types/image.h>

#include <vital/algo/video_input.h>
#include <vital/exceptions.h>

#include <kwiver_type_traits.h>

#include <sprokit/pipeline/process_exception.h>
#include <sprokit/pipeline/datum.h>

// -- DEBUG
#if defined DEBUG
#include <arrows/algorithms/ocv/image_container.h>
#include <opencv2/highgui/highgui.hpp>
using namespace cv;
#endif

namespace algo = kwiver::vital::algo;

namespace kwiver {

//                 (config-key, value-type, default-value, description )
create_config_trait( video_filename, std::string, "", "Name of video file." );

create_config_trait( video_reader, std::string, "", "Name of video input algorithm. "
                     "Name of the video reader algorithm plugin is specified as "
                     "video_reader:type = <algo-name>" );

create_config_trait( frame_time, double, "0.03333333",
                     "Inter frame time in seconds. "
                     "If the input video stream does not supply frame times, "
                     "this value is used to create a default timestamp. "
                     "If the video stream has frame times, then those are used." );

create_config_trait( no_path_in_name, bool, "true",
                     "Set to true if the output file path should not contain a "
                     "full path to the image or video file and just contain the "
                     "file name for the image." );

create_config_trait( exit_on_invalid, bool, "true",
                     "If a frame in the middle of a sequence is invalid, do not "
                     "exit and throw an error, continue processing data. If the "
                     "first frame cannot be read, always exit regardless of this "
                     "setting." );

//----------------------------------------------------------------
// Private implementation class
class video_input_process::priv
{
public:
  priv();
  ~priv();

  // Configuration values
  std::string                           m_config_video_filename;
  kwiver::vital::time_usec_t            m_config_frame_time;
  bool                                  m_has_config_frame_time;
  bool                                  m_no_path_in_name;
  bool                                  m_exit_on_invalid;

  kwiver::vital::algo::video_input_sptr m_video_reader;
  kwiver::vital::algorithm_capabilities m_video_traits;

  kwiver::vital::frame_id_t             m_frame_number;
<<<<<<< HEAD
  kwiver::vital::time_us_t              m_frame_time;
  bool                                  m_first_frame;
=======
  kwiver::vital::time_usec_t            m_frame_time;
>>>>>>> 85dddab3

  kwiver::vital::metadata_vector        m_last_metadata;

}; // end priv class


// ================================================================

video_input_process
::video_input_process( kwiver::vital::config_block_sptr const& config )
  : process( config ),
    d( new video_input_process::priv )
{
  make_ports();
  make_config();
}


video_input_process
::~video_input_process()
{
}


// ----------------------------------------------------------------
void video_input_process
::_configure()
{
  scoped_configure_instrumentation();

  // Examine the configuration
  d->m_config_video_filename = config_value_using_trait( video_filename );
  d->m_config_frame_time = static_cast<vital::time_usec_t>(
                               config_value_using_trait( frame_time ) * 1e6); // in usec
  d->m_no_path_in_name = config_value_using_trait( no_path_in_name );
  d->m_exit_on_invalid = config_value_using_trait( exit_on_invalid );

  kwiver::vital::config_block_sptr algo_config = get_config(); // config for process
  if( algo_config->has_value( "frame_time" ) )
  {
    d->m_has_config_frame_time = true;
  }

  if ( ! algo::video_input::check_nested_algo_configuration( "video_reader", algo_config ) )
  {
    throw sprokit::invalid_configuration_exception( name(), "Configuration check failed." );
  }

  // instantiate requested/configured algo type
  algo::video_input::set_nested_algo_configuration( "video_reader", algo_config, d->m_video_reader );
  if ( ! d->m_video_reader )
  {
    throw sprokit::invalid_configuration_exception( name(), "Unable to create video_reader." );
  }
}


// ----------------------------------------------------------------
// Post connection initialization
void video_input_process
::_init()
{
  scoped_init_instrumentation();

  // instantiate a video reader
  d->m_video_reader->open( d->m_config_video_filename ); // throws

  d->m_video_traits = d->m_video_reader->get_implementation_capabilities();
}


// ----------------------------------------------------------------
void video_input_process
::_step()
{
  kwiver::vital::timestamp ts;

  bool frame_read = false;
  bool bad_frame = false;

  try
  {
    frame_read = d->m_video_reader->next_frame( ts );
  }
  catch( const kwiver::vital::image_exception& e )
  {
    if ( d->m_exit_on_invalid || d->m_first_frame )
    {
      throw e;
    }
    else
    {
      frame_read = true;
      bad_frame = true;

      LOG_WARN( logger(), "Video source skipping corrupt frame." );
    }
  }

  d->m_first_frame = false;

  if ( frame_read )
  {
    kwiver::vital::metadata_vector metadata;
    kwiver::vital::image_container_sptr frame;
    {
      scoped_step_instrumentation();

      if( !bad_frame )
      {
        frame = d->m_video_reader->frame_image();
      }

      // --- debug
#if defined DEBUG
      cv::Mat image = algorithms::ocv::image_container::vital_to_ocv( frame->get_image() );
      namedWindow( "Display window", cv::WINDOW_NORMAL ); // Create a window for display.
      imshow( "Display window", image ); // Show our image inside it.

      waitKey(0);                 // Wait for a keystroke in the window
#endif
      // -- end debug

      // update timestamp
      //
      // Sometimes the video source can not determine either the frame
      // number or frame time or both.
      if ( ! d->m_video_traits.capability( kwiver::vital::algo::video_input::HAS_FRAME_DATA ) )
      {
        throw sprokit::invalid_configuration_exception( name(),
                                                        "Video reader selected does not supply image data." );
      }


      if ( d->m_video_traits.capability( kwiver::vital::algo::video_input::HAS_FRAME_NUMBERS ) )
      {
        d->m_frame_number = ts.get_frame();
      }
      else
      {
        ++d->m_frame_number;
        ts.set_frame( d->m_frame_number );
      }

      if ( ! d->m_video_traits.capability( kwiver::vital::algo::video_input::HAS_FRAME_TIME ) )
      {
        // create an internal time standard
        double frame_rate = d->m_video_reader->frame_rate();
        if( ! d->m_video_traits.capability( kwiver::vital::algo::video_input::HAS_FRAME_RATE ) ||
            frame_rate <= 0.0 || d->m_has_config_frame_time )
        {
          d->m_frame_time = d->m_frame_number * d->m_config_frame_time;
        }
        else
        {
          time_t frame_time_usec = ( 1.0 / frame_rate ) * 1e6;
          d->m_frame_time = d->m_frame_number * frame_time_usec;
        }
        ts.set_time_usec( d->m_frame_time );
      }

      // If this reader/video does not have any metadata, we will just
      // return an empty vector.  That is all handled by the algorithm
      // implementation.
      metadata = d->m_video_reader->frame_metadata();

      // Since we want to try to always return valid metadata for this
      // frame - if the returned metadata is empty, then use the last
      // one we received.  The requirement is to always provide the best
      // metadata for a frame. Since metadata appears less frequently
      // than the frames, the metadata returned can be a little old, but
      // it is still the best we have.
      if ( metadata.empty() )
      {
        // The saved one could be empty, but it is the bewt we have.
        metadata = d->m_last_metadata;
      }
      else
      {
        // Now that we have new metadata save it in case we need it later.
        d->m_last_metadata = metadata;
      }
    }

    kwiver::vital::path_t filename = d->m_video_reader->filename();

    if ( d->m_no_path_in_name )
    {
      const size_t last_slash_idx = filename.find_last_of("\\/");
      if ( std::string::npos != last_slash_idx )
      {
        filename.erase( 0, last_slash_idx + 1 );
      }
    }

    if( ts.get_frame() < 4294967000 && ts.get_frame() > 0 )
    {
      push_to_port_using_trait( timestamp, ts );
      push_to_port_using_trait( image, frame );
      push_to_port_using_trait( metadata, metadata );
      push_to_port_using_trait( frame_rate, d->m_video_reader->frame_rate() );
      push_to_port_using_trait( file_name, filename );
    }
  }
  else
  {
    LOG_DEBUG( logger(), "End of input reached, process terminating" );

    // indicate done
    mark_process_as_complete();
    const sprokit::datum_t dat= sprokit::datum::complete_datum();

    push_datum_to_port_using_trait( timestamp, dat );
    push_datum_to_port_using_trait( image, dat );
    push_datum_to_port_using_trait( metadata, dat );
    push_datum_to_port_using_trait( frame_rate, dat );
    push_datum_to_port_using_trait( file_name, dat );
  }
}


// ----------------------------------------------------------------
void video_input_process
::make_ports()
{
  // Set up for required ports
  sprokit::process::port_flags_t optional;

  declare_output_port_using_trait( timestamp, optional );
  declare_output_port_using_trait( image, optional );
  declare_output_port_using_trait( metadata, optional );
  declare_output_port_using_trait( frame_rate, optional );
  declare_output_port_using_trait( file_name, optional );
}


// ----------------------------------------------------------------
void video_input_process
::make_config()
{
  declare_config_using_trait( no_path_in_name );
  declare_config_using_trait( exit_on_invalid );
  declare_config_using_trait( video_reader );
  declare_config_using_trait( video_filename );
  declare_config_using_trait( frame_time );
}


// ================================================================
video_input_process::priv
::priv()
  : m_has_config_frame_time( false ),
    m_no_path_in_name( true ),
    m_exit_on_invalid( true ),
    m_frame_number( 1 ),
    m_frame_time( 0 ),
    m_first_frame( true )
{
}


video_input_process::priv
::~priv()
{
}

} // end namespace<|MERGE_RESOLUTION|>--- conflicted
+++ resolved
@@ -97,12 +97,8 @@
   kwiver::vital::algorithm_capabilities m_video_traits;
 
   kwiver::vital::frame_id_t             m_frame_number;
-<<<<<<< HEAD
-  kwiver::vital::time_us_t              m_frame_time;
+  kwiver::vital::time_usec_t            m_frame_time;
   bool                                  m_first_frame;
-=======
-  kwiver::vital::time_usec_t            m_frame_time;
->>>>>>> 85dddab3
 
   kwiver::vital::metadata_vector        m_last_metadata;
 
