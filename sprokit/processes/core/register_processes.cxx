/*ckwg +29
 * Copyright 2014-2017 by Kitware, Inc.
 * All rights reserved.
 *
 * Redistribution and use in source and binary forms, with or without
 * modification, are permitted provided that the following conditions are met:
 *
 *  * Redistributions of source code must retain the above copyright notice,
 *    this list of conditions and the following disclaimer.
 *
 *  * Redistributions in binary form must reproduce the above copyright notice,
 *    this list of conditions and the following disclaimer in the documentation
 *    and/or other materials provided with the distribution.
 *
 *  * Neither name of Kitware, Inc. nor the names of any contributors may be used
 *    to endorse or promote products derived from this software without specific
 *    prior written permission.
 *
 * THIS SOFTWARE IS PROVIDED BY THE COPYRIGHT HOLDERS AND CONTRIBUTORS "AS IS"
 * AND ANY EXPRESS OR IMPLIED WARRANTIES, INCLUDING, BUT NOT LIMITED TO, THE
 * IMPLIED WARRANTIES OF MERCHANTABILITY AND FITNESS FOR A PARTICULAR PURPOSE
 * ARE DISCLAIMED. IN NO EVENT SHALL THE AUTHORS OR CONTRIBUTORS BE LIABLE FOR
 * ANY DIRECT, INDIRECT, INCIDENTAL, SPECIAL, EXEMPLARY, OR CONSEQUENTIAL
 * DAMAGES (INCLUDING, BUT NOT LIMITED TO, PROCUREMENT OF SUBSTITUTE GOODS OR
 * SERVICES; LOSS OF USE, DATA, OR PROFITS; OR BUSINESS INTERRUPTION) HOWEVER
 * CAUSED AND ON ANY THEORY OF LIABILITY, WHETHER IN CONTRACT, STRICT LIABILITY,
 * OR TORT (INCLUDING NEGLIGENCE OR OTHERWISE) ARISING IN ANY WAY OUT OF THE USE
 * OF THIS SOFTWARE, EVEN IF ADVISED OF THE POSSIBILITY OF SUCH DAMAGE.
 */

#include <sprokit/processes/core/kwiver_processes_export.h>

#include <sprokit/pipeline/process_factory.h>
#include <vital/plugin_loader/plugin_loader.h>

// -- list processes to register --
#include "compute_homography_process.h"
#include "compute_stereo_depth_map_process.h"
#include "detect_features_if_keyframe_process.h"
#include "detect_features_process.h"
#include "close_loops_process.h"
#include "detected_object_filter_process.h"
#include "detected_object_input_process.h"
#include "detected_object_output_process.h"
#include "draw_detected_object_set_process.h"
#include "draw_tracks_process.h"
#include "extract_descriptors_process.h"
#include "frame_list_process.h"
#include "image_file_reader_process.h"
#include "image_filter_process.h"
#include "image_object_detector_process.h"
#include "image_writer_process.h"
#include "keyframe_selection_process.h"
#include "matcher_process.h"
#include "print_config_process.h"
#include "read_descriptor_process.h"
#include "refine_detections_process.h"
#include "split_image_process.h"
#include "stabilize_image_process.h"
#include "track_descriptor_input_process.h"
#include "track_descriptor_output_process.h"
#include "track_features_process.h"
#include "video_input_process.h"

// ----------------------------------------------------------------
/*! \brief Regsiter processes
 *
 *
 */
extern "C"
KWIVER_PROCESSES_EXPORT
void
register_factories( kwiver::vital::plugin_loader& vpm )
{
  static auto const module_name = kwiver::vital::plugin_manager::module_t( "kwiver_processes_core" );

  if ( sprokit::is_process_module_loaded( vpm, module_name ) )
  {
    return;
  }

  // ----------------------------------------------------------------
  auto fact = vpm.ADD_PROCESS( kwiver::frame_list_process );
  fact->add_attribute( kwiver::vital::plugin_factory::PLUGIN_NAME, "frame_list_input" )
    .add_attribute( kwiver::vital::plugin_factory::PLUGIN_MODULE_NAME, module_name )
    .add_attribute( kwiver::vital::plugin_factory::PLUGIN_DESCRIPTION,
                    "Reads a list of image file names and generates stream of images and associated time stamps." )
    .add_attribute( kwiver::vital::plugin_factory::PLUGIN_VERSION, "1.0" )
    ;


  fact = vpm.ADD_PROCESS( kwiver::stabilize_image_process );
  fact->add_attribute( kwiver::vital::plugin_factory::PLUGIN_NAME, "stabilize_image" )
    .add_attribute( kwiver::vital::plugin_factory::PLUGIN_MODULE_NAME, module_name )
    .add_attribute( kwiver::vital::plugin_factory::PLUGIN_DESCRIPTION,
                    "Generate current-to-reference image homographies." )
    .add_attribute( kwiver::vital::plugin_factory::PLUGIN_VERSION, "1.0" )
    ;


  fact = vpm.ADD_PROCESS( kwiver::detect_features_process );
  fact->add_attribute( kwiver::vital::plugin_factory::PLUGIN_NAME, "detect_features" )
    .add_attribute( kwiver::vital::plugin_factory::PLUGIN_MODULE_NAME, module_name )
    .add_attribute( kwiver::vital::plugin_factory::PLUGIN_DESCRIPTION,
                    "Detect features in an image that will be used for stabilization." )
    .add_attribute( kwiver::vital::plugin_factory::PLUGIN_VERSION, "1.0" )
    ;


  fact = vpm.ADD_PROCESS( kwiver::extract_descriptors_process );
  fact->add_attribute( kwiver::vital::plugin_factory::PLUGIN_NAME, "extract_descriptors" )
    .add_attribute( kwiver::vital::plugin_factory::PLUGIN_MODULE_NAME, module_name )
    .add_attribute( kwiver::vital::plugin_factory::PLUGIN_DESCRIPTION,
                    "Extract descriptors from detected features." )
    .add_attribute( kwiver::vital::plugin_factory::PLUGIN_VERSION, "1.0" )
    ;


  fact = vpm.ADD_PROCESS( kwiver::matcher_process );
  fact->add_attribute( kwiver::vital::plugin_factory::PLUGIN_NAME, "feature_matcher" )
    .add_attribute( kwiver::vital::plugin_factory::PLUGIN_MODULE_NAME, module_name )
    .add_attribute( kwiver::vital::plugin_factory::PLUGIN_DESCRIPTION,
                    "Match extracted descriptors and detected features." )
    .add_attribute( kwiver::vital::plugin_factory::PLUGIN_VERSION, "1.0" )
    ;


  fact = vpm.ADD_PROCESS( kwiver::compute_homography_process );
  fact->add_attribute( kwiver::vital::plugin_factory::PLUGIN_NAME, "compute_homography" )
    .add_attribute( kwiver::vital::plugin_factory::PLUGIN_MODULE_NAME, module_name )
    .add_attribute( kwiver::vital::plugin_factory::PLUGIN_DESCRIPTION,
                    "Compute a frame to frame homography based on tracks." )
    .add_attribute( kwiver::vital::plugin_factory::PLUGIN_VERSION, "1.0" )
    ;


  fact = vpm.ADD_PROCESS( kwiver::compute_stereo_depth_map_process );
  fact->add_attribute( kwiver::vital::plugin_factory::PLUGIN_NAME, "compute_stereo_depth_map" )
    .add_attribute( kwiver::vital::plugin_factory::PLUGIN_MODULE_NAME, module_name )
    .add_attribute( kwiver::vital::plugin_factory::PLUGIN_DESCRIPTION,
                    "Compute a stereo depth map given two frames." )
    .add_attribute( kwiver::vital::plugin_factory::PLUGIN_VERSION, "1.0" )
    ;


  fact = vpm.ADD_PROCESS( kwiver::draw_tracks_process );
  fact->add_attribute( kwiver::vital::plugin_factory::PLUGIN_NAME, "draw_tracks" )
    .add_attribute( kwiver::vital::plugin_factory::PLUGIN_MODULE_NAME, module_name )
    .add_attribute( kwiver::vital::plugin_factory::PLUGIN_DESCRIPTION,
                    "Draw feature tracks on image." )
    .add_attribute( kwiver::vital::plugin_factory::PLUGIN_VERSION, "1.0" )
    ;


  fact = vpm.ADD_PROCESS( kwiver::read_descriptor_process );
  fact->add_attribute( kwiver::vital::plugin_factory::PLUGIN_NAME, "read_d_vector" )
    .add_attribute( kwiver::vital::plugin_factory::PLUGIN_MODULE_NAME, module_name )
    .add_attribute( kwiver::vital::plugin_factory::PLUGIN_DESCRIPTION,
                    "Read vector of doubles," )
    .add_attribute( kwiver::vital::plugin_factory::PLUGIN_VERSION, "1.0" )
    ;


  fact = vpm.ADD_PROCESS( kwiver::refine_detections_process );
  fact->add_attribute( kwiver::vital::plugin_factory::PLUGIN_NAME, "refine_detections" )
    .add_attribute( kwiver::vital::plugin_factory::PLUGIN_MODULE_NAME, module_name )
    .add_attribute( kwiver::vital::plugin_factory::PLUGIN_DESCRIPTION,
                    "Refines detections for a given frame," )
    .add_attribute( kwiver::vital::plugin_factory::PLUGIN_VERSION, "1.0" )
    ;


  fact = vpm.ADD_PROCESS( kwiver::image_object_detector_process );
  fact->add_attribute( kwiver::vital::plugin_factory::PLUGIN_NAME, "image_object_detector" )
    .add_attribute( kwiver::vital::plugin_factory::PLUGIN_MODULE_NAME, module_name )
    .add_attribute( kwiver::vital::plugin_factory::PLUGIN_DESCRIPTION,
                    "Apply selected image object detector algorithm to incoming images." )
  .add_attribute( kwiver::vital::plugin_factory::PLUGIN_VERSION, "1.0" )
     ;


  fact = vpm.ADD_PROCESS( kwiver::image_filter_process );
  fact->add_attribute( kwiver::vital::plugin_factory::PLUGIN_NAME, "image_filter" )
    .add_attribute( kwiver::vital::plugin_factory::PLUGIN_MODULE_NAME, module_name )
    .add_attribute( kwiver::vital::plugin_factory::PLUGIN_DESCRIPTION,
                    "Apply selected image filter algorithm to incoming images." )
    .add_attribute( kwiver::vital::plugin_factory::PLUGIN_VERSION, "1.0" )
    ;


  fact = vpm.ADD_PROCESS( kwiver::image_writer_process );
  fact->add_attribute( kwiver::vital::plugin_factory::PLUGIN_NAME, "image_writer" )
    .add_attribute( kwiver::vital::plugin_factory::PLUGIN_MODULE_NAME, module_name )
    .add_attribute( kwiver::vital::plugin_factory::PLUGIN_DESCRIPTION, "Write image to disk." )
    .add_attribute( kwiver::vital::plugin_factory::PLUGIN_VERSION, "1.0" )
    ;


  fact = vpm.ADD_PROCESS( kwiver::image_file_reader_process );
  fact->add_attribute( kwiver::vital::plugin_factory::PLUGIN_NAME, "image_file_reader" )
    .add_attribute( kwiver::vital::plugin_factory::PLUGIN_MODULE_NAME, module_name )
    .add_attribute( kwiver::vital::plugin_factory::PLUGIN_DESCRIPTION, "Reads an image file given the file name." )
    .add_attribute( kwiver::vital::plugin_factory::PLUGIN_VERSION, "1.0" )
    ;


  fact = vpm.ADD_PROCESS( kwiver::detected_object_input_process );
  fact->add_attribute( kwiver::vital::plugin_factory::PLUGIN_NAME, "detected_object_input" )
    .add_attribute( kwiver::vital::plugin_factory::PLUGIN_MODULE_NAME, module_name )
    .add_attribute( kwiver::vital::plugin_factory::PLUGIN_DESCRIPTION,
                    "Reads detected object sets from an input file.\n\n"
                    "Detections read from the input file are grouped into sets for each "
                    "image and individually returned." )
    .add_attribute( kwiver::vital::plugin_factory::PLUGIN_VERSION, "1.0" )
    ;


  fact = vpm.ADD_PROCESS( kwiver::detected_object_output_process );
  fact->add_attribute( kwiver::vital::plugin_factory::PLUGIN_NAME, "detected_object_output" )
    .add_attribute( kwiver::vital::plugin_factory::PLUGIN_MODULE_NAME, module_name )
    .add_attribute( kwiver::vital::plugin_factory::PLUGIN_DESCRIPTION,
                    "Writes detected object sets to an output file.\n\n"
                    "All detections are written to the same file." )
    .add_attribute( kwiver::vital::plugin_factory::PLUGIN_VERSION, "1.0" )
    ;


  fact = vpm.ADD_PROCESS( kwiver::detected_object_filter_process );
  fact->add_attribute( kwiver::vital::plugin_factory::PLUGIN_NAME, "detected_object_filter" )
    .add_attribute( kwiver::vital::plugin_factory::PLUGIN_MODULE_NAME, module_name )
    .add_attribute( kwiver::vital::plugin_factory::PLUGIN_DESCRIPTION,
                    "Filters sets of detected objects using the detected_object_filter algorithm." )
  .add_attribute( kwiver::vital::plugin_factory::PLUGIN_VERSION, "1.0" )
     ;


  fact = vpm.ADD_PROCESS( kwiver::video_input_process );
  fact->add_attribute( kwiver::vital::plugin_factory::PLUGIN_NAME, "video_input" )
    .add_attribute( kwiver::vital::plugin_factory::PLUGIN_MODULE_NAME, module_name )
    .add_attribute( kwiver::vital::plugin_factory::PLUGIN_DESCRIPTION,
                    "Reads video files and produces sequential images with metadata per frame." )
    .add_attribute( kwiver::vital::plugin_factory::PLUGIN_VERSION, "1.0" )
    ;


  fact = vpm.ADD_PROCESS( kwiver::draw_detected_object_set_process );
  fact->add_attribute( kwiver::vital::plugin_factory::PLUGIN_NAME, "draw_detected_object_set" )
    .add_attribute( kwiver::vital::plugin_factory::PLUGIN_MODULE_NAME, module_name )
    .add_attribute( kwiver::vital::plugin_factory::PLUGIN_DESCRIPTION,
                       "Draws border around detected objects in the set using the selected algorithm.\n\n"
                       "This process is a wrapper around a draw_detected_object_set algorithm.")
    .add_attribute( kwiver::vital::plugin_factory::PLUGIN_VERSION, "1.0" )
    ;

  fact = vpm.ADD_PROCESS( kwiver::split_image_process );
  fact->add_attribute( kwiver::vital::plugin_factory::PLUGIN_NAME, "split_image" )
    .add_attribute( kwiver::vital::plugin_factory::PLUGIN_MODULE_NAME, module_name )
    .add_attribute( kwiver::vital::plugin_factory::PLUGIN_DESCRIPTION,
                    "Split a image into multiple smaller images." )
    .add_attribute( kwiver::vital::plugin_factory::PLUGIN_VERSION, "1.0" )
    ;


  fact = vpm.ADD_PROCESS( kwiver::track_descriptor_input_process );
  fact->add_attribute( kwiver::vital::plugin_factory::PLUGIN_NAME, "track_descriptor_input" )
    .add_attribute( kwiver::vital::plugin_factory::PLUGIN_MODULE_NAME, module_name )
    .add_attribute( kwiver::vital::plugin_factory::PLUGIN_DESCRIPTION,
                    "Reads track descriptor sets from an input file." )
    .add_attribute( kwiver::vital::plugin_factory::PLUGIN_VERSION, "1.0" )
    ;


  fact = vpm.ADD_PROCESS( kwiver::track_descriptor_output_process );
  fact->add_attribute( kwiver::vital::plugin_factory::PLUGIN_NAME, "track_descriptor_output" )
    .add_attribute( kwiver::vital::plugin_factory::PLUGIN_MODULE_NAME, module_name )
    .add_attribute( kwiver::vital::plugin_factory::PLUGIN_DESCRIPTION,
                    "Writes track descriptor sets to an output file. All descriptors are written to the same file." )
    .add_attribute( kwiver::vital::plugin_factory::PLUGIN_VERSION, "1.0" )
    ;


<<<<<<< HEAD
  fact = vpm.ADD_PROCESS(kwiver::track_features_process);
  fact->add_attribute(kwiver::vital::plugin_factory::PLUGIN_NAME, "feature_tracker");
  fact->add_attribute(kwiver::vital::plugin_factory::PLUGIN_MODULE_NAME, module_name);
  fact->add_attribute(kwiver::vital::plugin_factory::PLUGIN_DESCRIPTION,
    "Tracks features from frame to frame.");
  fact->add_attribute(kwiver::vital::plugin_factory::PLUGIN_VERSION, "1.0");

  fact = vpm.ADD_PROCESS(kwiver::keyframe_selection_process);
  fact->add_attribute(kwiver::vital::plugin_factory::PLUGIN_NAME, "keyframe_selection_process");
  fact->add_attribute(kwiver::vital::plugin_factory::PLUGIN_MODULE_NAME, module_name);
  fact->add_attribute(kwiver::vital::plugin_factory::PLUGIN_DESCRIPTION,
    "Selects keyframes from a track set.");
  fact->add_attribute(kwiver::vital::plugin_factory::PLUGIN_VERSION, "1.0");

  fact = vpm.ADD_PROCESS(kwiver::detect_features_if_keyframe_process);
  fact->add_attribute(kwiver::vital::plugin_factory::PLUGIN_NAME, "detect_features_if_keyframe_process");
  fact->add_attribute(kwiver::vital::plugin_factory::PLUGIN_MODULE_NAME, module_name);
  fact->add_attribute(kwiver::vital::plugin_factory::PLUGIN_DESCRIPTION,
    "Detects feautres in an image if it is a keyframe.");
  fact->add_attribute(kwiver::vital::plugin_factory::PLUGIN_VERSION, "1.0");

  fact = vpm.ADD_PROCESS(kwiver::close_loops_process);
  fact->add_attribute(kwiver::vital::plugin_factory::PLUGIN_NAME, "close_loops_process");
  fact->add_attribute(kwiver::vital::plugin_factory::PLUGIN_MODULE_NAME, module_name);
  fact->add_attribute(kwiver::vital::plugin_factory::PLUGIN_DESCRIPTION,
    "Detects loops in a track set using features with descriptors.");
  fact->add_attribute(kwiver::vital::plugin_factory::PLUGIN_VERSION, "1.0");
=======
  fact = vpm.ADD_PROCESS( kwiver::print_config_process );
  fact->add_attribute( kwiver::vital::plugin_factory::PLUGIN_NAME, "print_config" )
    .add_attribute( kwiver::vital::plugin_factory::PLUGIN_MODULE_NAME, module_name )
    .add_attribute( kwiver::vital::plugin_factory::PLUGIN_DESCRIPTION,
                    "Print process configuration.\n\n"
                    "This process is a debugging aide and performs no other function in a pipeline. "
                    "The supplied configuration is printed when it is presented to the process. "
                    "All ports connections to the process are accepted and the supplied data is taken from the port and "
                    "discarded. This process produces no outputs and has no output ports.")
    .add_attribute( kwiver::vital::plugin_factory::PLUGIN_VERSION, "1.0" )
    ;

>>>>>>> b633bc82

  // - - - - - - - - - - - - - - - - - - - - - - -
  sprokit::mark_process_module_as_loaded( vpm, module_name );
} // register_processes<|MERGE_RESOLUTION|>--- conflicted
+++ resolved
@@ -278,8 +278,6 @@
     .add_attribute( kwiver::vital::plugin_factory::PLUGIN_VERSION, "1.0" )
     ;
 
-
-<<<<<<< HEAD
   fact = vpm.ADD_PROCESS(kwiver::track_features_process);
   fact->add_attribute(kwiver::vital::plugin_factory::PLUGIN_NAME, "feature_tracker");
   fact->add_attribute(kwiver::vital::plugin_factory::PLUGIN_MODULE_NAME, module_name);
@@ -307,7 +305,7 @@
   fact->add_attribute(kwiver::vital::plugin_factory::PLUGIN_DESCRIPTION,
     "Detects loops in a track set using features with descriptors.");
   fact->add_attribute(kwiver::vital::plugin_factory::PLUGIN_VERSION, "1.0");
-=======
+
   fact = vpm.ADD_PROCESS( kwiver::print_config_process );
   fact->add_attribute( kwiver::vital::plugin_factory::PLUGIN_NAME, "print_config" )
     .add_attribute( kwiver::vital::plugin_factory::PLUGIN_MODULE_NAME, module_name )
@@ -320,8 +318,6 @@
     .add_attribute( kwiver::vital::plugin_factory::PLUGIN_VERSION, "1.0" )
     ;
 
->>>>>>> b633bc82
-
   // - - - - - - - - - - - - - - - - - - - - - - -
   sprokit::mark_process_module_as_loaded( vpm, module_name );
 } // register_processes