/*ckwg +29
 * Copyright 2014-2018 by Kitware, Inc.
 * All rights reserved.
 *
 * Redistribution and use in source and binary forms, with or without
 * modification, are permitted provided that the following conditions are met:
 *
 *  * Redistributions of source code must retain the above copyright notice,
 *    this list of conditions and the following disclaimer.
 *
 *  * Redistributions in binary form must reproduce the above copyright notice,
 *    this list of conditions and the following disclaimer in the documentation
 *    and/or other materials provided with the distribution.
 *
 *  * Neither name of Kitware, Inc. nor the names of any contributors may be used
 *    to endorse or promote products derived from this software without specific
 *    prior written permission.
 *
 * THIS SOFTWARE IS PROVIDED BY THE COPYRIGHT HOLDERS AND CONTRIBUTORS "AS IS"
 * AND ANY EXPRESS OR IMPLIED WARRANTIES, INCLUDING, BUT NOT LIMITED TO, THE
 * IMPLIED WARRANTIES OF MERCHANTABILITY AND FITNESS FOR A PARTICULAR PURPOSE
 * ARE DISCLAIMED. IN NO EVENT SHALL THE AUTHORS OR CONTRIBUTORS BE LIABLE FOR
 * ANY DIRECT, INDIRECT, INCIDENTAL, SPECIAL, EXEMPLARY, OR CONSEQUENTIAL
 * DAMAGES (INCLUDING, BUT NOT LIMITED TO, PROCUREMENT OF SUBSTITUTE GOODS OR
 * SERVICES; LOSS OF USE, DATA, OR PROFITS; OR BUSINESS INTERRUPTION) HOWEVER
 * CAUSED AND ON ANY THEORY OF LIABILITY, WHETHER IN CONTRACT, STRICT LIABILITY,
 * OR TORT (INCLUDING NEGLIGENCE OR OTHERWISE) ARISING IN ANY WAY OUT OF THE USE
 * OF THIS SOFTWARE, EVEN IF ADVISED OF THE POSSIBILITY OF SUCH DAMAGE.
 */

#include <sprokit/processes/core/kwiver_processes_export.h>

#include <sprokit/pipeline/process_factory.h>
#include <vital/plugin_loader/plugin_loader.h>

// -- list processes to register --
#include "associate_detections_to_tracks_process.h"
#include "compute_association_matrix_process.h"
#include "compute_homography_process.h"
#include "compute_stereo_depth_map_process.h"
#include "compute_track_descriptors_process.h"
#include "detect_features_if_keyframe_process.h"
#include "detect_features_process.h"
#include "close_loops_process.h"
#include "detected_object_filter_process.h"
#include "detected_object_input_process.h"
#include "detected_object_output_process.h"
#include "downsample_process.h"
#include "draw_detected_object_set_process.h"
#include "draw_tracks_process.h"
#include "extract_descriptors_process.h"
#include "frame_list_process.h"
#include "handle_descriptor_request_process.h"
#include "image_file_reader_process.h"
#include "image_filter_process.h"
#include "image_object_detector_process.h"
#include "image_writer_process.h"
#include "initialize_object_tracks_process.h"
#include "keyframe_selection_process.h"
#include "matcher_process.h"
#include "merge_detection_sets_process.h"
#include "perform_query_process.h"
#include "print_config_process.h"
#include "read_descriptor_process.h"
#include "read_object_track_process.h"
#include "read_track_descriptor_process.h"
#include "refine_detections_process.h"
#include "serializer_process.h"
#include "deserializer_process.h"
#include "split_image_process.h"
#include "stabilize_image_process.h"
#include "track_features_process.h"
#include "unwrap_detections_process.h"
#include "video_input_process.h"
#include "write_object_track_process.h"
#include "write_track_descriptor_process.h"

// ---------------------------------------------------------------------------------------
/*! \brief Regsiter processes
 *
 *
 */
extern "C"
KWIVER_PROCESSES_EXPORT
void
register_factories( kwiver::vital::plugin_loader& vpm )
{
  static auto const module_name = kwiver::vital::plugin_manager::module_t( "kwiver_processes_core" );

  if ( sprokit::is_process_module_loaded( vpm, module_name ) )
  {
    return;
  }

  // -------------------------------------------------------------------------------------
  auto fact = vpm.ADD_PROCESS( kwiver::frame_list_process );

  fact->add_attribute( kwiver::vital::plugin_factory::PLUGIN_NAME, "frame_list_input" )
    .add_attribute( kwiver::vital::plugin_factory::PLUGIN_MODULE_NAME, module_name )
    .add_attribute( kwiver::vital::plugin_factory::PLUGIN_DESCRIPTION,
                    "Reads a list of image file names and generates stream of images and associated time stamps." )
    .add_attribute( kwiver::vital::plugin_factory::PLUGIN_VERSION, "1.0" )
    ;


  fact = vpm.ADD_PROCESS( kwiver::stabilize_image_process );
  fact->add_attribute( kwiver::vital::plugin_factory::PLUGIN_NAME, "stabilize_image" )
    .add_attribute( kwiver::vital::plugin_factory::PLUGIN_MODULE_NAME, module_name )
    .add_attribute( kwiver::vital::plugin_factory::PLUGIN_DESCRIPTION,
                    "Generate current-to-reference image homographies." )
    .add_attribute( kwiver::vital::plugin_factory::PLUGIN_VERSION, "1.0" )
    ;


  fact = vpm.ADD_PROCESS( kwiver::detect_features_process );
  fact->add_attribute( kwiver::vital::plugin_factory::PLUGIN_NAME, "detect_features" )
    .add_attribute( kwiver::vital::plugin_factory::PLUGIN_MODULE_NAME, module_name )
    .add_attribute( kwiver::vital::plugin_factory::PLUGIN_DESCRIPTION,
                    "Detect features in an image that will be used for stabilization." )
    .add_attribute( kwiver::vital::plugin_factory::PLUGIN_VERSION, "1.0" )
    ;


  fact = vpm.ADD_PROCESS( kwiver::extract_descriptors_process );
  fact->add_attribute( kwiver::vital::plugin_factory::PLUGIN_NAME, "extract_descriptors" )
    .add_attribute( kwiver::vital::plugin_factory::PLUGIN_MODULE_NAME, module_name )
    .add_attribute( kwiver::vital::plugin_factory::PLUGIN_DESCRIPTION,
                    "Extract descriptors from detected features." )
    .add_attribute( kwiver::vital::plugin_factory::PLUGIN_VERSION, "1.0" )
    ;


  fact = vpm.ADD_PROCESS( kwiver::matcher_process );
  fact->add_attribute( kwiver::vital::plugin_factory::PLUGIN_NAME, "feature_matcher" )
    .add_attribute( kwiver::vital::plugin_factory::PLUGIN_MODULE_NAME, module_name )
    .add_attribute( kwiver::vital::plugin_factory::PLUGIN_DESCRIPTION,
                    "Match extracted descriptors and detected features." )
    .add_attribute( kwiver::vital::plugin_factory::PLUGIN_VERSION, "1.0" )
    ;


  fact = vpm.ADD_PROCESS( kwiver::compute_homography_process );
  fact->add_attribute( kwiver::vital::plugin_factory::PLUGIN_NAME, "compute_homography" )
    .add_attribute( kwiver::vital::plugin_factory::PLUGIN_MODULE_NAME, module_name )
    .add_attribute( kwiver::vital::plugin_factory::PLUGIN_DESCRIPTION,
                    "Compute a frame to frame homography based on tracks." )
    .add_attribute( kwiver::vital::plugin_factory::PLUGIN_VERSION, "1.0" )
    ;


  fact = vpm.ADD_PROCESS( kwiver::compute_stereo_depth_map_process );
  fact->add_attribute( kwiver::vital::plugin_factory::PLUGIN_NAME, "compute_stereo_depth_map" )
    .add_attribute( kwiver::vital::plugin_factory::PLUGIN_MODULE_NAME, module_name )
    .add_attribute( kwiver::vital::plugin_factory::PLUGIN_DESCRIPTION,
                    "Compute a stereo depth map given two frames." )
    .add_attribute( kwiver::vital::plugin_factory::PLUGIN_VERSION, "1.0" )
    ;


  fact = vpm.ADD_PROCESS( kwiver::draw_tracks_process );
  fact->add_attribute( kwiver::vital::plugin_factory::PLUGIN_NAME, "draw_tracks" )
    .add_attribute( kwiver::vital::plugin_factory::PLUGIN_MODULE_NAME, module_name )
    .add_attribute( kwiver::vital::plugin_factory::PLUGIN_DESCRIPTION,
                    "Draw feature tracks on image." )
    .add_attribute( kwiver::vital::plugin_factory::PLUGIN_VERSION, "1.0" )
    ;


  fact = vpm.ADD_PROCESS( kwiver::read_descriptor_process );
  fact->add_attribute( kwiver::vital::plugin_factory::PLUGIN_NAME, "read_d_vector" )
    .add_attribute( kwiver::vital::plugin_factory::PLUGIN_MODULE_NAME, module_name )
    .add_attribute( kwiver::vital::plugin_factory::PLUGIN_DESCRIPTION,
                    "Read vector of doubles," )
    .add_attribute( kwiver::vital::plugin_factory::PLUGIN_VERSION, "1.0" )
    ;


  fact = vpm.ADD_PROCESS( kwiver::refine_detections_process );
  fact->add_attribute( kwiver::vital::plugin_factory::PLUGIN_NAME, "refine_detections" )
    .add_attribute( kwiver::vital::plugin_factory::PLUGIN_MODULE_NAME, module_name )
    .add_attribute( kwiver::vital::plugin_factory::PLUGIN_DESCRIPTION,
                    "Refines detections for a given frame," )
    .add_attribute( kwiver::vital::plugin_factory::PLUGIN_VERSION, "1.0" )
    ;


  fact = vpm.ADD_PROCESS( kwiver::image_object_detector_process );
  fact->add_attribute( kwiver::vital::plugin_factory::PLUGIN_NAME, "image_object_detector" )
    .add_attribute( kwiver::vital::plugin_factory::PLUGIN_MODULE_NAME, module_name )
    .add_attribute( kwiver::vital::plugin_factory::PLUGIN_DESCRIPTION,
                    "Apply selected image object detector algorithm to incoming images." )
  .add_attribute( kwiver::vital::plugin_factory::PLUGIN_VERSION, "1.0" )
     ;


  fact = vpm.ADD_PROCESS( kwiver::image_filter_process );
  fact->add_attribute( kwiver::vital::plugin_factory::PLUGIN_NAME, "image_filter" )
    .add_attribute( kwiver::vital::plugin_factory::PLUGIN_MODULE_NAME, module_name )
    .add_attribute( kwiver::vital::plugin_factory::PLUGIN_DESCRIPTION,
                    "Apply selected image filter algorithm to incoming images." )
    .add_attribute( kwiver::vital::plugin_factory::PLUGIN_VERSION, "1.0" )
    ;


  fact = vpm.ADD_PROCESS( kwiver::image_writer_process );
  fact->add_attribute( kwiver::vital::plugin_factory::PLUGIN_NAME, "image_writer" )
    .add_attribute( kwiver::vital::plugin_factory::PLUGIN_MODULE_NAME, module_name )
    .add_attribute( kwiver::vital::plugin_factory::PLUGIN_DESCRIPTION, "Write image to disk." )
    .add_attribute( kwiver::vital::plugin_factory::PLUGIN_VERSION, "1.0" )
    ;


  fact = vpm.ADD_PROCESS( kwiver::image_file_reader_process );
  fact->add_attribute( kwiver::vital::plugin_factory::PLUGIN_NAME, "image_file_reader" )
    .add_attribute( kwiver::vital::plugin_factory::PLUGIN_MODULE_NAME, module_name )
    .add_attribute( kwiver::vital::plugin_factory::PLUGIN_DESCRIPTION, "Reads an image file given the file name." )
    .add_attribute( kwiver::vital::plugin_factory::PLUGIN_VERSION, "1.0" )
    ;


  fact = vpm.ADD_PROCESS( kwiver::detected_object_input_process );
  fact->add_attribute( kwiver::vital::plugin_factory::PLUGIN_NAME, "detected_object_input" )
    .add_attribute( kwiver::vital::plugin_factory::PLUGIN_MODULE_NAME, module_name )
    .add_attribute( kwiver::vital::plugin_factory::PLUGIN_DESCRIPTION,
                    "Reads detected object sets from an input file.\n\n"
                    "Detections read from the input file are grouped into sets for each "
                    "image and individually returned." )
    .add_attribute( kwiver::vital::plugin_factory::PLUGIN_VERSION, "1.0" )
    ;


  fact = vpm.ADD_PROCESS( kwiver::detected_object_output_process );
  fact->add_attribute( kwiver::vital::plugin_factory::PLUGIN_NAME, "detected_object_output" )
    .add_attribute( kwiver::vital::plugin_factory::PLUGIN_MODULE_NAME, module_name )
    .add_attribute( kwiver::vital::plugin_factory::PLUGIN_DESCRIPTION,
                    "Writes detected object sets to an output file.\n\n"
                    "All detections are written to the same file." )
    .add_attribute( kwiver::vital::plugin_factory::PLUGIN_VERSION, "1.0" )
    ;


  fact = vpm.ADD_PROCESS( kwiver::detected_object_filter_process );
  fact->add_attribute( kwiver::vital::plugin_factory::PLUGIN_NAME, "detected_object_filter" )
    .add_attribute( kwiver::vital::plugin_factory::PLUGIN_MODULE_NAME, module_name )
    .add_attribute( kwiver::vital::plugin_factory::PLUGIN_DESCRIPTION,
                    "Filters sets of detected objects using the detected_object_filter algorithm." )
  .add_attribute( kwiver::vital::plugin_factory::PLUGIN_VERSION, "1.0" )
     ;


  fact = vpm.ADD_PROCESS( kwiver::video_input_process );
  fact->add_attribute( kwiver::vital::plugin_factory::PLUGIN_NAME, "video_input" )
    .add_attribute( kwiver::vital::plugin_factory::PLUGIN_MODULE_NAME, module_name )
    .add_attribute( kwiver::vital::plugin_factory::PLUGIN_DESCRIPTION,
                    "Reads video files and produces sequential images with metadata per frame." )
    .add_attribute( kwiver::vital::plugin_factory::PLUGIN_VERSION, "1.0" )
    ;


  fact = vpm.ADD_PROCESS( kwiver::draw_detected_object_set_process );
  fact->add_attribute( kwiver::vital::plugin_factory::PLUGIN_NAME, "draw_detected_object_set" )
    .add_attribute( kwiver::vital::plugin_factory::PLUGIN_MODULE_NAME, module_name )
    .add_attribute( kwiver::vital::plugin_factory::PLUGIN_DESCRIPTION,
                    "Draws border around detected objects in the set using the selected algorithm.\n\n"
                    "This process is a wrapper around a draw_detected_object_set algorithm.")
    .add_attribute( kwiver::vital::plugin_factory::PLUGIN_VERSION, "1.0" )
    ;


  fact = vpm.ADD_PROCESS( kwiver::split_image_process );
  fact->add_attribute( kwiver::vital::plugin_factory::PLUGIN_NAME, "split_image" )
    .add_attribute( kwiver::vital::plugin_factory::PLUGIN_MODULE_NAME, module_name )
    .add_attribute( kwiver::vital::plugin_factory::PLUGIN_DESCRIPTION,
                    "Split a image into multiple smaller images." )
    .add_attribute( kwiver::vital::plugin_factory::PLUGIN_VERSION, "1.0" )
    ;


  fact = vpm.ADD_PROCESS( kwiver::read_track_descriptor_process );
  fact->add_attribute( kwiver::vital::plugin_factory::PLUGIN_NAME, "read_track_descriptor" )
    .add_attribute( kwiver::vital::plugin_factory::PLUGIN_MODULE_NAME, module_name )
    .add_attribute( kwiver::vital::plugin_factory::PLUGIN_DESCRIPTION,
                    "Reads track descriptor sets from an input file." )
    .add_attribute( kwiver::vital::plugin_factory::PLUGIN_VERSION, "1.0" )
    ;


  fact = vpm.ADD_PROCESS( kwiver::write_track_descriptor_process );
  fact->add_attribute( kwiver::vital::plugin_factory::PLUGIN_NAME, "write_track_descriptor" )
    .add_attribute( kwiver::vital::plugin_factory::PLUGIN_MODULE_NAME, module_name )
    .add_attribute( kwiver::vital::plugin_factory::PLUGIN_DESCRIPTION,
                    "Writes track descriptor sets to an output file. All descriptors are written to the same file." )
    .add_attribute( kwiver::vital::plugin_factory::PLUGIN_VERSION, "1.0" )
    ;


  fact = vpm.ADD_PROCESS( kwiver::track_features_process);
  fact->add_attribute( kwiver::vital::plugin_factory::PLUGIN_NAME, "feature_tracker")
    .add_attribute( kwiver::vital::plugin_factory::PLUGIN_MODULE_NAME, module_name)
    .add_attribute( kwiver::vital::plugin_factory::PLUGIN_DESCRIPTION,
                    "Tracks features from frame to frame.")
    .add_attribute( kwiver::vital::plugin_factory::PLUGIN_VERSION, "1.0")
    ;


  fact = vpm.ADD_PROCESS( kwiver::keyframe_selection_process);
  fact->add_attribute( kwiver::vital::plugin_factory::PLUGIN_NAME, "keyframe_selection")
    .add_attribute( kwiver::vital::plugin_factory::PLUGIN_MODULE_NAME, module_name)
    .add_attribute( kwiver::vital::plugin_factory::PLUGIN_DESCRIPTION,
                    "Selects keyframes from a track set.")
    .add_attribute( kwiver::vital::plugin_factory::PLUGIN_VERSION, "1.0")
    ;


  fact = vpm.ADD_PROCESS( kwiver::detect_features_if_keyframe_process);
  fact->add_attribute( kwiver::vital::plugin_factory::PLUGIN_NAME, "detect_features_if_keyframe")
    .add_attribute( kwiver::vital::plugin_factory::PLUGIN_MODULE_NAME, module_name)
    .add_attribute( kwiver::vital::plugin_factory::PLUGIN_DESCRIPTION,
                    "Detects feautres in an image if it is a keyframe.")
    .add_attribute( kwiver::vital::plugin_factory::PLUGIN_VERSION, "1.0")
    ;


  fact = vpm.ADD_PROCESS( kwiver::close_loops_process);
  fact->add_attribute( kwiver::vital::plugin_factory::PLUGIN_NAME, "close_loops")
    .add_attribute( kwiver::vital::plugin_factory::PLUGIN_MODULE_NAME, module_name)
    .add_attribute( kwiver::vital::plugin_factory::PLUGIN_DESCRIPTION,
                    "Detects loops in a track set using features with descriptors.")
    .add_attribute( kwiver::vital::plugin_factory::PLUGIN_VERSION, "1.0")
    ;


  fact = vpm.ADD_PROCESS( kwiver::read_object_track_process );
  fact->add_attribute( kwiver::vital::plugin_factory::PLUGIN_NAME, "read_object_track" )
    .add_attribute( kwiver::vital::plugin_factory::PLUGIN_MODULE_NAME, module_name )
    .add_attribute( kwiver::vital::plugin_factory::PLUGIN_DESCRIPTION,
                    "Reads object track sets from an input file." )
    .add_attribute( kwiver::vital::plugin_factory::PLUGIN_VERSION, "1.0" )
    ;


  fact = vpm.ADD_PROCESS( kwiver::print_config_process );
  fact->add_attribute( kwiver::vital::plugin_factory::PLUGIN_NAME, "print_config" )
    .add_attribute( kwiver::vital::plugin_factory::PLUGIN_MODULE_NAME, module_name )
    .add_attribute( kwiver::vital::plugin_factory::PLUGIN_DESCRIPTION,
                    "Print process configuration.\n\n"
                    "This process is a debugging aide and performs no other function in a pipeline. "
                    "The supplied configuration is printed when it is presented to the process. "
                    "All ports connections to the process are accepted and the supplied data is taken from the port and "
                    "discarded. This process produces no outputs and has no output ports.")
    .add_attribute( kwiver::vital::plugin_factory::PLUGIN_VERSION, "1.0" )
    .add_attribute( "no-test", "introspect" ); // do not include in introspection test
    ;


  fact = vpm.ADD_PROCESS( kwiver::write_object_track_process );
  fact->add_attribute( kwiver::vital::plugin_factory::PLUGIN_NAME, "write_object_track" )
    .add_attribute( kwiver::vital::plugin_factory::PLUGIN_MODULE_NAME, module_name )
    .add_attribute( kwiver::vital::plugin_factory::PLUGIN_DESCRIPTION,
                    "Writes object track sets to an output file. All descriptors are written to the same file." )
    .add_attribute( kwiver::vital::plugin_factory::PLUGIN_VERSION, "1.0" )
    ;


  fact = vpm.ADD_PROCESS( kwiver::associate_detections_to_tracks_process );
  fact->add_attribute( kwiver::vital::plugin_factory::PLUGIN_NAME, "associate_detections_to_tracks" )
    .add_attribute( kwiver::vital::plugin_factory::PLUGIN_MODULE_NAME, module_name )
    .add_attribute( kwiver::vital::plugin_factory::PLUGIN_DESCRIPTION,
                    "Associates new detections to existing tracks given a cost matrix." )
    .add_attribute( kwiver::vital::plugin_factory::PLUGIN_VERSION, "1.0" )
    ;


  fact = vpm.ADD_PROCESS( kwiver::compute_association_matrix_process );
  fact->add_attribute( kwiver::vital::plugin_factory::PLUGIN_NAME, "compute_association_matrix" )
    .add_attribute( kwiver::vital::plugin_factory::PLUGIN_MODULE_NAME, module_name )
    .add_attribute( kwiver::vital::plugin_factory::PLUGIN_DESCRIPTION,
                    "Computes cost matrix for adding new detections to existing tracks." )
    .add_attribute( kwiver::vital::plugin_factory::PLUGIN_VERSION, "1.0" )
    ;


  fact = vpm.ADD_PROCESS( kwiver::initialize_object_tracks_process );
  fact->add_attribute( kwiver::vital::plugin_factory::PLUGIN_NAME, "initialize_object_tracks" )
    .add_attribute( kwiver::vital::plugin_factory::PLUGIN_MODULE_NAME, module_name )
    .add_attribute( kwiver::vital::plugin_factory::PLUGIN_DESCRIPTION,
                    "Initialize new object tracks given detections for the current frame." )
    .add_attribute( kwiver::vital::plugin_factory::PLUGIN_VERSION, "1.0" )
    ;

<<<<<<< HEAD
=======
  fact = vpm.ADD_PROCESS( kwiver::serializer_process );
  fact->add_attribute( kwiver::vital::plugin_factory::PLUGIN_NAME, "serializer" )
    .add_attribute( kwiver::vital::plugin_factory::PLUGIN_MODULE_NAME, module_name )
    .add_attribute( kwiver::vital::plugin_factory::PLUGIN_DESCRIPTION,
                    "Serializes data types to byte streams. "
                    "Input and output ports are dynamically created based on connection." )
    .add_attribute( kwiver::vital::plugin_factory::PLUGIN_VERSION, "1.0" )
    .add_attribute( "no-test", "introspect" ); // do not include in introspection test
    ;


  fact = vpm.ADD_PROCESS( kwiver::deserializer_process );
  fact->add_attribute( kwiver::vital::plugin_factory::PLUGIN_NAME, "deserializer" )
    .add_attribute( kwiver::vital::plugin_factory::PLUGIN_MODULE_NAME, module_name )
    .add_attribute( kwiver::vital::plugin_factory::PLUGIN_DESCRIPTION,
                    "Deserializes data types from byte streams. "
                    "Input and output ports are dynamically created based on connection." )
    .add_attribute( kwiver::vital::plugin_factory::PLUGIN_VERSION, "1.0" )
    .add_attribute( "no-test", "introspect" ); // do not include in introspection test
    ;


  fact = vpm.ADD_PROCESS( kwiver::merge_detection_sets_process );
  fact->add_attribute( kwiver::vital::plugin_factory::PLUGIN_NAME, "merge_detection_sets" )
    .add_attribute( kwiver::vital::plugin_factory::PLUGIN_MODULE_NAME, module_name )
    .add_attribute( kwiver::vital::plugin_factory::PLUGIN_DESCRIPTION,
                    "Merge two input detection sets into one output set." )
    .add_attribute( kwiver::vital::plugin_factory::PLUGIN_VERSION, "1.0" )
    ;

>>>>>>> 85dddab3
  fact = vpm.ADD_PROCESS( kwiver::handle_descriptor_request_process );
  fact->add_attribute( kwiver::vital::plugin_factory::PLUGIN_NAME, "handle_descriptor_request" )
    .add_attribute( kwiver::vital::plugin_factory::PLUGIN_MODULE_NAME, module_name )
    .add_attribute( kwiver::vital::plugin_factory::PLUGIN_DESCRIPTION,
                    "Handle a new descriptor request, producing desired descriptors on the input." )
    .add_attribute( kwiver::vital::plugin_factory::PLUGIN_VERSION, "1.0" )
    ;

  fact = vpm.ADD_PROCESS( kwiver::compute_track_descriptors_process );
  fact->add_attribute( kwiver::vital::plugin_factory::PLUGIN_NAME, "compute_track_descriptors" )
    .add_attribute( kwiver::vital::plugin_factory::PLUGIN_MODULE_NAME, module_name )
    .add_attribute( kwiver::vital::plugin_factory::PLUGIN_DESCRIPTION,
                    "Compute track descriptors on the input tracks or detections." )
    .add_attribute( kwiver::vital::plugin_factory::PLUGIN_VERSION, "1.0" )
    ;

  fact = vpm.ADD_PROCESS( kwiver::perform_query_process );
  fact->add_attribute( kwiver::vital::plugin_factory::PLUGIN_NAME, "perform_query" )
    .add_attribute( kwiver::vital::plugin_factory::PLUGIN_MODULE_NAME, module_name )
    .add_attribute( kwiver::vital::plugin_factory::PLUGIN_DESCRIPTION,
                    "Perform a query." )
    .add_attribute( kwiver::vital::plugin_factory::PLUGIN_VERSION, "1.0" )
    ;

  fact = vpm.ADD_PROCESS( kwiver::downsample_process );
  fact->add_attribute( kwiver::vital::plugin_factory::PLUGIN_NAME, "downsample" );
  fact->add_attribute( kwiver::vital::plugin_factory::PLUGIN_MODULE_NAME, module_name );
  fact->add_attribute( kwiver::vital::plugin_factory::PLUGIN_DESCRIPTION,
    "Downsample an input stream." );
  fact->add_attribute( kwiver::vital::plugin_factory::PLUGIN_VERSION, "1.0" );

  fact = vpm.ADD_PROCESS( kwiver::unwrap_detections_process );
  fact->add_attribute( kwiver::vital::plugin_factory::PLUGIN_NAME, "unwrap_detections" );
  fact->add_attribute( kwiver::vital::plugin_factory::PLUGIN_MODULE_NAME, module_name );
  fact->add_attribute( kwiver::vital::plugin_factory::PLUGIN_DESCRIPTION,
    "Unwrap object detections from object tracks." );
  fact->add_attribute( kwiver::vital::plugin_factory::PLUGIN_VERSION, "1.0" );

  fact = vpm.ADD_PROCESS( kwiver::merge_detection_sets_process );
  fact->add_attribute( kwiver::vital::plugin_factory::PLUGIN_NAME, "merge_detection_sets" )
    .add_attribute( kwiver::vital::plugin_factory::PLUGIN_MODULE_NAME, module_name )
    .add_attribute( kwiver::vital::plugin_factory::PLUGIN_DESCRIPTION,
                    "Merge two input detection sets into one output set." )
    .add_attribute( kwiver::vital::plugin_factory::PLUGIN_VERSION, "1.0" )
    ;

  // - - - - - - - - - - - - - - - - - - - - - - - - - - - - - - - - - - - - - - - - - - -
  sprokit::mark_process_module_as_loaded( vpm, module_name );
} // register_processes<|MERGE_RESOLUTION|>--- conflicted
+++ resolved
@@ -388,8 +388,6 @@
     .add_attribute( kwiver::vital::plugin_factory::PLUGIN_VERSION, "1.0" )
     ;
 
-<<<<<<< HEAD
-=======
   fact = vpm.ADD_PROCESS( kwiver::serializer_process );
   fact->add_attribute( kwiver::vital::plugin_factory::PLUGIN_NAME, "serializer" )
     .add_attribute( kwiver::vital::plugin_factory::PLUGIN_MODULE_NAME, module_name )
@@ -412,15 +410,6 @@
     ;
 
 
-  fact = vpm.ADD_PROCESS( kwiver::merge_detection_sets_process );
-  fact->add_attribute( kwiver::vital::plugin_factory::PLUGIN_NAME, "merge_detection_sets" )
-    .add_attribute( kwiver::vital::plugin_factory::PLUGIN_MODULE_NAME, module_name )
-    .add_attribute( kwiver::vital::plugin_factory::PLUGIN_DESCRIPTION,
-                    "Merge two input detection sets into one output set." )
-    .add_attribute( kwiver::vital::plugin_factory::PLUGIN_VERSION, "1.0" )
-    ;
-
->>>>>>> 85dddab3
   fact = vpm.ADD_PROCESS( kwiver::handle_descriptor_request_process );
   fact->add_attribute( kwiver::vital::plugin_factory::PLUGIN_NAME, "handle_descriptor_request" )
     .add_attribute( kwiver::vital::plugin_factory::PLUGIN_MODULE_NAME, module_name )
@@ -429,6 +418,7 @@
     .add_attribute( kwiver::vital::plugin_factory::PLUGIN_VERSION, "1.0" )
     ;
 
+
   fact = vpm.ADD_PROCESS( kwiver::compute_track_descriptors_process );
   fact->add_attribute( kwiver::vital::plugin_factory::PLUGIN_NAME, "compute_track_descriptors" )
     .add_attribute( kwiver::vital::plugin_factory::PLUGIN_MODULE_NAME, module_name )
@@ -437,6 +427,7 @@
     .add_attribute( kwiver::vital::plugin_factory::PLUGIN_VERSION, "1.0" )
     ;
 
+
   fact = vpm.ADD_PROCESS( kwiver::perform_query_process );
   fact->add_attribute( kwiver::vital::plugin_factory::PLUGIN_NAME, "perform_query" )
     .add_attribute( kwiver::vital::plugin_factory::PLUGIN_MODULE_NAME, module_name )
@@ -445,19 +436,24 @@
     .add_attribute( kwiver::vital::plugin_factory::PLUGIN_VERSION, "1.0" )
     ;
 
+
   fact = vpm.ADD_PROCESS( kwiver::downsample_process );
-  fact->add_attribute( kwiver::vital::plugin_factory::PLUGIN_NAME, "downsample" );
-  fact->add_attribute( kwiver::vital::plugin_factory::PLUGIN_MODULE_NAME, module_name );
-  fact->add_attribute( kwiver::vital::plugin_factory::PLUGIN_DESCRIPTION,
-    "Downsample an input stream." );
-  fact->add_attribute( kwiver::vital::plugin_factory::PLUGIN_VERSION, "1.0" );
+  fact->add_attribute( kwiver::vital::plugin_factory::PLUGIN_NAME, "downsample" )
+    .add_attribute( kwiver::vital::plugin_factory::PLUGIN_MODULE_NAME, module_name )
+    .add_attribute( kwiver::vital::plugin_factory::PLUGIN_DESCRIPTION,
+                    "Downsample an input stream." )
+    .add_attribute( kwiver::vital::plugin_factory::PLUGIN_VERSION, "1.0" )
+    ;
+
 
   fact = vpm.ADD_PROCESS( kwiver::unwrap_detections_process );
-  fact->add_attribute( kwiver::vital::plugin_factory::PLUGIN_NAME, "unwrap_detections" );
-  fact->add_attribute( kwiver::vital::plugin_factory::PLUGIN_MODULE_NAME, module_name );
-  fact->add_attribute( kwiver::vital::plugin_factory::PLUGIN_DESCRIPTION,
-    "Unwrap object detections from object tracks." );
-  fact->add_attribute( kwiver::vital::plugin_factory::PLUGIN_VERSION, "1.0" );
+  fact->add_attribute( kwiver::vital::plugin_factory::PLUGIN_NAME, "unwrap_detections" )
+    .add_attribute( kwiver::vital::plugin_factory::PLUGIN_MODULE_NAME, module_name )
+    .add_attribute( kwiver::vital::plugin_factory::PLUGIN_DESCRIPTION,
+                    "Unwrap object detections from object tracks." )
+    .add_attribute( kwiver::vital::plugin_factory::PLUGIN_VERSION, "1.0" )
+    ;
+
 
   fact = vpm.ADD_PROCESS( kwiver::merge_detection_sets_process );
   fact->add_attribute( kwiver::vital::plugin_factory::PLUGIN_NAME, "merge_detection_sets" )
