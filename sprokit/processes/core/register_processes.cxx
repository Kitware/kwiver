--- conflicted
+++ resolved
@@ -39,10 +39,7 @@
 #include "compute_homography_process.h"
 #include "compute_stereo_depth_map_process.h"
 #include "compute_track_descriptors_process.h"
-<<<<<<< HEAD
-=======
 #include "detect_features_if_keyframe_process.h"
->>>>>>> 43600970
 #include "detect_features_process.h"
 #include "close_loops_process.h"
 #include "detected_object_filter_process.h"
@@ -59,25 +56,17 @@
 #include "image_object_detector_process.h"
 #include "image_writer_process.h"
 #include "initialize_object_tracks_process.h"
-<<<<<<< HEAD
-#include "matcher_process.h"
-#include "perform_query_process.h"
-=======
 #include "keyframe_selection_process.h"
 #include "matcher_process.h"
 #include "perform_query_process.h"
 #include "print_config_process.h"
->>>>>>> 43600970
 #include "read_descriptor_process.h"
 #include "read_object_track_process.h"
 #include "read_track_descriptor_process.h"
 #include "refine_detections_process.h"
 #include "split_image_process.h"
 #include "stabilize_image_process.h"
-<<<<<<< HEAD
-=======
 #include "track_features_process.h"
->>>>>>> 43600970
 #include "video_input_process.h"
 #include "write_object_track_process.h"
 #include "write_track_descriptor_process.h"
@@ -301,8 +290,6 @@
     ;
 
 
-<<<<<<< HEAD
-=======
   fact = vpm.ADD_PROCESS( kwiver::track_features_process);
   fact->add_attribute( kwiver::vital::plugin_factory::PLUGIN_NAME, "feature_tracker")
     .add_attribute( kwiver::vital::plugin_factory::PLUGIN_MODULE_NAME, module_name)
@@ -339,7 +326,6 @@
     ;
 
 
->>>>>>> 43600970
   fact = vpm.ADD_PROCESS( kwiver::read_object_track_process );
   fact->add_attribute( kwiver::vital::plugin_factory::PLUGIN_NAME, "read_object_track" )
     .add_attribute( kwiver::vital::plugin_factory::PLUGIN_MODULE_NAME, module_name )
@@ -349,8 +335,6 @@
     ;
 
 
-<<<<<<< HEAD
-=======
   fact = vpm.ADD_PROCESS( kwiver::print_config_process );
   fact->add_attribute( kwiver::vital::plugin_factory::PLUGIN_NAME, "print_config" )
     .add_attribute( kwiver::vital::plugin_factory::PLUGIN_MODULE_NAME, module_name )
@@ -365,7 +349,6 @@
     ;
 
 
->>>>>>> 43600970
   fact = vpm.ADD_PROCESS( kwiver::write_object_track_process );
   fact->add_attribute( kwiver::vital::plugin_factory::PLUGIN_NAME, "write_object_track" )
     .add_attribute( kwiver::vital::plugin_factory::PLUGIN_MODULE_NAME, module_name )
@@ -423,7 +406,6 @@
     "Perform a query." );
   fact->add_attribute( kwiver::vital::plugin_factory::PLUGIN_VERSION, "1.0" );
 
-<<<<<<< HEAD
   fact = vpm.ADD_PROCESS( kwiver::downsample_process );
   fact->add_attribute( kwiver::vital::plugin_factory::PLUGIN_NAME, "downsample" );
   fact->add_attribute( kwiver::vital::plugin_factory::PLUGIN_MODULE_NAME, module_name );
@@ -431,8 +413,6 @@
     "Downsample an input stream." );
   fact->add_attribute( kwiver::vital::plugin_factory::PLUGIN_VERSION, "1.0" );
 
-=======
->>>>>>> 43600970
 
   // - - - - - - - - - - - - - - - - - - - - - - - - - - - - - - - - - - - - - - - - - - -
   sprokit::mark_process_module_as_loaded( vpm, module_name );
