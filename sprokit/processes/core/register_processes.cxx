/*ckwg +29
 * Copyright 2014-2018 by Kitware, Inc.
 * All rights reserved.
 *
 * Redistribution and use in source and binary forms, with or without
 * modification, are permitted provided that the following conditions are met:
 *
 *  * Redistributions of source code must retain the above copyright notice,
 *    this list of conditions and the following disclaimer.
 *
 *  * Redistributions in binary form must reproduce the above copyright notice,
 *    this list of conditions and the following disclaimer in the documentation
 *    and/or other materials provided with the distribution.
 *
 *  * Neither name of Kitware, Inc. nor the names of any contributors may be used
 *    to endorse or promote products derived from this software without specific
 *    prior written permission.
 *
 * THIS SOFTWARE IS PROVIDED BY THE COPYRIGHT HOLDERS AND CONTRIBUTORS "AS IS"
 * AND ANY EXPRESS OR IMPLIED WARRANTIES, INCLUDING, BUT NOT LIMITED TO, THE
 * IMPLIED WARRANTIES OF MERCHANTABILITY AND FITNESS FOR A PARTICULAR PURPOSE
 * ARE DISCLAIMED. IN NO EVENT SHALL THE AUTHORS OR CONTRIBUTORS BE LIABLE FOR
 * ANY DIRECT, INDIRECT, INCIDENTAL, SPECIAL, EXEMPLARY, OR CONSEQUENTIAL
 * DAMAGES (INCLUDING, BUT NOT LIMITED TO, PROCUREMENT OF SUBSTITUTE GOODS OR
 * SERVICES; LOSS OF USE, DATA, OR PROFITS; OR BUSINESS INTERRUPTION) HOWEVER
 * CAUSED AND ON ANY THEORY OF LIABILITY, WHETHER IN CONTRACT, STRICT LIABILITY,
 * OR TORT (INCLUDING NEGLIGENCE OR OTHERWISE) ARISING IN ANY WAY OUT OF THE USE
 * OF THIS SOFTWARE, EVEN IF ADVISED OF THE POSSIBILITY OF SUCH DAMAGE.
 */

#include <sprokit/processes/core/kwiver_processes_export.h>

#include <sprokit/pipeline/process_factory.h>
#include <vital/plugin_loader/plugin_loader.h>

// -- list processes to register --
#include "associate_detections_to_tracks_process.h"
#include "compute_association_matrix_process.h"
#include "compute_homography_process.h"
#include "compute_stereo_depth_map_process.h"
#include "compute_track_descriptors_process.h"
<<<<<<< HEAD
=======
#include "detect_features_if_keyframe_process.h"
>>>>>>> d49c807e
#include "detect_features_process.h"
#include "close_loops_process.h"
#include "detected_object_filter_process.h"
#include "detected_object_input_process.h"
#include "detected_object_output_process.h"
#include "draw_detected_object_set_process.h"
#include "draw_tracks_process.h"
#include "extract_descriptors_process.h"
#include "frame_list_process.h"
#include "handle_descriptor_request_process.h"
#include "image_file_reader_process.h"
#include "image_filter_process.h"
#include "image_object_detector_process.h"
#include "image_writer_process.h"
#include "initialize_object_tracks_process.h"
<<<<<<< HEAD
#include "matcher_process.h"
#include "perform_query_process.h"
=======
#include "keyframe_selection_process.h"
#include "matcher_process.h"
#include "merge_detection_sets_process.h"
#include "perform_query_process.h"
#include "print_config_process.h"
>>>>>>> d49c807e
#include "read_descriptor_process.h"
#include "read_object_track_process.h"
#include "read_track_descriptor_process.h"
#include "refine_detections_process.h"
#include "serializer_process.h"
#include "deserializer_process.h"
#include "split_image_process.h"
#include "stabilize_image_process.h"
<<<<<<< HEAD
=======
#include "track_features_process.h"
>>>>>>> d49c807e
#include "video_input_process.h"
#include "write_object_track_process.h"
#include "write_track_descriptor_process.h"

// ---------------------------------------------------------------------------------------
/*! \brief Regsiter processes
 *
 *
 */
extern "C"
KWIVER_PROCESSES_EXPORT
void
register_factories( kwiver::vital::plugin_loader& vpm )
{
  static auto const module_name = kwiver::vital::plugin_manager::module_t( "kwiver_processes_core" );

  if ( sprokit::is_process_module_loaded( vpm, module_name ) )
  {
    return;
  }

  // -------------------------------------------------------------------------------------
  auto fact = vpm.ADD_PROCESS( kwiver::frame_list_process );

  fact->add_attribute( kwiver::vital::plugin_factory::PLUGIN_NAME, "frame_list_input" )
    .add_attribute( kwiver::vital::plugin_factory::PLUGIN_MODULE_NAME, module_name )
    .add_attribute( kwiver::vital::plugin_factory::PLUGIN_DESCRIPTION,
                    "Reads a list of image file names and generates stream of images and associated time stamps." )
    .add_attribute( kwiver::vital::plugin_factory::PLUGIN_VERSION, "1.0" )
    ;


  fact = vpm.ADD_PROCESS( kwiver::stabilize_image_process );
  fact->add_attribute( kwiver::vital::plugin_factory::PLUGIN_NAME, "stabilize_image" )
    .add_attribute( kwiver::vital::plugin_factory::PLUGIN_MODULE_NAME, module_name )
    .add_attribute( kwiver::vital::plugin_factory::PLUGIN_DESCRIPTION,
                    "Generate current-to-reference image homographies." )
    .add_attribute( kwiver::vital::plugin_factory::PLUGIN_VERSION, "1.0" )
    ;


  fact = vpm.ADD_PROCESS( kwiver::detect_features_process );
  fact->add_attribute( kwiver::vital::plugin_factory::PLUGIN_NAME, "detect_features" )
    .add_attribute( kwiver::vital::plugin_factory::PLUGIN_MODULE_NAME, module_name )
    .add_attribute( kwiver::vital::plugin_factory::PLUGIN_DESCRIPTION,
                    "Detect features in an image that will be used for stabilization." )
    .add_attribute( kwiver::vital::plugin_factory::PLUGIN_VERSION, "1.0" )
    ;


  fact = vpm.ADD_PROCESS( kwiver::extract_descriptors_process );
  fact->add_attribute( kwiver::vital::plugin_factory::PLUGIN_NAME, "extract_descriptors" )
    .add_attribute( kwiver::vital::plugin_factory::PLUGIN_MODULE_NAME, module_name )
    .add_attribute( kwiver::vital::plugin_factory::PLUGIN_DESCRIPTION,
                    "Extract descriptors from detected features." )
    .add_attribute( kwiver::vital::plugin_factory::PLUGIN_VERSION, "1.0" )
    ;


  fact = vpm.ADD_PROCESS( kwiver::matcher_process );
  fact->add_attribute( kwiver::vital::plugin_factory::PLUGIN_NAME, "feature_matcher" )
    .add_attribute( kwiver::vital::plugin_factory::PLUGIN_MODULE_NAME, module_name )
    .add_attribute( kwiver::vital::plugin_factory::PLUGIN_DESCRIPTION,
                    "Match extracted descriptors and detected features." )
    .add_attribute( kwiver::vital::plugin_factory::PLUGIN_VERSION, "1.0" )
    ;


  fact = vpm.ADD_PROCESS( kwiver::compute_homography_process );
  fact->add_attribute( kwiver::vital::plugin_factory::PLUGIN_NAME, "compute_homography" )
    .add_attribute( kwiver::vital::plugin_factory::PLUGIN_MODULE_NAME, module_name )
    .add_attribute( kwiver::vital::plugin_factory::PLUGIN_DESCRIPTION,
                    "Compute a frame to frame homography based on tracks." )
    .add_attribute( kwiver::vital::plugin_factory::PLUGIN_VERSION, "1.0" )
    ;


  fact = vpm.ADD_PROCESS( kwiver::compute_stereo_depth_map_process );
  fact->add_attribute( kwiver::vital::plugin_factory::PLUGIN_NAME, "compute_stereo_depth_map" )
    .add_attribute( kwiver::vital::plugin_factory::PLUGIN_MODULE_NAME, module_name )
    .add_attribute( kwiver::vital::plugin_factory::PLUGIN_DESCRIPTION,
                    "Compute a stereo depth map given two frames." )
    .add_attribute( kwiver::vital::plugin_factory::PLUGIN_VERSION, "1.0" )
    ;


  fact = vpm.ADD_PROCESS( kwiver::draw_tracks_process );
  fact->add_attribute( kwiver::vital::plugin_factory::PLUGIN_NAME, "draw_tracks" )
    .add_attribute( kwiver::vital::plugin_factory::PLUGIN_MODULE_NAME, module_name )
    .add_attribute( kwiver::vital::plugin_factory::PLUGIN_DESCRIPTION,
                    "Draw feature tracks on image." )
    .add_attribute( kwiver::vital::plugin_factory::PLUGIN_VERSION, "1.0" )
    ;


  fact = vpm.ADD_PROCESS( kwiver::read_descriptor_process );
  fact->add_attribute( kwiver::vital::plugin_factory::PLUGIN_NAME, "read_d_vector" )
    .add_attribute( kwiver::vital::plugin_factory::PLUGIN_MODULE_NAME, module_name )
    .add_attribute( kwiver::vital::plugin_factory::PLUGIN_DESCRIPTION,
                    "Read vector of doubles," )
    .add_attribute( kwiver::vital::plugin_factory::PLUGIN_VERSION, "1.0" )
    ;


  fact = vpm.ADD_PROCESS( kwiver::refine_detections_process );
  fact->add_attribute( kwiver::vital::plugin_factory::PLUGIN_NAME, "refine_detections" )
    .add_attribute( kwiver::vital::plugin_factory::PLUGIN_MODULE_NAME, module_name )
    .add_attribute( kwiver::vital::plugin_factory::PLUGIN_DESCRIPTION,
                    "Refines detections for a given frame," )
    .add_attribute( kwiver::vital::plugin_factory::PLUGIN_VERSION, "1.0" )
    ;


  fact = vpm.ADD_PROCESS( kwiver::image_object_detector_process );
  fact->add_attribute( kwiver::vital::plugin_factory::PLUGIN_NAME, "image_object_detector" )
    .add_attribute( kwiver::vital::plugin_factory::PLUGIN_MODULE_NAME, module_name )
    .add_attribute( kwiver::vital::plugin_factory::PLUGIN_DESCRIPTION,
                    "Apply selected image object detector algorithm to incoming images." )
  .add_attribute( kwiver::vital::plugin_factory::PLUGIN_VERSION, "1.0" )
     ;


  fact = vpm.ADD_PROCESS( kwiver::image_filter_process );
  fact->add_attribute( kwiver::vital::plugin_factory::PLUGIN_NAME, "image_filter" )
    .add_attribute( kwiver::vital::plugin_factory::PLUGIN_MODULE_NAME, module_name )
    .add_attribute( kwiver::vital::plugin_factory::PLUGIN_DESCRIPTION,
                    "Apply selected image filter algorithm to incoming images." )
    .add_attribute( kwiver::vital::plugin_factory::PLUGIN_VERSION, "1.0" )
    ;


  fact = vpm.ADD_PROCESS( kwiver::image_writer_process );
  fact->add_attribute( kwiver::vital::plugin_factory::PLUGIN_NAME, "image_writer" )
    .add_attribute( kwiver::vital::plugin_factory::PLUGIN_MODULE_NAME, module_name )
    .add_attribute( kwiver::vital::plugin_factory::PLUGIN_DESCRIPTION, "Write image to disk." )
    .add_attribute( kwiver::vital::plugin_factory::PLUGIN_VERSION, "1.0" )
    ;


  fact = vpm.ADD_PROCESS( kwiver::image_file_reader_process );
  fact->add_attribute( kwiver::vital::plugin_factory::PLUGIN_NAME, "image_file_reader" )
    .add_attribute( kwiver::vital::plugin_factory::PLUGIN_MODULE_NAME, module_name )
    .add_attribute( kwiver::vital::plugin_factory::PLUGIN_DESCRIPTION, "Reads an image file given the file name." )
    .add_attribute( kwiver::vital::plugin_factory::PLUGIN_VERSION, "1.0" )
    ;


  fact = vpm.ADD_PROCESS( kwiver::detected_object_input_process );
  fact->add_attribute( kwiver::vital::plugin_factory::PLUGIN_NAME, "detected_object_input" )
    .add_attribute( kwiver::vital::plugin_factory::PLUGIN_MODULE_NAME, module_name )
    .add_attribute( kwiver::vital::plugin_factory::PLUGIN_DESCRIPTION,
                    "Reads detected object sets from an input file.\n\n"
                    "Detections read from the input file are grouped into sets for each "
                    "image and individually returned." )
    .add_attribute( kwiver::vital::plugin_factory::PLUGIN_VERSION, "1.0" )
    ;


  fact = vpm.ADD_PROCESS( kwiver::detected_object_output_process );
  fact->add_attribute( kwiver::vital::plugin_factory::PLUGIN_NAME, "detected_object_output" )
    .add_attribute( kwiver::vital::plugin_factory::PLUGIN_MODULE_NAME, module_name )
    .add_attribute( kwiver::vital::plugin_factory::PLUGIN_DESCRIPTION,
                    "Writes detected object sets to an output file.\n\n"
                    "All detections are written to the same file." )
    .add_attribute( kwiver::vital::plugin_factory::PLUGIN_VERSION, "1.0" )
    ;


  fact = vpm.ADD_PROCESS( kwiver::detected_object_filter_process );
  fact->add_attribute( kwiver::vital::plugin_factory::PLUGIN_NAME, "detected_object_filter" )
    .add_attribute( kwiver::vital::plugin_factory::PLUGIN_MODULE_NAME, module_name )
    .add_attribute( kwiver::vital::plugin_factory::PLUGIN_DESCRIPTION,
                    "Filters sets of detected objects using the detected_object_filter algorithm." )
  .add_attribute( kwiver::vital::plugin_factory::PLUGIN_VERSION, "1.0" )
     ;


  fact = vpm.ADD_PROCESS( kwiver::video_input_process );
  fact->add_attribute( kwiver::vital::plugin_factory::PLUGIN_NAME, "video_input" )
    .add_attribute( kwiver::vital::plugin_factory::PLUGIN_MODULE_NAME, module_name )
    .add_attribute( kwiver::vital::plugin_factory::PLUGIN_DESCRIPTION,
                    "Reads video files and produces sequential images with metadata per frame." )
    .add_attribute( kwiver::vital::plugin_factory::PLUGIN_VERSION, "1.0" )
    ;


  fact = vpm.ADD_PROCESS( kwiver::draw_detected_object_set_process );
  fact->add_attribute( kwiver::vital::plugin_factory::PLUGIN_NAME, "draw_detected_object_set" )
    .add_attribute( kwiver::vital::plugin_factory::PLUGIN_MODULE_NAME, module_name )
    .add_attribute( kwiver::vital::plugin_factory::PLUGIN_DESCRIPTION,
                    "Draws border around detected objects in the set using the selected algorithm.\n\n"
                    "This process is a wrapper around a draw_detected_object_set algorithm.")
    .add_attribute( kwiver::vital::plugin_factory::PLUGIN_VERSION, "1.0" )
    ;


  fact = vpm.ADD_PROCESS( kwiver::split_image_process );
  fact->add_attribute( kwiver::vital::plugin_factory::PLUGIN_NAME, "split_image" )
    .add_attribute( kwiver::vital::plugin_factory::PLUGIN_MODULE_NAME, module_name )
    .add_attribute( kwiver::vital::plugin_factory::PLUGIN_DESCRIPTION,
                    "Split a image into multiple smaller images." )
    .add_attribute( kwiver::vital::plugin_factory::PLUGIN_VERSION, "1.0" )
    ;


  fact = vpm.ADD_PROCESS( kwiver::read_track_descriptor_process );
  fact->add_attribute( kwiver::vital::plugin_factory::PLUGIN_NAME, "read_track_descriptor" )
    .add_attribute( kwiver::vital::plugin_factory::PLUGIN_MODULE_NAME, module_name )
    .add_attribute( kwiver::vital::plugin_factory::PLUGIN_DESCRIPTION,
                    "Reads track descriptor sets from an input file." )
    .add_attribute( kwiver::vital::plugin_factory::PLUGIN_VERSION, "1.0" )
    ;


  fact = vpm.ADD_PROCESS( kwiver::write_track_descriptor_process );
  fact->add_attribute( kwiver::vital::plugin_factory::PLUGIN_NAME, "write_track_descriptor" )
    .add_attribute( kwiver::vital::plugin_factory::PLUGIN_MODULE_NAME, module_name )
    .add_attribute( kwiver::vital::plugin_factory::PLUGIN_DESCRIPTION,
                    "Writes track descriptor sets to an output file. All descriptors are written to the same file." )
    .add_attribute( kwiver::vital::plugin_factory::PLUGIN_VERSION, "1.0" )
    ;


<<<<<<< HEAD
=======
  fact = vpm.ADD_PROCESS( kwiver::track_features_process);
  fact->add_attribute( kwiver::vital::plugin_factory::PLUGIN_NAME, "feature_tracker")
    .add_attribute( kwiver::vital::plugin_factory::PLUGIN_MODULE_NAME, module_name)
    .add_attribute( kwiver::vital::plugin_factory::PLUGIN_DESCRIPTION,
                    "Tracks features from frame to frame.")
    .add_attribute( kwiver::vital::plugin_factory::PLUGIN_VERSION, "1.0")
    ;


  fact = vpm.ADD_PROCESS( kwiver::keyframe_selection_process);
  fact->add_attribute( kwiver::vital::plugin_factory::PLUGIN_NAME, "keyframe_selection")
    .add_attribute( kwiver::vital::plugin_factory::PLUGIN_MODULE_NAME, module_name)
    .add_attribute( kwiver::vital::plugin_factory::PLUGIN_DESCRIPTION,
                    "Selects keyframes from a track set.")
    .add_attribute( kwiver::vital::plugin_factory::PLUGIN_VERSION, "1.0")
    ;


  fact = vpm.ADD_PROCESS( kwiver::detect_features_if_keyframe_process);
  fact->add_attribute( kwiver::vital::plugin_factory::PLUGIN_NAME, "detect_features_if_keyframe")
    .add_attribute( kwiver::vital::plugin_factory::PLUGIN_MODULE_NAME, module_name)
    .add_attribute( kwiver::vital::plugin_factory::PLUGIN_DESCRIPTION,
                    "Detects feautres in an image if it is a keyframe.")
    .add_attribute( kwiver::vital::plugin_factory::PLUGIN_VERSION, "1.0")
    ;


  fact = vpm.ADD_PROCESS( kwiver::close_loops_process);
  fact->add_attribute( kwiver::vital::plugin_factory::PLUGIN_NAME, "close_loops")
    .add_attribute( kwiver::vital::plugin_factory::PLUGIN_MODULE_NAME, module_name)
    .add_attribute( kwiver::vital::plugin_factory::PLUGIN_DESCRIPTION,
                    "Detects loops in a track set using features with descriptors.")
    .add_attribute( kwiver::vital::plugin_factory::PLUGIN_VERSION, "1.0")
    ;


>>>>>>> d49c807e
  fact = vpm.ADD_PROCESS( kwiver::read_object_track_process );
  fact->add_attribute( kwiver::vital::plugin_factory::PLUGIN_NAME, "read_object_track" )
    .add_attribute( kwiver::vital::plugin_factory::PLUGIN_MODULE_NAME, module_name )
    .add_attribute( kwiver::vital::plugin_factory::PLUGIN_DESCRIPTION,
                    "Reads object track sets from an input file." )
    .add_attribute( kwiver::vital::plugin_factory::PLUGIN_VERSION, "1.0" )
    ;


<<<<<<< HEAD
=======
  fact = vpm.ADD_PROCESS( kwiver::print_config_process );
  fact->add_attribute( kwiver::vital::plugin_factory::PLUGIN_NAME, "print_config" )
    .add_attribute( kwiver::vital::plugin_factory::PLUGIN_MODULE_NAME, module_name )
    .add_attribute( kwiver::vital::plugin_factory::PLUGIN_DESCRIPTION,
                    "Print process configuration.\n\n"
                    "This process is a debugging aide and performs no other function in a pipeline. "
                    "The supplied configuration is printed when it is presented to the process. "
                    "All ports connections to the process are accepted and the supplied data is taken from the port and "
                    "discarded. This process produces no outputs and has no output ports.")
    .add_attribute( kwiver::vital::plugin_factory::PLUGIN_VERSION, "1.0" )
    .add_attribute( "no-test", "introspect" ); // do not include in introspection test
    ;


>>>>>>> d49c807e
  fact = vpm.ADD_PROCESS( kwiver::write_object_track_process );
  fact->add_attribute( kwiver::vital::plugin_factory::PLUGIN_NAME, "write_object_track" )
    .add_attribute( kwiver::vital::plugin_factory::PLUGIN_MODULE_NAME, module_name )
    .add_attribute( kwiver::vital::plugin_factory::PLUGIN_DESCRIPTION,
                    "Writes object track sets to an output file. All descriptors are written to the same file." )
    .add_attribute( kwiver::vital::plugin_factory::PLUGIN_VERSION, "1.0" )
    ;


  fact = vpm.ADD_PROCESS( kwiver::associate_detections_to_tracks_process );
  fact->add_attribute( kwiver::vital::plugin_factory::PLUGIN_NAME, "associate_detections_to_tracks" )
    .add_attribute( kwiver::vital::plugin_factory::PLUGIN_MODULE_NAME, module_name )
    .add_attribute( kwiver::vital::plugin_factory::PLUGIN_DESCRIPTION,
                    "Associates new detections to existing tracks given a cost matrix." )
    .add_attribute( kwiver::vital::plugin_factory::PLUGIN_VERSION, "1.0" )
    ;


  fact = vpm.ADD_PROCESS( kwiver::compute_association_matrix_process );
  fact->add_attribute( kwiver::vital::plugin_factory::PLUGIN_NAME, "compute_association_matrix" )
    .add_attribute( kwiver::vital::plugin_factory::PLUGIN_MODULE_NAME, module_name )
    .add_attribute( kwiver::vital::plugin_factory::PLUGIN_DESCRIPTION,
                    "Computes cost matrix for adding new detections to existing tracks." )
    .add_attribute( kwiver::vital::plugin_factory::PLUGIN_VERSION, "1.0" )
    ;


  fact = vpm.ADD_PROCESS( kwiver::initialize_object_tracks_process );
  fact->add_attribute( kwiver::vital::plugin_factory::PLUGIN_NAME, "initialize_object_tracks" )
    .add_attribute( kwiver::vital::plugin_factory::PLUGIN_MODULE_NAME, module_name )
    .add_attribute( kwiver::vital::plugin_factory::PLUGIN_DESCRIPTION,
                    "Initialize new object tracks given detections for the current frame." )
    .add_attribute( kwiver::vital::plugin_factory::PLUGIN_VERSION, "1.0" )
    ;

<<<<<<< HEAD

  fact = vpm.ADD_PROCESS( kwiver::handle_descriptor_request_process );
  fact->add_attribute( kwiver::vital::plugin_factory::PLUGIN_NAME, "handle_descriptor_request" );
  fact->add_attribute( kwiver::vital::plugin_factory::PLUGIN_MODULE_NAME, module_name );
  fact->add_attribute( kwiver::vital::plugin_factory::PLUGIN_DESCRIPTION,
    "Handle a new descriptor request, producing desired descriptors on the input." );
  fact->add_attribute( kwiver::vital::plugin_factory::PLUGIN_VERSION, "1.0" );

  fact = vpm.ADD_PROCESS( kwiver::compute_track_descriptors_process );
  fact->add_attribute( kwiver::vital::plugin_factory::PLUGIN_NAME, "compute_track_descriptors" );
  fact->add_attribute( kwiver::vital::plugin_factory::PLUGIN_MODULE_NAME, module_name );
  fact->add_attribute( kwiver::vital::plugin_factory::PLUGIN_DESCRIPTION,
    "Compute track descriptors on the input tracks or detections." );
  fact->add_attribute( kwiver::vital::plugin_factory::PLUGIN_VERSION, "1.0" );

  fact = vpm.ADD_PROCESS( kwiver::perform_query_process );
  fact->add_attribute( kwiver::vital::plugin_factory::PLUGIN_NAME, "perform_query" );
  fact->add_attribute( kwiver::vital::plugin_factory::PLUGIN_MODULE_NAME, module_name );
  fact->add_attribute( kwiver::vital::plugin_factory::PLUGIN_DESCRIPTION,
    "Perform a query." );
  fact->add_attribute( kwiver::vital::plugin_factory::PLUGIN_VERSION, "1.0" );
=======
  fact = vpm.ADD_PROCESS( kwiver::serializer_process );
  fact->add_attribute( kwiver::vital::plugin_factory::PLUGIN_NAME, "serializer" )
    .add_attribute( kwiver::vital::plugin_factory::PLUGIN_MODULE_NAME, module_name )
    .add_attribute( kwiver::vital::plugin_factory::PLUGIN_DESCRIPTION,
                    "Serializes data types to byte streams. "
                    "Input and output ports are dynamically created based on connection." )
    .add_attribute( kwiver::vital::plugin_factory::PLUGIN_VERSION, "1.0" )
    .add_attribute( "no-test", "introspect" ); // do not include in introspection test
    ;


  fact = vpm.ADD_PROCESS( kwiver::deserializer_process );
  fact->add_attribute( kwiver::vital::plugin_factory::PLUGIN_NAME, "deserializer" )
    .add_attribute( kwiver::vital::plugin_factory::PLUGIN_MODULE_NAME, module_name )
    .add_attribute( kwiver::vital::plugin_factory::PLUGIN_DESCRIPTION,
                    "Deserializes data types from byte streams. "
                    "Input and output ports are dynamically created based on connection." )
    .add_attribute( kwiver::vital::plugin_factory::PLUGIN_VERSION, "1.0" )
    .add_attribute( "no-test", "introspect" ); // do not include in introspection test
    ;


  fact = vpm.ADD_PROCESS( kwiver::merge_detection_sets_process );
  fact->add_attribute( kwiver::vital::plugin_factory::PLUGIN_NAME, "merge_detection_sets" )
    .add_attribute( kwiver::vital::plugin_factory::PLUGIN_MODULE_NAME, module_name )
    .add_attribute( kwiver::vital::plugin_factory::PLUGIN_DESCRIPTION,
                    "Merge two input detection sets into one output set." )
    .add_attribute( kwiver::vital::plugin_factory::PLUGIN_VERSION, "1.0" )
    ;

  fact = vpm.ADD_PROCESS( kwiver::handle_descriptor_request_process );
  fact->add_attribute( kwiver::vital::plugin_factory::PLUGIN_NAME, "handle_descriptor_request" )
    .add_attribute( kwiver::vital::plugin_factory::PLUGIN_MODULE_NAME, module_name )
    .add_attribute( kwiver::vital::plugin_factory::PLUGIN_DESCRIPTION,
                    "Handle a new descriptor request, producing desired descriptors on the input." )
    .add_attribute( kwiver::vital::plugin_factory::PLUGIN_VERSION, "1.0" )
    ;

  fact = vpm.ADD_PROCESS( kwiver::compute_track_descriptors_process );
  fact->add_attribute( kwiver::vital::plugin_factory::PLUGIN_NAME, "compute_track_descriptors" )
    .add_attribute( kwiver::vital::plugin_factory::PLUGIN_MODULE_NAME, module_name )
    .add_attribute( kwiver::vital::plugin_factory::PLUGIN_DESCRIPTION,
                    "Compute track descriptors on the input tracks or detections." )
    .add_attribute( kwiver::vital::plugin_factory::PLUGIN_VERSION, "1.0" )
    ;

  fact = vpm.ADD_PROCESS( kwiver::perform_query_process );
  fact->add_attribute( kwiver::vital::plugin_factory::PLUGIN_NAME, "perform_query" )
    .add_attribute( kwiver::vital::plugin_factory::PLUGIN_MODULE_NAME, module_name )
    .add_attribute( kwiver::vital::plugin_factory::PLUGIN_DESCRIPTION,
                    "Perform a query." )
    .add_attribute( kwiver::vital::plugin_factory::PLUGIN_VERSION, "1.0" )
    ;
>>>>>>> d49c807e


  // - - - - - - - - - - - - - - - - - - - - - - - - - - - - - - - - - - - - - - - - - - -
  sprokit::mark_process_module_as_loaded( vpm, module_name );
} // register_processes<|MERGE_RESOLUTION|>--- conflicted
+++ resolved
@@ -39,10 +39,7 @@
 #include "compute_homography_process.h"
 #include "compute_stereo_depth_map_process.h"
 #include "compute_track_descriptors_process.h"
-<<<<<<< HEAD
-=======
 #include "detect_features_if_keyframe_process.h"
->>>>>>> d49c807e
 #include "detect_features_process.h"
 #include "close_loops_process.h"
 #include "detected_object_filter_process.h"
@@ -58,16 +55,11 @@
 #include "image_object_detector_process.h"
 #include "image_writer_process.h"
 #include "initialize_object_tracks_process.h"
-<<<<<<< HEAD
-#include "matcher_process.h"
-#include "perform_query_process.h"
-=======
 #include "keyframe_selection_process.h"
 #include "matcher_process.h"
 #include "merge_detection_sets_process.h"
 #include "perform_query_process.h"
 #include "print_config_process.h"
->>>>>>> d49c807e
 #include "read_descriptor_process.h"
 #include "read_object_track_process.h"
 #include "read_track_descriptor_process.h"
@@ -76,10 +68,7 @@
 #include "deserializer_process.h"
 #include "split_image_process.h"
 #include "stabilize_image_process.h"
-<<<<<<< HEAD
-=======
 #include "track_features_process.h"
->>>>>>> d49c807e
 #include "video_input_process.h"
 #include "write_object_track_process.h"
 #include "write_track_descriptor_process.h"
@@ -303,8 +292,6 @@
     ;
 
 
-<<<<<<< HEAD
-=======
   fact = vpm.ADD_PROCESS( kwiver::track_features_process);
   fact->add_attribute( kwiver::vital::plugin_factory::PLUGIN_NAME, "feature_tracker")
     .add_attribute( kwiver::vital::plugin_factory::PLUGIN_MODULE_NAME, module_name)
@@ -341,7 +328,6 @@
     ;
 
 
->>>>>>> d49c807e
   fact = vpm.ADD_PROCESS( kwiver::read_object_track_process );
   fact->add_attribute( kwiver::vital::plugin_factory::PLUGIN_NAME, "read_object_track" )
     .add_attribute( kwiver::vital::plugin_factory::PLUGIN_MODULE_NAME, module_name )
@@ -351,8 +337,6 @@
     ;
 
 
-<<<<<<< HEAD
-=======
   fact = vpm.ADD_PROCESS( kwiver::print_config_process );
   fact->add_attribute( kwiver::vital::plugin_factory::PLUGIN_NAME, "print_config" )
     .add_attribute( kwiver::vital::plugin_factory::PLUGIN_MODULE_NAME, module_name )
@@ -367,7 +351,6 @@
     ;
 
 
->>>>>>> d49c807e
   fact = vpm.ADD_PROCESS( kwiver::write_object_track_process );
   fact->add_attribute( kwiver::vital::plugin_factory::PLUGIN_NAME, "write_object_track" )
     .add_attribute( kwiver::vital::plugin_factory::PLUGIN_MODULE_NAME, module_name )
@@ -403,29 +386,6 @@
     .add_attribute( kwiver::vital::plugin_factory::PLUGIN_VERSION, "1.0" )
     ;
 
-<<<<<<< HEAD
-
-  fact = vpm.ADD_PROCESS( kwiver::handle_descriptor_request_process );
-  fact->add_attribute( kwiver::vital::plugin_factory::PLUGIN_NAME, "handle_descriptor_request" );
-  fact->add_attribute( kwiver::vital::plugin_factory::PLUGIN_MODULE_NAME, module_name );
-  fact->add_attribute( kwiver::vital::plugin_factory::PLUGIN_DESCRIPTION,
-    "Handle a new descriptor request, producing desired descriptors on the input." );
-  fact->add_attribute( kwiver::vital::plugin_factory::PLUGIN_VERSION, "1.0" );
-
-  fact = vpm.ADD_PROCESS( kwiver::compute_track_descriptors_process );
-  fact->add_attribute( kwiver::vital::plugin_factory::PLUGIN_NAME, "compute_track_descriptors" );
-  fact->add_attribute( kwiver::vital::plugin_factory::PLUGIN_MODULE_NAME, module_name );
-  fact->add_attribute( kwiver::vital::plugin_factory::PLUGIN_DESCRIPTION,
-    "Compute track descriptors on the input tracks or detections." );
-  fact->add_attribute( kwiver::vital::plugin_factory::PLUGIN_VERSION, "1.0" );
-
-  fact = vpm.ADD_PROCESS( kwiver::perform_query_process );
-  fact->add_attribute( kwiver::vital::plugin_factory::PLUGIN_NAME, "perform_query" );
-  fact->add_attribute( kwiver::vital::plugin_factory::PLUGIN_MODULE_NAME, module_name );
-  fact->add_attribute( kwiver::vital::plugin_factory::PLUGIN_DESCRIPTION,
-    "Perform a query." );
-  fact->add_attribute( kwiver::vital::plugin_factory::PLUGIN_VERSION, "1.0" );
-=======
   fact = vpm.ADD_PROCESS( kwiver::serializer_process );
   fact->add_attribute( kwiver::vital::plugin_factory::PLUGIN_NAME, "serializer" )
     .add_attribute( kwiver::vital::plugin_factory::PLUGIN_MODULE_NAME, module_name )
@@ -479,7 +439,6 @@
                     "Perform a query." )
     .add_attribute( kwiver::vital::plugin_factory::PLUGIN_VERSION, "1.0" )
     ;
->>>>>>> d49c807e
 
 
   // - - - - - - - - - - - - - - - - - - - - - - - - - - - - - - - - - - - - - - - - - - -
