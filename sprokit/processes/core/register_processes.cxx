--- conflicted
+++ resolved
@@ -295,11 +295,7 @@
     "Perform a query." );
   fact->add_attribute( kwiver::vital::plugin_factory::PLUGIN_VERSION, "1.0" );
 
-<<<<<<< HEAD
-=======
-
->>>>>>> cd444999
+
   // - - - - - - - - - - - - - - - - - - - - - - - - - - - - - - - - - - - - - - - - - - -
->>>>>>> dev/tracking-framework
   sprokit::mark_process_module_as_loaded( vpm, module_name );
 } // register_processes