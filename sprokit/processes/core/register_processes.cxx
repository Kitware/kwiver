--- conflicted
+++ resolved
@@ -81,197 +81,7 @@
 
   // -------------------------------------------------------------------------------------
   auto fact = vpm.ADD_PROCESS( kwiver::frame_list_process );
-<<<<<<< HEAD
-  fact->add_attribute( kwiver::vital::plugin_factory::PLUGIN_NAME, "frame_list_input" );
-  fact->add_attribute( kwiver::vital::plugin_factory::PLUGIN_MODULE_NAME, module_name );
-  fact->add_attribute( kwiver::vital::plugin_factory::PLUGIN_DESCRIPTION,
-    "Reads a list of image file names and generates stream of images and associated time stamps" );
-  fact->add_attribute( kwiver::vital::plugin_factory::PLUGIN_VERSION, "1.0" );
-
-  fact = vpm.ADD_PROCESS( kwiver::stabilize_image_process );
-  fact->add_attribute( kwiver::vital::plugin_factory::PLUGIN_NAME, "stabilize_image" );
-  fact->add_attribute( kwiver::vital::plugin_factory::PLUGIN_MODULE_NAME, module_name );
-  fact->add_attribute( kwiver::vital::plugin_factory::PLUGIN_DESCRIPTION,
-    "Generate current-to-reference image homographies" );
-  fact->add_attribute( kwiver::vital::plugin_factory::PLUGIN_VERSION, "1.0" );
-
-  fact = vpm.ADD_PROCESS( kwiver::detect_features_process );
-  fact->add_attribute( kwiver::vital::plugin_factory::PLUGIN_NAME, "detect_features" );
-  fact->add_attribute( kwiver::vital::plugin_factory::PLUGIN_MODULE_NAME, module_name );
-  fact->add_attribute( kwiver::vital::plugin_factory::PLUGIN_DESCRIPTION,
-   "Detect features in an image that will be used for stabilization" );
-  fact->add_attribute( kwiver::vital::plugin_factory::PLUGIN_VERSION, "1.0" );
-
-  fact = vpm.ADD_PROCESS( kwiver::extract_descriptors_process );
-  fact->add_attribute( kwiver::vital::plugin_factory::PLUGIN_NAME, "extract_descriptors" );
-  fact->add_attribute( kwiver::vital::plugin_factory::PLUGIN_MODULE_NAME, module_name );
-  fact->add_attribute( kwiver::vital::plugin_factory::PLUGIN_DESCRIPTION,
-    "Extract descriptors from detected features" );
-  fact->add_attribute( kwiver::vital::plugin_factory::PLUGIN_VERSION, "1.0" );
-
-  fact = vpm.ADD_PROCESS( kwiver::matcher_process );
-  fact->add_attribute( kwiver::vital::plugin_factory::PLUGIN_NAME, "feature_matcher" );
-  fact->add_attribute( kwiver::vital::plugin_factory::PLUGIN_MODULE_NAME, module_name );
-  fact->add_attribute( kwiver::vital::plugin_factory::PLUGIN_DESCRIPTION,
-    "Match extracted descriptors and detected features" );
-  fact->add_attribute( kwiver::vital::plugin_factory::PLUGIN_VERSION, "1.0" );
-
-  fact = vpm.ADD_PROCESS( kwiver::compute_homography_process );
-  fact->add_attribute( kwiver::vital::plugin_factory::PLUGIN_NAME, "compute_homography" );
-  fact->add_attribute( kwiver::vital::plugin_factory::PLUGIN_MODULE_NAME, module_name );
-  fact->add_attribute( kwiver::vital::plugin_factory::PLUGIN_DESCRIPTION,
-    "Compute a frame to frame homography based on tracks" );
-  fact->add_attribute( kwiver::vital::plugin_factory::PLUGIN_VERSION, "1.0" );
-
-  fact = vpm.ADD_PROCESS( kwiver::compute_stereo_depth_map_process );
-  fact->add_attribute( kwiver::vital::plugin_factory::PLUGIN_NAME, "compute_stereo_depth_map" );
-  fact->add_attribute( kwiver::vital::plugin_factory::PLUGIN_MODULE_NAME, module_name );
-  fact->add_attribute( kwiver::vital::plugin_factory::PLUGIN_DESCRIPTION,
-    "Compute a stereo depth map given two frames" );
-  fact->add_attribute( kwiver::vital::plugin_factory::PLUGIN_VERSION, "1.0" );
-
-  fact = vpm.ADD_PROCESS( kwiver::draw_tracks_process );
-  fact->add_attribute( kwiver::vital::plugin_factory::PLUGIN_NAME, "draw_tracks" );
-  fact->add_attribute( kwiver::vital::plugin_factory::PLUGIN_MODULE_NAME, module_name );
-  fact->add_attribute( kwiver::vital::plugin_factory::PLUGIN_DESCRIPTION,
-    "Draw feature tracks on image" );
-  fact->add_attribute( kwiver::vital::plugin_factory::PLUGIN_VERSION, "1.0" );
-
-  fact = vpm.ADD_PROCESS( kwiver::read_descriptor_process );
-  fact->add_attribute( kwiver::vital::plugin_factory::PLUGIN_NAME, "read_d_vector" );
-  fact->add_attribute( kwiver::vital::plugin_factory::PLUGIN_MODULE_NAME, module_name );
-  fact->add_attribute( kwiver::vital::plugin_factory::PLUGIN_DESCRIPTION,
-    "Read vector of doubles" );
-  fact->add_attribute( kwiver::vital::plugin_factory::PLUGIN_VERSION, "1.0" );
-
-  fact = vpm.ADD_PROCESS( kwiver::refine_detections_process );
-  fact->add_attribute( kwiver::vital::plugin_factory::PLUGIN_NAME, "refine_detections" );
-  fact->add_attribute( kwiver::vital::plugin_factory::PLUGIN_MODULE_NAME, module_name );
-  fact->add_attribute( kwiver::vital::plugin_factory::PLUGIN_DESCRIPTION,
-    "Refines detections for a given frame" );
-  fact->add_attribute( kwiver::vital::plugin_factory::PLUGIN_VERSION, "1.0" );
-
-  fact = vpm.ADD_PROCESS( kwiver::image_object_detector_process );
-  fact->add_attribute( kwiver::vital::plugin_factory::PLUGIN_NAME, "image_object_detector" );
-  fact->add_attribute( kwiver::vital::plugin_factory::PLUGIN_MODULE_NAME, module_name );
-  fact->add_attribute( kwiver::vital::plugin_factory::PLUGIN_DESCRIPTION,
-    "Apply selected image object detector algorithm to incoming images." );
-  fact->add_attribute( kwiver::vital::plugin_factory::PLUGIN_VERSION, "1.0" );
-
-  fact = vpm.ADD_PROCESS( kwiver::image_filter_process );
-  fact->add_attribute( kwiver::vital::plugin_factory::PLUGIN_NAME, "image_filter" );
-  fact->add_attribute( kwiver::vital::plugin_factory::PLUGIN_MODULE_NAME, module_name );
-  fact->add_attribute( kwiver::vital::plugin_factory::PLUGIN_DESCRIPTION,
-    "Apply selected image filter algorithm to incoming images." );
-  fact->add_attribute( kwiver::vital::plugin_factory::PLUGIN_VERSION, "1.0" );
-
-  fact = vpm.ADD_PROCESS( kwiver::image_writer_process );
-  fact->add_attribute( kwiver::vital::plugin_factory::PLUGIN_NAME, "image_writer" );
-  fact->add_attribute( kwiver::vital::plugin_factory::PLUGIN_MODULE_NAME, module_name );
-  fact->add_attribute( kwiver::vital::plugin_factory::PLUGIN_DESCRIPTION,
-    "Write image to disk." );
-  fact->add_attribute( kwiver::vital::plugin_factory::PLUGIN_VERSION, "1.0" );
-
-  fact = vpm.ADD_PROCESS( kwiver::image_file_reader_process );
-  fact->add_attribute( kwiver::vital::plugin_factory::PLUGIN_NAME, "image_file_reader" );
-  fact->add_attribute( kwiver::vital::plugin_factory::PLUGIN_MODULE_NAME, module_name );
-  fact->add_attribute( kwiver::vital::plugin_factory::PLUGIN_DESCRIPTION,
-    "Reads an image file given the file name." );
-  fact->add_attribute( kwiver::vital::plugin_factory::PLUGIN_VERSION, "1.0" );
-
-  fact = vpm.ADD_PROCESS( kwiver::detected_object_input_process );
-  fact->add_attribute( kwiver::vital::plugin_factory::PLUGIN_NAME, "detected_object_input" );
-  fact->add_attribute( kwiver::vital::plugin_factory::PLUGIN_MODULE_NAME, module_name );
-  fact->add_attribute( kwiver::vital::plugin_factory::PLUGIN_DESCRIPTION,
-    "Reads detected object sets from an input file. "
-    "Detections read from the input file are grouped into sets for each image and "
-    "individually returned." );
-  fact->add_attribute( kwiver::vital::plugin_factory::PLUGIN_VERSION, "1.0" );
-
-  fact = vpm.ADD_PROCESS( kwiver::detected_object_output_process );
-  fact->add_attribute( kwiver::vital::plugin_factory::PLUGIN_NAME, "detected_object_output" );
-  fact->add_attribute( kwiver::vital::plugin_factory::PLUGIN_MODULE_NAME, module_name );
-  fact->add_attribute( kwiver::vital::plugin_factory::PLUGIN_DESCRIPTION,
-    "Writes detected object sets to an output file. All detections are written to the same file." );
-  fact->add_attribute( kwiver::vital::plugin_factory::PLUGIN_VERSION, "1.0" );
-
-  fact = vpm.ADD_PROCESS( kwiver::detected_object_filter_process );
-  fact->add_attribute( kwiver::vital::plugin_factory::PLUGIN_NAME, "detected_object_filter" );
-  fact->add_attribute( kwiver::vital::plugin_factory::PLUGIN_MODULE_NAME, module_name );
-  fact->add_attribute( kwiver::vital::plugin_factory::PLUGIN_DESCRIPTION,
-    "Filters sets of detected objects using the detected_object_filter algorithm." );
-  fact->add_attribute( kwiver::vital::plugin_factory::PLUGIN_VERSION, "1.0" );
-
-  fact = vpm.ADD_PROCESS( kwiver::video_input_process );
-  fact->add_attribute( kwiver::vital::plugin_factory::PLUGIN_NAME, "video_input" );
-  fact->add_attribute( kwiver::vital::plugin_factory::PLUGIN_MODULE_NAME, module_name );
-  fact->add_attribute( kwiver::vital::plugin_factory::PLUGIN_DESCRIPTION,
-    "Reads video files and produces sequential images with metadata per frame." );
-  fact->add_attribute( kwiver::vital::plugin_factory::PLUGIN_VERSION, "1.0" );
-
-  fact = vpm.ADD_PROCESS( kwiver::draw_detected_object_set_process );
-  fact->add_attribute( kwiver::vital::plugin_factory::PLUGIN_NAME, "draw_detected_object_set" );
-  fact->add_attribute( kwiver::vital::plugin_factory::PLUGIN_MODULE_NAME, module_name );
-  fact->add_attribute( kwiver::vital::plugin_factory::PLUGIN_DESCRIPTION,
-    "Draws border around detected objects in the set using the selected algorithm." );
-  fact->add_attribute( kwiver::vital::plugin_factory::PLUGIN_VERSION, "1.0" );
-
-  fact = vpm.ADD_PROCESS( kwiver::split_image_process );
-  fact->add_attribute( kwiver::vital::plugin_factory::PLUGIN_NAME, "split_image" );
-  fact->add_attribute( kwiver::vital::plugin_factory::PLUGIN_MODULE_NAME, module_name );
-  fact->add_attribute( kwiver::vital::plugin_factory::PLUGIN_DESCRIPTION,
-    "Split a image into multiple smaller images." );
-  fact->add_attribute( kwiver::vital::plugin_factory::PLUGIN_VERSION, "1.0" );
-
-  fact = vpm.ADD_PROCESS( kwiver::read_track_descriptor_process );
-  fact->add_attribute( kwiver::vital::plugin_factory::PLUGIN_NAME, "read_track_descriptor" );
-  fact->add_attribute( kwiver::vital::plugin_factory::PLUGIN_MODULE_NAME, module_name );
-  fact->add_attribute( kwiver::vital::plugin_factory::PLUGIN_DESCRIPTION,
-    "Reads track descriptor sets from an input file." );
-  fact->add_attribute( kwiver::vital::plugin_factory::PLUGIN_VERSION, "1.0" );
-
-  fact = vpm.ADD_PROCESS( kwiver::write_track_descriptor_process );
-  fact->add_attribute( kwiver::vital::plugin_factory::PLUGIN_NAME, "write_track_descriptor" );
-  fact->add_attribute( kwiver::vital::plugin_factory::PLUGIN_MODULE_NAME, module_name );
-  fact->add_attribute( kwiver::vital::plugin_factory::PLUGIN_DESCRIPTION,
-    "Writes track descriptor sets to an output file. All descriptors are written to the same file." );
-  fact->add_attribute( kwiver::vital::plugin_factory::PLUGIN_VERSION, "1.0" );
-
-  fact = vpm.ADD_PROCESS( kwiver::read_object_track_process );
-  fact->add_attribute( kwiver::vital::plugin_factory::PLUGIN_NAME, "read_object_track" );
-  fact->add_attribute( kwiver::vital::plugin_factory::PLUGIN_MODULE_NAME, module_name );
-  fact->add_attribute( kwiver::vital::plugin_factory::PLUGIN_DESCRIPTION,
-    "Reads object track sets from an input file." );
-  fact->add_attribute( kwiver::vital::plugin_factory::PLUGIN_VERSION, "1.0" );
-
-  fact = vpm.ADD_PROCESS( kwiver::write_object_track_process );
-  fact->add_attribute( kwiver::vital::plugin_factory::PLUGIN_NAME, "write_object_track" );
-  fact->add_attribute( kwiver::vital::plugin_factory::PLUGIN_MODULE_NAME, module_name );
-  fact->add_attribute( kwiver::vital::plugin_factory::PLUGIN_DESCRIPTION,
-    "Writes object track sets to an output file. All descriptors are written to the same file." );
-  fact->add_attribute( kwiver::vital::plugin_factory::PLUGIN_VERSION, "1.0" );
-
-  fact = vpm.ADD_PROCESS( kwiver::associate_detections_to_tracks_process );
-  fact->add_attribute( kwiver::vital::plugin_factory::PLUGIN_NAME, "associate_detections_to_tracks" );
-  fact->add_attribute( kwiver::vital::plugin_factory::PLUGIN_MODULE_NAME, module_name );
-  fact->add_attribute( kwiver::vital::plugin_factory::PLUGIN_DESCRIPTION,
-    "Associates new detections to existing tracks given a cost matrix." );
-  fact->add_attribute( kwiver::vital::plugin_factory::PLUGIN_VERSION, "1.0" );
-
-  fact = vpm.ADD_PROCESS( kwiver::compute_association_matrix_process );
-  fact->add_attribute( kwiver::vital::plugin_factory::PLUGIN_NAME, "compute_association_matrix" );
-  fact->add_attribute( kwiver::vital::plugin_factory::PLUGIN_MODULE_NAME, module_name );
-  fact->add_attribute( kwiver::vital::plugin_factory::PLUGIN_DESCRIPTION,
-    "Computes cost matrix for adding new detections to existing tracks." );
-  fact->add_attribute( kwiver::vital::plugin_factory::PLUGIN_VERSION, "1.0" );
-
-  fact = vpm.ADD_PROCESS( kwiver::initialize_object_tracks_process );
-  fact->add_attribute( kwiver::vital::plugin_factory::PLUGIN_NAME, "initialize_object_tracks" );
-  fact->add_attribute( kwiver::vital::plugin_factory::PLUGIN_MODULE_NAME, module_name );
-  fact->add_attribute( kwiver::vital::plugin_factory::PLUGIN_DESCRIPTION,
-    "Initialize new object tracks given detections for the current frame." );
-  fact->add_attribute( kwiver::vital::plugin_factory::PLUGIN_VERSION, "1.0" );
-=======
+
   fact->add_attribute( kwiver::vital::plugin_factory::PLUGIN_NAME, "frame_list_input" )
     .add_attribute( kwiver::vital::plugin_factory::PLUGIN_MODULE_NAME, module_name )
     .add_attribute( kwiver::vital::plugin_factory::PLUGIN_DESCRIPTION,
@@ -443,6 +253,7 @@
     .add_attribute( kwiver::vital::plugin_factory::PLUGIN_VERSION, "1.0" )
     ;
 
+
   fact = vpm.ADD_PROCESS( kwiver::split_image_process );
   fact->add_attribute( kwiver::vital::plugin_factory::PLUGIN_NAME, "split_image" )
     .add_attribute( kwiver::vital::plugin_factory::PLUGIN_MODULE_NAME, module_name )
@@ -452,8 +263,8 @@
     ;
 
 
-  fact = vpm.ADD_PROCESS( kwiver::track_descriptor_input_process );
-  fact->add_attribute( kwiver::vital::plugin_factory::PLUGIN_NAME, "track_descriptor_input" )
+  fact = vpm.ADD_PROCESS( kwiver::read_track_descriptor_process );
+  fact->add_attribute( kwiver::vital::plugin_factory::PLUGIN_NAME, "read_track_descriptor" )
     .add_attribute( kwiver::vital::plugin_factory::PLUGIN_MODULE_NAME, module_name )
     .add_attribute( kwiver::vital::plugin_factory::PLUGIN_DESCRIPTION,
                     "Reads track descriptor sets from an input file." )
@@ -461,15 +272,53 @@
     ;
 
 
-  fact = vpm.ADD_PROCESS( kwiver::track_descriptor_output_process );
-  fact->add_attribute( kwiver::vital::plugin_factory::PLUGIN_NAME, "track_descriptor_output" )
+  fact = vpm.ADD_PROCESS( kwiver::write_track_descriptor_process );
+  fact->add_attribute( kwiver::vital::plugin_factory::PLUGIN_NAME, "write_track_descriptor" )
     .add_attribute( kwiver::vital::plugin_factory::PLUGIN_MODULE_NAME, module_name )
     .add_attribute( kwiver::vital::plugin_factory::PLUGIN_DESCRIPTION,
                     "Writes track descriptor sets to an output file. All descriptors are written to the same file." )
     .add_attribute( kwiver::vital::plugin_factory::PLUGIN_VERSION, "1.0" )
     ;
 
->>>>>>> 5db7f1f7
+  fact = vpm.ADD_PROCESS( kwiver::read_object_track_process );
+  fact->add_attribute( kwiver::vital::plugin_factory::PLUGIN_NAME, "read_object_track" )
+    .add_attribute( kwiver::vital::plugin_factory::PLUGIN_MODULE_NAME, module_name )
+    .add_attribute( kwiver::vital::plugin_factory::PLUGIN_DESCRIPTION,
+                    "Reads object track sets from an input file." )
+    .add_attribute( kwiver::vital::plugin_factory::PLUGIN_VERSION, "1.0" )
+    ;
+
+  fact = vpm.ADD_PROCESS( kwiver::write_object_track_process );
+  fact->add_attribute( kwiver::vital::plugin_factory::PLUGIN_NAME, "write_object_track" )
+    .add_attribute( kwiver::vital::plugin_factory::PLUGIN_MODULE_NAME, module_name )
+    .add_attribute( kwiver::vital::plugin_factory::PLUGIN_DESCRIPTION,
+                    "Writes object track sets to an output file. All descriptors are written to the same file." )
+    .add_attribute( kwiver::vital::plugin_factory::PLUGIN_VERSION, "1.0" )
+    ;
+
+  fact = vpm.ADD_PROCESS( kwiver::associate_detections_to_tracks_process );
+  fact->add_attribute( kwiver::vital::plugin_factory::PLUGIN_NAME, "associate_detections_to_tracks" )
+    .add_attribute( kwiver::vital::plugin_factory::PLUGIN_MODULE_NAME, module_name )
+    .add_attribute( kwiver::vital::plugin_factory::PLUGIN_DESCRIPTION,
+                    "Associates new detections to existing tracks given a cost matrix." )
+    .add_attribute( kwiver::vital::plugin_factory::PLUGIN_VERSION, "1.0" )
+    ;
+
+  fact = vpm.ADD_PROCESS( kwiver::compute_association_matrix_process );
+  fact->add_attribute( kwiver::vital::plugin_factory::PLUGIN_NAME, "compute_association_matrix" )
+    .add_attribute( kwiver::vital::plugin_factory::PLUGIN_MODULE_NAME, module_name )
+    .add_attribute( kwiver::vital::plugin_factory::PLUGIN_DESCRIPTION,
+                    "Computes cost matrix for adding new detections to existing tracks." )
+    .add_attribute( kwiver::vital::plugin_factory::PLUGIN_VERSION, "1.0" )
+    ;
+
+  fact = vpm.ADD_PROCESS( kwiver::initialize_object_tracks_process );
+  fact->add_attribute( kwiver::vital::plugin_factory::PLUGIN_NAME, "initialize_object_tracks" )
+    .add_attribute( kwiver::vital::plugin_factory::PLUGIN_MODULE_NAME, module_name )
+    .add_attribute( kwiver::vital::plugin_factory::PLUGIN_DESCRIPTION,
+                    "Initialize new object tracks given detections for the current frame." )
+    .add_attribute( kwiver::vital::plugin_factory::PLUGIN_VERSION, "1.0" )
+    ;
 
   // - - - - - - - - - - - - - - - - - - - - - - - - - - - - - - - - - - - - - - - - - - -
   sprokit::mark_process_module_as_loaded( vpm, module_name );
