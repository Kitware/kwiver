--- conflicted
+++ resolved
@@ -56,16 +56,10 @@
 // (config-key, value-type, default-value, description )
 create_config_trait( file_name, std::string, "",
   "Name of the track descriptor set file to write." );
-<<<<<<< HEAD
 create_config_trait( frame_list_output, std::string, "",
   "Optional frame list output to also write." );
-create_config_trait( writer, std::string , "",
-  "Block name for algorithm parameters. "
-  "e.g. writer:type would be used to specify the algorithm type." );
-=======
 
 create_algorithm_name_config_trait( writer );
->>>>>>> 2fca7dac
 
 //--------------------------------------------------------------------------------
 // Private implementation class
@@ -153,7 +147,8 @@
   if( ! algo::write_object_track_set::check_nested_algo_configuration_using_trait(
         writer, algo_config ) )
   {
-    VITAL_THROW( sprokit::invalid_configuration_exception, name(), "Configuration check failed." );
+    VITAL_THROW( sprokit::invalid_configuration_exception, name(),
+                 "Configuration check failed." );
   }
 
   // instantiate image reader and converter based on config type
@@ -165,7 +160,7 @@
   if( ! d->m_writer )
   {
     VITAL_THROW( sprokit::invalid_configuration_exception, name(),
-             "Unable to create writer." );
+                 "Unable to create writer." );
   }
 }
 
