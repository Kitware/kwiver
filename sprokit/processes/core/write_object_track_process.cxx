--- conflicted
+++ resolved
@@ -177,14 +177,9 @@
 void write_object_track_process
 ::_step()
 {
-<<<<<<< HEAD
-  auto const& port_info = peek_at_port_using_trait( object_track_set );
-
-  if( port_info.datum->type() == sprokit::datum::complete )
-=======
   auto const& p_info = peek_at_port_using_trait( object_track_set );
+
   if( p_info.datum->type() == sprokit::datum::complete )
->>>>>>> b7463030
   {
     grab_edge_datum_using_trait( object_track_set );
     d->m_writer->close();
