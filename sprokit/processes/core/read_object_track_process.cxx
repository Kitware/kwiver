--- conflicted
+++ resolved
@@ -1,9 +1,5 @@
 /*ckwg +29
-<<<<<<< HEAD
- * Copyright 2017-2019 by Kitware, Inc.
-=======
  * Copyright 2017, 2020 by Kitware, Inc.
->>>>>>> 2fca7dac
  * All rights reserved.
  *
  * Redistribution and use in source and binary forms, with or without
@@ -51,9 +47,10 @@
 
 namespace kwiver {
 
-create_algorithm_name_config_trait( reader );
 create_config_trait( file_name, std::string, "",
   "Name of the track descriptor set file to read." );
+
+create_algorithm_name_config_trait( reader );
 
 //--------------------------------------------------------------------------------
 // Private implementation class
@@ -108,14 +105,9 @@
   kwiver::vital::config_block_sptr algo_config = get_config(); // config for process
 
   // validate configuration
-<<<<<<< HEAD
-  if( !algo::read_object_track_set::check_nested_algo_configuration(
-         "reader",
-         algo_config ) )
-=======
-  if(  algo::read_object_track_set::check_nested_algo_configuration_using_trait(
-         reader, algo_config ) )
->>>>>>> 2fca7dac
+  if( algo::read_object_track_set::check_nested_algo_configuration_using_trait(
+        reader,
+        algo_config ) )
   {
     VITAL_THROW( sprokit::invalid_configuration_exception, name(),
                  "Configuration check failed." );
