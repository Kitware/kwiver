--- conflicted
+++ resolved
@@ -76,14 +76,8 @@
   kwiver::vital::config_block_sptr algo_config = get_config(); // config for process
 
   // validate configuration
-<<<<<<< HEAD
-  if( algo::read_object_track_set::check_nested_algo_configuration_using_trait(
-        reader,
-        algo_config ) )
-=======
   if( ! algo::read_object_track_set::check_nested_algo_configuration_using_trait(
           reader, algo_config ) )
->>>>>>> f09481c5
   {
     VITAL_THROW( sprokit::invalid_configuration_exception, name(),
                  "Configuration check failed." );
