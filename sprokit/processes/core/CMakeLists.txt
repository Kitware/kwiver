--- conflicted
+++ resolved
@@ -29,11 +29,8 @@
   initialize_object_tracks_process.cxx
   keyframe_selection_process.cxx
   matcher_process.cxx
-<<<<<<< HEAD
+  merge_detection_sets_process.cxx
   perform_query_process.cxx
-=======
-  merge_detection_sets_process.cxx
->>>>>>> dbc73f02
   print_config_process.cxx
   read_descriptor_process.cxx
   read_object_track_process.cxx
@@ -74,11 +71,8 @@
   initialize_object_tracks_process.h
   keyframe_selection_process.h
   matcher_process.h
-<<<<<<< HEAD
+  merge_detection_sets_process.h
   perform_query_process.h
-=======
-  merge_detection_sets_process.h
->>>>>>> dbc73f02
   print_config_process.h
   read_descriptor_process.h
   read_object_track_process.h
