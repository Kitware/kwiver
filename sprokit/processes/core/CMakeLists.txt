#
# KWIVER core processes
#
project( kwiver_processes )

set( sources
  register_processes.cxx

  bounding_box_generator_process.cxx
  compute_homography_process.cxx
  compute_stereo_depth_map_process.cxx
  detect_features_process.cxx
  detected_object_coordinate_updater_process.cxx
  detected_object_filter_process.cxx
  detected_object_output_process.cxx
  detected_object_input_process.cxx
  detected_object_filter_process.cxx
  draw_detected_object_set_process.cxx
  draw_tracks_process.cxx
  extract_descriptors_process.cxx
  frame_list_process.cxx
  image_file_reader_process.cxx
  image_filter_process.cxx
  image_object_detector_process.cxx
  image_writer_process.cxx
  matcher_process.cxx
  read_descriptor_process.cxx
<<<<<<< HEAD
  simulate_target_selection_process.cxx
=======
  refine_detections_process.cxx
>>>>>>> fe530886
  stabilize_image_process.cxx
  video_input_process.cxx
  timing_object_csv_process.cxx
)

set( private_headers
  bounding_box_generator_process.h
  compute_homography_process.h
  compute_stereo_depth_map_process.h
  detect_features_process.h
  detected_object_coordinate_updater_process.h
  detected_object_filter_process.h
  detected_object_output_process.h
  detected_object_input_process.h
  detected_object_filter_process.h
  draw_detected_object_set_process.h
  draw_tracks_process.h
  extract_descriptors_process.h
  frame_list_process.h
  image_file_reader_process.h
  image_filter_process.h
  image_object_detector_process.h
  image_writer_process.h
  matcher_process.h
  read_descriptor_process.h
<<<<<<< HEAD
  simulate_target_selection_process.h
=======
  refine_detections_process.h
>>>>>>> fe530886
  stabilize_image_process.h
  video_input_process.h
  timing_object_csv_process.h
)

kwiver_private_header_group( ${private_headers} )

include_directories( ${CMAKE_CURRENT_BINARY_DIR} )

kwiver_add_plugin( kwiver_processes
  SUBDIR           sprokit
  SOURCES        ${sources}
                 ${private_headers}
  PRIVATE          sprokit_pipeline
                   kwiver_algo_core
                   kwiversys
                   vital vital_vpm vital_logger vital_config
                 ${Boost_SYSTEM_LIBRARY}
                 ${Boost_FILESYSTEM_LIBRARY}
)<|MERGE_RESOLUTION|>--- conflicted
+++ resolved
@@ -25,11 +25,8 @@
   image_writer_process.cxx
   matcher_process.cxx
   read_descriptor_process.cxx
-<<<<<<< HEAD
   simulate_target_selection_process.cxx
-=======
   refine_detections_process.cxx
->>>>>>> fe530886
   stabilize_image_process.cxx
   video_input_process.cxx
   timing_object_csv_process.cxx
@@ -55,11 +52,8 @@
   image_writer_process.h
   matcher_process.h
   read_descriptor_process.h
-<<<<<<< HEAD
   simulate_target_selection_process.h
-=======
   refine_detections_process.h
->>>>>>> fe530886
   stabilize_image_process.h
   video_input_process.h
   timing_object_csv_process.h
