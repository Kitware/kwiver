/*ckwg +29
 * Copyright 2016-2017, 2020 by Kitware, Inc.
 * All rights reserved.
 *
 * Redistribution and use in source and binary forms, with or without
 * modification, are permitted provided that the following conditions are met:
 *
 *  * Redistributions of source code must retain the above copyright notice,
 *    this list of conditions and the following disclaimer.
 *
 *  * Redistributions in binary form must reproduce the above copyright notice,
 *    this list of conditions and the following disclaimer in the documentation
 *    and/or other materials provided with the distribution.
 *
 *  * Neither name of Kitware, Inc. nor the names of any contributors may be used
 *    to endorse or promote products derived from this software without specific
 *    prior written permission.
 *
 * THIS SOFTWARE IS PROVIDED BY THE COPYRIGHT HOLDERS AND CONTRIBUTORS "AS IS"
 * AND ANY EXPRESS OR IMPLIED WARRANTIES, INCLUDING, BUT NOT LIMITED TO, THE
 * IMPLIED WARRANTIES OF MERCHANTABILITY AND FITNESS FOR A PARTICULAR PURPOSE
 * ARE DISCLAIMED. IN NO EVENT SHALL THE AUTHORS OR CONTRIBUTORS BE LIABLE FOR
 * ANY DIRECT, INDIRECT, INCIDENTAL, SPECIAL, EXEMPLARY, OR CONSEQUENTIAL
 * DAMAGES (INCLUDING, BUT NOT LIMITED TO, PROCUREMENT OF SUBSTITUTE GOODS OR
 * SERVICES; LOSS OF USE, DATA, OR PROFITS; OR BUSINESS INTERRUPTION) HOWEVER
 * CAUSED AND ON ANY THEORY OF LIABILITY, WHETHER IN CONTRACT, STRICT LIABILITY,
 * OR TORT (INCLUDING NEGLIGENCE OR OTHERWISE) ARISING IN ANY WAY OUT OF THE USE
 * OF THIS SOFTWARE, EVEN IF ADVISED OF THE POSSIBILITY OF SUCH DAMAGE.
 */

/**
 * \file
 * \brief Implementation for detected_object_set_output process
 */

#include "detected_object_output_process.h"

#include <vital/vital_types.h>
#include <vital/exceptions.h>
#include <vital/util/string.h>
#include <vital/algo/detected_object_set_output.h>

#include <kwiver_type_traits.h>

#include <sprokit/pipeline/process_exception.h>

#include <fstream>
#include <memory>
#include <ctime>

namespace util = kwiver::vital;
namespace algo = kwiver::vital::algo;

namespace kwiver {

// (config-key, value-type, default-value, description )
<<<<<<< HEAD
create_config_trait( file_name, std::string, "",
  "Name of the detection set file to write." );
create_config_trait( frame_list_output, std::string, "",
  "Optional frame list output to also write." );
create_config_trait( writer, std::string , "",
  "Block name for algorithm parameters. "
  "e.g. writer:type would be used to specify the algorithm type." );
=======
create_config_trait( file_name, std::string, "", "Name of the detection set file to write." );
create_algorithm_name_config_trait( writer );
>>>>>>> 2fca7dac

/**
 * \class detected_object_output_process
 *
 * \brief Writes detected objects to a file.
 *
 * \process This process writes the detected objecs in the set to a
 * file. The actual renderingwriting is done by the selected \b
 * detected_object_set_output algorithm implementation.
 *
 * \iports
 *
 * \iport{image_file_name} Optional name of an image file to associate
 * with the set of detections.
 *
 * \iport{detected_object_set} Set ob objects to pass to writer
 * algorithm.
 *
 * \configs
 *
 * \config{file_name} Name of the file that the detections are written.
 *
 * \config{writer} Name of the configuration subblock that selects
 * and configures the writing algorithm
 */

//----------------------------------------------------------------
// Private implementation class
class detected_object_output_process::priv
{
public:
  priv();
  ~priv();

  // Configuration values
  std::string m_file_name;
  std::string m_frame_list_output;

  algo::detected_object_set_output_sptr m_writer;
  std::unique_ptr< std::ofstream > m_frame_list_writer;
}; // end priv class


// ================================================================

detected_object_output_process
::detected_object_output_process( kwiver::vital::config_block_sptr const& config )
  : process( config ),
    d( new detected_object_output_process::priv )
{
  // Required so that we can do 1 step past the end
  set_data_checking_level( check_none );

  make_ports();
  make_config();
}


detected_object_output_process
::~detected_object_output_process()
{
}


// ----------------------------------------------------------------
void detected_object_output_process
::_configure()
{
  scoped_configure_instrumentation();

  // Get process config entries
  d->m_file_name = config_value_using_trait( file_name );
  d->m_frame_list_output = config_value_using_trait( frame_list_output );

  if( d->m_file_name.empty() )
  {
    VITAL_THROW( sprokit::invalid_configuration_exception, name(),
             "Required file name not specified." );
  }

  if( d->m_file_name.find( "[CURRENT_TIME]" ) != std::string::npos )
  {
    char buffer[256];
    time_t raw;
    struct tm *t;
    time( &raw );
    t = localtime( &raw );

    strftime( buffer, sizeof( buffer ), "%Y%m%d_%H%M%S", t );
    util::replace_first( d->m_file_name, "[CURRENT_TIME]", buffer );

    if( !d->m_frame_list_output.empty() &&
        d->m_frame_list_output.find( "[CURRENT_TIME]" ) != std::string::npos )
    {
      util::replace_first( d->m_frame_list_output, "[CURRENT_TIME]", buffer );
    }
  }

  if( !d->m_frame_list_output.empty() )
  {
    d->m_frame_list_writer.reset( new std::ofstream( d->m_frame_list_output ) );
  }

  // Get algo conrig entries
  kwiver::vital::config_block_sptr algo_config = get_config(); // config for process

  // validate configuration
<<<<<<< HEAD
  if( !algo::detected_object_set_output::check_nested_algo_configuration( "writer", algo_config ) )
=======
  if ( ! algo::detected_object_set_output::check_nested_algo_configuration_using_trait(
         writer,
         algo_config ) )
>>>>>>> 2fca7dac
  {
    VITAL_THROW( sprokit::invalid_configuration_exception, name(), "Configuration check failed." );
  }

  // instantiate image reader and converter based on config type
<<<<<<< HEAD
  algo::detected_object_set_output::set_nested_algo_configuration( "writer", algo_config, d->m_writer);
  if( ! d->m_writer )
=======
  algo::detected_object_set_output::set_nested_algo_configuration_using_trait(
    writer,
    algo_config,
    d->m_writer);
  if ( ! d->m_writer )
>>>>>>> 2fca7dac
  {
    VITAL_THROW( sprokit::invalid_configuration_exception, name(),
             "Unable to create writer." );
  }
}


// ----------------------------------------------------------------
void detected_object_output_process
::_init()
{
  scoped_init_instrumentation();

  d->m_writer->open( d->m_file_name ); // throws
}


// ----------------------------------------------------------------
void detected_object_output_process
::_step()
{
  auto datum = peek_at_datum_using_trait( detected_object_set );

  if ( datum->type() == sprokit::datum::complete )
  {
    grab_edge_datum_using_trait( detected_object_set );
    mark_process_as_complete();

    d->m_writer->complete();

    return;
  }

  std::string file_name;

  // image name is optional
  if ( has_input_port_edge_using_trait( image_file_name ) )
  {
    file_name = grab_from_port_using_trait( image_file_name );
  }

  if ( d->m_frame_list_writer )
  {
    *d->m_frame_list_writer << file_name << std::endl;
  }

  kwiver::vital::detected_object_set_sptr input =
    grab_from_port_using_trait( detected_object_set );

  {
    scoped_step_instrumentation();

    d->m_writer->write_set( input, file_name );
  }
}


// ----------------------------------------------------------------
void detected_object_output_process
::_finalize()
{
  d->m_writer->complete();
}


// ----------------------------------------------------------------
void detected_object_output_process
::make_ports()
{
  // Set up for required ports
  sprokit::process::port_flags_t optional;
  sprokit::process::port_flags_t required;
  required.insert( flag_required );

  declare_input_port_using_trait( image_file_name, optional );
  declare_input_port_using_trait( detected_object_set, required );
}


// ----------------------------------------------------------------
void detected_object_output_process
::make_config()
{
  declare_config_using_trait( file_name );
  declare_config_using_trait( frame_list_output );
  declare_config_using_trait( writer );
}


// ================================================================
detected_object_output_process::priv
::priv()
{
}


detected_object_output_process::priv
::~priv()
{
  if( m_frame_list_writer )
  {
    m_frame_list_writer->close();
  }
}

} // end namespace<|MERGE_RESOLUTION|>--- conflicted
+++ resolved
@@ -54,18 +54,12 @@
 namespace kwiver {
 
 // (config-key, value-type, default-value, description )
-<<<<<<< HEAD
 create_config_trait( file_name, std::string, "",
   "Name of the detection set file to write." );
 create_config_trait( frame_list_output, std::string, "",
   "Optional frame list output to also write." );
-create_config_trait( writer, std::string , "",
-  "Block name for algorithm parameters. "
-  "e.g. writer:type would be used to specify the algorithm type." );
-=======
-create_config_trait( file_name, std::string, "", "Name of the detection set file to write." );
+
 create_algorithm_name_config_trait( writer );
->>>>>>> 2fca7dac
 
 /**
  * \class detected_object_output_process
@@ -92,7 +86,7 @@
  * and configures the writing algorithm
  */
 
-//----------------------------------------------------------------
+// -----------------------------------------------------------------------------
 // Private implementation class
 class detected_object_output_process::priv
 {
@@ -109,7 +103,7 @@
 }; // end priv class
 
 
-// ================================================================
+// =============================================================================
 
 detected_object_output_process
 ::detected_object_output_process( kwiver::vital::config_block_sptr const& config )
@@ -130,7 +124,7 @@
 }
 
 
-// ----------------------------------------------------------------
+// -----------------------------------------------------------------------------
 void detected_object_output_process
 ::_configure()
 {
@@ -173,36 +167,28 @@
   kwiver::vital::config_block_sptr algo_config = get_config(); // config for process
 
   // validate configuration
-<<<<<<< HEAD
-  if( !algo::detected_object_set_output::check_nested_algo_configuration( "writer", algo_config ) )
-=======
-  if ( ! algo::detected_object_set_output::check_nested_algo_configuration_using_trait(
-         writer,
-         algo_config ) )
->>>>>>> 2fca7dac
-  {
-    VITAL_THROW( sprokit::invalid_configuration_exception, name(), "Configuration check failed." );
-  }
-
-  // instantiate image reader and converter based on config type
-<<<<<<< HEAD
-  algo::detected_object_set_output::set_nested_algo_configuration( "writer", algo_config, d->m_writer);
-  if( ! d->m_writer )
-=======
+  if ( !algo::detected_object_set_output::check_nested_algo_configuration_using_trait(
+        writer,
+        algo_config ) )
+  {
+    VITAL_THROW( sprokit::invalid_configuration_exception, name(),
+                 "Configuration check failed." );
+  }
+
+  // Instantiate image reader and converter based on config type
   algo::detected_object_set_output::set_nested_algo_configuration_using_trait(
     writer,
     algo_config,
     d->m_writer);
-  if ( ! d->m_writer )
->>>>>>> 2fca7dac
+  if ( !d->m_writer )
   {
     VITAL_THROW( sprokit::invalid_configuration_exception, name(),
-             "Unable to create writer." );
-  }
-}
-
-
-// ----------------------------------------------------------------
+                 "Unable to create writer." );
+  }
+}
+
+
+// -----------------------------------------------------------------------------
 void detected_object_output_process
 ::_init()
 {
@@ -212,7 +198,7 @@
 }
 
 
-// ----------------------------------------------------------------
+// -----------------------------------------------------------------------------
 void detected_object_output_process
 ::_step()
 {
@@ -252,7 +238,7 @@
 }
 
 
-// ----------------------------------------------------------------
+// -----------------------------------------------------------------------------
 void detected_object_output_process
 ::_finalize()
 {
@@ -260,7 +246,7 @@
 }
 
 
-// ----------------------------------------------------------------
+// -----------------------------------------------------------------------------
 void detected_object_output_process
 ::make_ports()
 {
@@ -274,7 +260,7 @@
 }
 
 
-// ----------------------------------------------------------------
+// -----------------------------------------------------------------------------
 void detected_object_output_process
 ::make_config()
 {
@@ -284,7 +270,7 @@
 }
 
 
-// ================================================================
+// =============================================================================
 detected_object_output_process::priv
 ::priv()
 {
