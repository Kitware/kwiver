/*ckwg +29
<<<<<<< HEAD
 * Copyright 2016-2019 by Kitware, Inc.
=======
 * Copyright 2016-2017, 2020 by Kitware, Inc.
>>>>>>> e155c0a4
 * All rights reserved.
 *
 * Redistribution and use in source and binary forms, with or without
 * modification, are permitted provided that the following conditions are met:
 *
 *  * Redistributions of source code must retain the above copyright notice,
 *    this list of conditions and the following disclaimer.
 *
 *  * Redistributions in binary form must reproduce the above copyright notice,
 *    this list of conditions and the following disclaimer in the documentation
 *    and/or other materials provided with the distribution.
 *
 *  * Neither name of Kitware, Inc. nor the names of any contributors may be used
 *    to endorse or promote products derived from this software without specific
 *    prior written permission.
 *
 * THIS SOFTWARE IS PROVIDED BY THE COPYRIGHT HOLDERS AND CONTRIBUTORS "AS IS"
 * AND ANY EXPRESS OR IMPLIED WARRANTIES, INCLUDING, BUT NOT LIMITED TO, THE
 * IMPLIED WARRANTIES OF MERCHANTABILITY AND FITNESS FOR A PARTICULAR PURPOSE
 * ARE DISCLAIMED. IN NO EVENT SHALL THE AUTHORS OR CONTRIBUTORS BE LIABLE FOR
 * ANY DIRECT, INDIRECT, INCIDENTAL, SPECIAL, EXEMPLARY, OR CONSEQUENTIAL
 * DAMAGES (INCLUDING, BUT NOT LIMITED TO, PROCUREMENT OF SUBSTITUTE GOODS OR
 * SERVICES; LOSS OF USE, DATA, OR PROFITS; OR BUSINESS INTERRUPTION) HOWEVER
 * CAUSED AND ON ANY THEORY OF LIABILITY, WHETHER IN CONTRACT, STRICT LIABILITY,
 * OR TORT (INCLUDING NEGLIGENCE OR OTHERWISE) ARISING IN ANY WAY OUT OF THE USE
 * OF THIS SOFTWARE, EVEN IF ADVISED OF THE POSSIBILITY OF SUCH DAMAGE.
 */

#include "image_writer_process.h"

#include <vital/vital_types.h>
#include <vital/types/image_container.h>
#include <vital/types/image.h>
#include <vital/types/timestamp.h>
#include <vital/algo/image_io.h>
#include <vital/exceptions.h>
#include <vital/util/string.h>

#include <kwiver_type_traits.h>

#include <sprokit/pipeline/process_exception.h>
#include <sprokit/pipeline/datum.h>

#include <kwiversys/SystemTools.hxx>

#include <vector>
#include <stdint.h>
#include <fstream>

// -- DEBUG
#if defined DEBUG
#include <arrows/algorithms/ocv/image_container.h>
#include <opencv2/highgui/highgui.hpp>
using namespace cv;
#endif

namespace algo = kwiver::vital::algo;

namespace kwiver
{

// (config-key, value-type, default-value, description )
create_config_trait( file_name_template, std::string, "image%04d.png",
  "Template for generating output file names. The template is interpreted "
  "as a printf format with one format specifier to convert an integer "
  "increasing image number. The image file type is determined by the file "
  "extension and the concrete writer selected." );

<<<<<<< HEAD
// This is more for documentation
create_config_trait( image_writer, std::string , "", "Config block name "
  "to configure algorithm. The algorithm type is selected with "
  "\"image_writer:type\". Specific writer parameters depend on writer type "
  "selected.");
=======
create_algorithm_name_config_trait( image_writer );
>>>>>>> e155c0a4

// -----------------------------------------------------------------------------
// Private implementation class
class image_writer_process::priv
{
public:
  priv();
  ~priv();

  // Configuration values
  std::string m_file_template;

  // Number for current image.
  kwiver::vital::frame_id_t m_frame_number;

  // Optional pipeline input parameter
  std::string m_filename_override;

  // processing classes
  algo::image_io_sptr m_image_writer;

}; // end priv class


// =============================================================================

image_writer_process
::image_writer_process( kwiver::vital::config_block_sptr const& config )
  : process( config ),
    d( new image_writer_process::priv )
{
  make_ports();
  make_config();
}


image_writer_process
::~image_writer_process()
{
}


// -----------------------------------------------------------------------------
void image_writer_process
::_configure()
{
  scoped_configure_instrumentation();

  // Get process config entries
  d->m_file_template = config_value_using_trait( file_name_template );

  // Get algo config entries
<<<<<<< HEAD
  kwiver::vital::config_block_sptr algo_config = get_config();

  algo::image_io::set_nested_algo_configuration(
    "image_writer", algo_config, d->m_image_writer);

  if( !d->m_image_writer )
  {
    throw sprokit::invalid_configuration_exception( name(),
      "Unable to create image_writer." );
  }

  // instantiate image reader and converter based on config type
  if( !algo::image_io::check_nested_algo_configuration(
    "image_writer", algo_config ) )
  {
    throw sprokit::invalid_configuration_exception( name(),
      "Configuration check failed." );
=======
  kwiver::vital::config_block_sptr algo_config = get_config(); // config for process

  algo::image_io::set_nested_algo_configuration_using_trait(
    image_writer,
    algo_config,
    d->m_image_writer);
  if ( ! d->m_image_writer )
  {
    VITAL_THROW( sprokit::invalid_configuration_exception, name(),
             "Unable to create image_writer." );
  }

  // instantiate image reader and converter based on config type
  if ( ! algo::image_io::check_nested_algo_configuration_using_trait(
         image_writer,
         algo_config ) )
  {
    VITAL_THROW( sprokit::invalid_configuration_exception, name(), "Configuration check failed." );
>>>>>>> e155c0a4
  }
}


// -----------------------------------------------------------------------------
void image_writer_process
::_step()
{
  if( has_input_port_edge_using_trait( timestamp ) )
  {
    kwiver::vital::timestamp frame_time;
    frame_time = grab_from_port_using_trait( timestamp );

    if( frame_time.has_valid_frame() )
    {
      kwiver::vital::frame_id_t next_frame;
      next_frame = frame_time.get_frame();

      if( next_frame <= d->m_frame_number )
      {
        ++d->m_frame_number;
        LOG_WARN( logger(), "Frame number from input timestamp ("
                  << next_frame
                  << ") is not greater than last frame number. "
                  << "Adjusting frame number to "
                  << d->m_frame_number );
      }
    }
    else
    {
      // timestamp does not have valid frame number
      ++d->m_frame_number;
    }
  }
  else
  {
    // timestamp port not connected.
    ++d->m_frame_number;
  }

  vital::image_container_sptr input = grab_from_port_using_trait( image );

  std::string a_file;

  if( has_input_port_edge_using_trait( image_file_name ) )
  {
    a_file = grab_from_port_using_trait( image_file_name );
  }
  else
  {
    a_file = kwiver::vital::string_format( d->m_file_template, d->m_frame_number );
  }

  if( input )
  {
    scoped_step_instrumentation();
    LOG_DEBUG( logger(), "Writing image to file \"" << a_file << "\"" );

    d->m_image_writer->save( a_file, input );
  }

  push_to_port_using_trait( success_flag, ( input && input->size() > 0 ) );
}


// -----------------------------------------------------------------------------
void image_writer_process
::make_ports()
{
  // Set up for required ports
  sprokit::process::port_flags_t optional;
  sprokit::process::port_flags_t required;
  required.insert( flag_required );

  declare_input_port_using_trait( image, required );

  declare_input_port_using_trait( image_file_name, optional,
    "Name of the image file to write. If not specified, the pattern config "
    "parameter will be used instead." );

  declare_input_port_using_trait( timestamp, optional,
    "Image timestamp, optional. The frame number from this timestamp is used to "
    "number the output files. If the timestamp is not connected or not valid, "
    "the output files are sequentially numbered from 1." );

  declare_output_port_using_trait( success_flag, optional,
    "Flag indicating the image write was successful" );
}


// -----------------------------------------------------------------------------
void image_writer_process
::make_config()
{
  declare_config_using_trait( file_name_template );
  declare_config_using_trait( image_writer );
}


// =============================================================================
image_writer_process::priv
::priv()
  : m_frame_number(0)
{
}


image_writer_process::priv
::~priv()
{
}

} // end namespace<|MERGE_RESOLUTION|>--- conflicted
+++ resolved
@@ -1,9 +1,5 @@
 /*ckwg +29
-<<<<<<< HEAD
- * Copyright 2016-2019 by Kitware, Inc.
-=======
  * Copyright 2016-2017, 2020 by Kitware, Inc.
->>>>>>> e155c0a4
  * All rights reserved.
  *
  * Redistribution and use in source and binary forms, with or without
@@ -72,15 +68,11 @@
   "increasing image number. The image file type is determined by the file "
   "extension and the concrete writer selected." );
 
-<<<<<<< HEAD
 // This is more for documentation
 create_config_trait( image_writer, std::string , "", "Config block name "
   "to configure algorithm. The algorithm type is selected with "
   "\"image_writer:type\". Specific writer parameters depend on writer type "
   "selected.");
-=======
-create_algorithm_name_config_trait( image_writer );
->>>>>>> e155c0a4
 
 // -----------------------------------------------------------------------------
 // Private implementation class
@@ -133,25 +125,6 @@
   d->m_file_template = config_value_using_trait( file_name_template );
 
   // Get algo config entries
-<<<<<<< HEAD
-  kwiver::vital::config_block_sptr algo_config = get_config();
-
-  algo::image_io::set_nested_algo_configuration(
-    "image_writer", algo_config, d->m_image_writer);
-
-  if( !d->m_image_writer )
-  {
-    throw sprokit::invalid_configuration_exception( name(),
-      "Unable to create image_writer." );
-  }
-
-  // instantiate image reader and converter based on config type
-  if( !algo::image_io::check_nested_algo_configuration(
-    "image_writer", algo_config ) )
-  {
-    throw sprokit::invalid_configuration_exception( name(),
-      "Configuration check failed." );
-=======
   kwiver::vital::config_block_sptr algo_config = get_config(); // config for process
 
   algo::image_io::set_nested_algo_configuration_using_trait(
@@ -170,7 +143,6 @@
          algo_config ) )
   {
     VITAL_THROW( sprokit::invalid_configuration_exception, name(), "Configuration check failed." );
->>>>>>> e155c0a4
   }
 }
 
