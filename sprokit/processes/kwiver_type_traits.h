/*ckwg +29
 * Copyright 2015-2017 by Kitware, Inc.
 * All rights reserved.
 *
 * Redistribution and use in source and binary forms, with or without
 * modification, are permitted provided that the following conditions are met:
 *
 *  * Redistributions of source code must retain the above copyright notice,
 *    this list of conditions and the following disclaimer.
 *
 *  * Redistributions in binary form must reproduce the above copyright notice,
 *    this list of conditions and the following disclaimer in the documentation
 *    and/or other materials provided with the distribution.
 *
 *  * Neither name of Kitware, Inc. nor the names of any contributors may be used
 *    to endorse or promote products derived from this software without specific
 *    prior written permission.
 *
 * THIS SOFTWARE IS PROVIDED BY THE COPYRIGHT HOLDERS AND CONTRIBUTORS ``AS IS''
 * AND ANY EXPRESS OR IMPLIED WARRANTIES, INCLUDING, BUT NOT LIMITED TO, THE
 * IMPLIED WARRANTIES OF MERCHANTABILITY AND FITNESS FOR A PARTICULAR PURPOSE
 * ARE DISCLAIMED. IN NO EVENT SHALL THE AUTHORS OR CONTRIBUTORS BE LIABLE FOR
 * ANY DIRECT, INDIRECT, INCIDENTAL, SPECIAL, EXEMPLARY, OR CONSEQUENTIAL
 * DAMAGES (INCLUDING, BUT NOT LIMITED TO, PROCUREMENT OF SUBSTITUTE GOODS OR
 * SERVICES; LOSS OF USE, DATA, OR PROFITS; OR BUSINESS INTERRUPTION) HOWEVER
 * CAUSED AND ON ANY THEORY OF LIABILITY, WHETHER IN CONTRACT, STRICT LIABILITY,
 * OR TORT (INCLUDING NEGLIGENCE OR OTHERWISE) ARISING IN ANY WAY OUT OF THE USE
 * OF THIS SOFTWARE, EVEN IF ADVISED OF THE POSSIBILITY OF SUCH DAMAGE.
 */

/**
 * \file
 * \brief definition of kwiver type traits
 */

#ifndef KWIVER_VITAL_TYPE_TRAITS_H
#define KWIVER_VITAL_TYPE_TRAITS_H

#include <vital/vital_types.h>

#include <vital/types/database_query.h>
#include <vital/types/descriptor_set.h>
#include <vital/types/descriptor_request.h>
#include <vital/types/detected_object_set.h>
#include <vital/types/feature_set.h>
#include <vital/types/feature_track_set.h>
#include <vital/types/geo_polygon.h>
#include <vital/types/image_container.h>
#include <vital/types/iqr_feedback.h>
#include <vital/types/matrix.h>
#include <vital/types/metadata.h>
#include <vital/types/object_track_set.h>
#include <vital/types/query_result_set.h>
#include <vital/types/track_descriptor_set.h>
#include <vital/types/uid.h>

#include "trait_utils.h"

#include <memory>
#include <string>
#include <vector>

namespace kwiver {
namespace vital {

  class timestamp;
  class f2f_homography;

  typedef std::vector< double >  double_vector;
  typedef std::shared_ptr< double_vector > double_vector_sptr;
  typedef std::vector< std::string > string_vector;
  typedef std::shared_ptr< string_vector > string_vector_sptr;
  using string_sptr =  std::shared_ptr< std::string >;

} }


// ==================================================================================
//
// Create type traits for common pipeline types.
// These are types that are passed through the pipeline.
// ( type-trait-name, "canonical_type_name", concrete-type )
//
create_type_trait( bounding_box, "kwiver:bounding_box", kwiver::vital::bounding_box_d );
create_type_trait( timestamp, "kwiver:timestamp", kwiver::vital::timestamp );
create_type_trait( gsd, "kwiver:gsd", double );
create_type_trait( corner_points, "kwiver:corner_points", kwiver::vital::geo_polygon );
create_type_trait( image, "kwiver:image", kwiver::vital::image_container_sptr );
create_type_trait( mask, "kwiver:mask", kwiver::vital::image_container_sptr );
create_type_trait( feature_set, "kwiver:feature_set", kwiver::vital::feature_set_sptr );
create_type_trait( database_query, "kwiver:database_query", kwiver::vital::database_query_sptr );
create_type_trait( descriptor_set, "kwiver:descriptor_set", kwiver::vital::descriptor_set_sptr );
create_type_trait( descriptor_request, "kwiver:descriptor_request", kwiver::vital::descriptor_request_sptr );
create_type_trait( query_result, "kwiver:query_result", kwiver::vital::query_result_set_sptr );
create_type_trait( iqr_feedback, "kwiver:iqr_feedback", kwiver::vital::iqr_feedback_sptr );
create_type_trait( string, "kwiver:string", kwiver::vital::string_t );
create_type_trait( string_vector, "kwiver:string_vector", kwiver::vital::string_vector_sptr );
create_type_trait( track_set, "kwiver:track_set", kwiver::vital::track_set_sptr );
create_type_trait( feature_track_set, "kwiver:feature_track_set", kwiver::vital::feature_track_set_sptr );
create_type_trait( object_track_set, "kwiver:object_track_set", kwiver::vital::object_track_set_sptr );
create_type_trait( double_vector,  "kwiver:d_vector", kwiver::vital::double_vector_sptr );
create_type_trait( detected_object_set, "kwiver:detected_object_set", kwiver::vital::detected_object_set_sptr );
create_type_trait( track_descriptor_set, "kwiver:track_descriptor_set", kwiver::vital::track_descriptor_set_sptr );
create_type_trait( matrix_d, "kwiver:matrix_d", kwiver::vital::matrix_d );

create_type_trait( homography_src_to_ref, "kwiver:s2r_homography", kwiver::vital::f2f_homography );
create_type_trait( homography_ref_to_src, "kwiver:r2s_homography", kwiver::vital::f2f_homography );
create_type_trait( file_name, "kwiver:file_name", kwiver::vital::path_t );
<<<<<<< HEAD
create_type_trait( image_file_name, "kwiver:image_file_name", kwiver::vital::path_t );
create_type_trait( video_file_name, "kwiver:video_file_name", kwiver::vital::path_t );
=======
>>>>>>> 26eb1c4a
create_type_trait( metadata, "kwiver:metadata", kwiver::vital::metadata_vector );
create_type_trait( video_uid, "kwiver:video_uuid", kwiver::vital::uid );
create_type_trait( frame_rate, "kwiver:frame_rate", double );

create_type_trait( serialized_message, "kwiver:serialized_message", kwiver::vital::string_sptr );

// ==================================================================================
//
// Create port traits for common port types.
// ( port-name, type-trait-name, "port-description" )
//
create_port_trait( bounding_box, bounding_box, "Bounding box" );
create_port_trait( timestamp, timestamp, "Timestamp for input image." );
create_port_trait( corner_points, corner_points, "Four corner points for image in lat/lon units, ordering ul ur lr ll." );
create_port_trait( gsd, gsd, "GSD for image in meters per pixel." );
create_port_trait( image, image, "Single frame image." );
create_port_trait( left_image, image, "Single frame left image." );
create_port_trait( right_image, image, "Single frame right image." );
create_port_trait( depth_map, image, "Depth map stored in image form." );
create_port_trait( feature_set, feature_set, "Set of detected image features." );
create_port_trait( database_query, database_query, "A database query." );
create_port_trait( descriptor_set, descriptor_set, "Set of descriptors." );
create_port_trait( descriptor_request, descriptor_request, "A request to compute descriptors." );
create_port_trait( iqr_feedback, iqr_feedback, "IQR feedback." );
create_port_trait( query_result, query_result, "Set of query results." );
create_port_trait( string_vector, string_vector, "Vector of strings." );
create_port_trait( track_set, track_set, "Set of arbitrary tracks." );
create_port_trait( feature_track_set, feature_track_set, "Set of feature tracks." );
create_port_trait( object_track_set, object_track_set, "Set of object tracks." );
create_port_trait( detected_object_set, detected_object_set, "Set of detected objects." );
create_port_trait( track_descriptor_set, track_descriptor_set, "Set of track descriptors." );
create_port_trait( matrix_d, matrix_d, "2-dimensional double matrix." );

create_port_trait( homography_src_to_ref, homography_src_to_ref, "Source image to ref image homography." );
create_port_trait( file_name, file_name, "Name of an arbitrary data file." );
<<<<<<< HEAD
create_port_trait( image_file_name, image_file_name, "Name of an image file." );
create_port_trait( video_file_name, video_file_name, "Name of video file." );
=======
create_port_trait( image_file_name, file_name, "Name of an image file." );
create_port_trait( video_file_name, file_name, "Name of a video file." );
>>>>>>> 26eb1c4a
create_port_trait( metadata, metadata, "Video metadata vector for a frame." );
create_port_trait( video_uid, video_uid, "Video UID value." );
create_port_trait( frame_rate, frame_rate, "Video frame rate." );

create_port_trait( serialized_message, serialized_message, "serialized data type" );

#endif // KWIVER_VITAL_TYPE_TRAITS_H<|MERGE_RESOLUTION|>--- conflicted
+++ resolved
@@ -1,5 +1,5 @@
 /*ckwg +29
- * Copyright 2015-2017 by Kitware, Inc.
+ * Copyright 2015-2018 by Kitware, Inc.
  * All rights reserved.
  *
  * Redistribution and use in source and binary forms, with or without
@@ -106,11 +106,6 @@
 create_type_trait( homography_src_to_ref, "kwiver:s2r_homography", kwiver::vital::f2f_homography );
 create_type_trait( homography_ref_to_src, "kwiver:r2s_homography", kwiver::vital::f2f_homography );
 create_type_trait( file_name, "kwiver:file_name", kwiver::vital::path_t );
-<<<<<<< HEAD
-create_type_trait( image_file_name, "kwiver:image_file_name", kwiver::vital::path_t );
-create_type_trait( video_file_name, "kwiver:video_file_name", kwiver::vital::path_t );
-=======
->>>>>>> 26eb1c4a
 create_type_trait( metadata, "kwiver:metadata", kwiver::vital::metadata_vector );
 create_type_trait( video_uid, "kwiver:video_uuid", kwiver::vital::uid );
 create_type_trait( frame_rate, "kwiver:frame_rate", double );
@@ -146,13 +141,8 @@
 
 create_port_trait( homography_src_to_ref, homography_src_to_ref, "Source image to ref image homography." );
 create_port_trait( file_name, file_name, "Name of an arbitrary data file." );
-<<<<<<< HEAD
-create_port_trait( image_file_name, image_file_name, "Name of an image file." );
-create_port_trait( video_file_name, video_file_name, "Name of video file." );
-=======
 create_port_trait( image_file_name, file_name, "Name of an image file." );
 create_port_trait( video_file_name, file_name, "Name of a video file." );
->>>>>>> 26eb1c4a
 create_port_trait( metadata, metadata, "Video metadata vector for a frame." );
 create_port_trait( video_uid, video_uid, "Video UID value." );
 create_port_trait( frame_rate, frame_rate, "Video frame rate." );
