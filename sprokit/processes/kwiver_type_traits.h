/*ckwg +29
 * Copyright 2015-2017 by Kitware, Inc.
 * All rights reserved.
 *
 * Redistribution and use in source and binary forms, with or without
 * modification, are permitted provided that the following conditions are met:
 *
 *  * Redistributions of source code must retain the above copyright notice,
 *    this list of conditions and the following disclaimer.
 *
 *  * Redistributions in binary form must reproduce the above copyright notice,
 *    this list of conditions and the following disclaimer in the documentation
 *    and/or other materials provided with the distribution.
 *
 *  * Neither name of Kitware, Inc. nor the names of any contributors may be used
 *    to endorse or promote products derived from this software without specific
 *    prior written permission.
 *
 * THIS SOFTWARE IS PROVIDED BY THE COPYRIGHT HOLDERS AND CONTRIBUTORS ``AS IS''
 * AND ANY EXPRESS OR IMPLIED WARRANTIES, INCLUDING, BUT NOT LIMITED TO, THE
 * IMPLIED WARRANTIES OF MERCHANTABILITY AND FITNESS FOR A PARTICULAR PURPOSE
 * ARE DISCLAIMED. IN NO EVENT SHALL THE AUTHORS OR CONTRIBUTORS BE LIABLE FOR
 * ANY DIRECT, INDIRECT, INCIDENTAL, SPECIAL, EXEMPLARY, OR CONSEQUENTIAL
 * DAMAGES (INCLUDING, BUT NOT LIMITED TO, PROCUREMENT OF SUBSTITUTE GOODS OR
 * SERVICES; LOSS OF USE, DATA, OR PROFITS; OR BUSINESS INTERRUPTION) HOWEVER
 * CAUSED AND ON ANY THEORY OF LIABILITY, WHETHER IN CONTRACT, STRICT LIABILITY,
 * OR TORT (INCLUDING NEGLIGENCE OR OTHERWISE) ARISING IN ANY WAY OUT OF THE USE
 * OF THIS SOFTWARE, EVEN IF ADVISED OF THE POSSIBILITY OF SUCH DAMAGE.
 */

/**
 * \file
 * \brief definition of kwiver type traits
 */

#ifndef KWIVER_VITAL_TYPE_TRAITS_H
#define KWIVER_VITAL_TYPE_TRAITS_H

#include <vital/vital_types.h>

#include <vital/types/database_query.h>
#include <vital/types/descriptor_set.h>
#include <vital/types/descriptor_request.h>
#include <vital/types/detected_object_set.h>
#include <vital/types/feature_set.h>
#include <vital/types/feature_track_set.h>
#include <vital/types/geo_polygon.h>
#include <vital/types/image_container.h>
#include <vital/types/iqr_feedback.h>
#include <vital/types/matrix.h>
#include <vital/types/metadata.h>
#include <vital/types/object_track_set.h>
#include <vital/types/query_result_set.h>
#include <vital/types/track_descriptor_set.h>
#include <vital/types/uid.h>

#include "trait_utils.h"

#include <memory>
#include <string>
#include <vector>

namespace kwiver {
namespace vital {

  class timestamp;
  class f2f_homography;

  typedef std::vector< double >  double_vector;
  typedef std::shared_ptr< double_vector > double_vector_sptr;
  typedef std::vector< std::string > string_vector;
  typedef std::shared_ptr< string_vector > string_vector_sptr;
  typedef std::vector< unsigned char > uchar_vector;
  typedef std::shared_ptr< uchar_vector > uchar_vector_sptr;
  using string_sptr =  std::shared_ptr< std::string >;

} }


// ==================================================================================
//
// Create type traits for common pipeline types.
// These are types that are passed through the pipeline.
// ( type-trait-name, "canonical_type_name", concrete-type )
//
create_type_trait( bounding_box, "kwiver:bounding_box", kwiver::vital::bounding_box_d );
create_type_trait( timestamp, "kwiver:timestamp", kwiver::vital::timestamp );
create_type_trait( gsd, "kwiver:gsd", double );
create_type_trait( corner_points, "kwiver:corner_points", kwiver::vital::geo_polygon );
create_type_trait( image, "kwiver:image", kwiver::vital::image_container_sptr );
create_type_trait( mask, "kwiver:mask", kwiver::vital::image_container_sptr );
create_type_trait( feature_set, "kwiver:feature_set", kwiver::vital::feature_set_sptr );
create_type_trait( database_query, "kwiver:database_query", kwiver::vital::database_query_sptr );
create_type_trait( descriptor_set, "kwiver:descriptor_set", kwiver::vital::descriptor_set_sptr );
create_type_trait( descriptor_request, "kwiver:descriptor_request", kwiver::vital::descriptor_request_sptr );
create_type_trait( query_result, "kwiver:query_result", kwiver::vital::query_result_set_sptr );
create_type_trait( iqr_feedback, "kwiver:iqr_feedback", kwiver::vital::iqr_feedback_sptr );
create_type_trait( string, "kwiver:string", kwiver::vital::string_t );
create_type_trait( string_vector, "kwiver:string_vector", kwiver::vital::string_vector_sptr );
create_type_trait( track_set, "kwiver:track_set", kwiver::vital::track_set_sptr );
create_type_trait( feature_track_set, "kwiver:feature_track_set", kwiver::vital::feature_track_set_sptr );
create_type_trait( object_track_set, "kwiver:object_track_set", kwiver::vital::object_track_set_sptr );
create_type_trait( double_vector,  "kwiver:d_vector", kwiver::vital::double_vector_sptr );
create_type_trait( uchar_vector,  "kwiver:uchar_vector", kwiver::vital::uchar_vector_sptr );
create_type_trait( detected_object_set, "kwiver:detected_object_set", kwiver::vital::detected_object_set_sptr );
create_type_trait( track_descriptor_set, "kwiver:track_descriptor_set", kwiver::vital::track_descriptor_set_sptr );
create_type_trait( matrix_d, "kwiver:matrix_d", kwiver::vital::matrix_d );

create_type_trait( homography_src_to_ref, "kwiver:s2r_homography", kwiver::vital::f2f_homography );
create_type_trait( homography_ref_to_src, "kwiver:r2s_homography", kwiver::vital::f2f_homography );
create_type_trait( file_name, "kwiver:file_name", kwiver::vital::path_t );
create_type_trait( image_file_name, "kwiver:image_file_name", kwiver::vital::path_t );
create_type_trait( video_file_name, "kwiver:video_file_name", kwiver::vital::path_t );
create_type_trait( metadata, "kwiver:metadata", kwiver::vital::metadata_vector );
create_type_trait( video_uid, "kwiver:video_uuid", kwiver::vital::uid );
create_type_trait( frame_rate, "kwiver:frame_rate", double );

create_type_trait( serialized_message, "kwiver:serialized_message", kwiver::vital::string_sptr );

// ==================================================================================
//
// Create port traits for common port types.
// ( port-name, type-trait-name, "port-description" )
//
create_port_trait( bounding_box, bounding_box, "Bounding box" );
create_port_trait( timestamp, timestamp, "Timestamp for input image." );
create_port_trait( corner_points, corner_points, "Four corner points for image in lat/lon units, ordering ul ur lr ll." );
create_port_trait( gsd, gsd, "GSD for image in meters per pixel." );
create_port_trait( image, image, "Single frame image." );
create_port_trait( left_image, image, "Single frame left image." );
create_port_trait( right_image, image, "Single frame right image." );
create_port_trait( depth_map, image, "Depth map stored in image form." );
create_port_trait( feature_set, feature_set, "Set of detected image features." );
create_port_trait( database_query, database_query, "A database query." );
create_port_trait( descriptor_set, descriptor_set, "Set of descriptors." );
create_port_trait( descriptor_request, descriptor_request, "A request to compute descriptors." );
create_port_trait( iqr_feedback, iqr_feedback, "IQR feedback." );
create_port_trait( iqr_model, uchar_vector, "IQR model." );
create_port_trait( query_result, query_result, "Set of query results." );
create_port_trait( string_vector, string_vector, "Vector of strings." );
create_port_trait( track_set, track_set, "Set of arbitrary tracks." );
create_port_trait( feature_track_set, feature_track_set, "Set of feature tracks." );
create_port_trait( object_track_set, object_track_set, "Set of object tracks." );
create_port_trait( detected_object_set, detected_object_set, "Set of detected objects." );
create_port_trait( track_descriptor_set, track_descriptor_set, "Set of track descriptors." );
create_port_trait( matrix_d, matrix_d, "2-dimensional double matrix." );

create_port_trait( homography_src_to_ref, homography_src_to_ref, "Source image to ref image homography." );
create_port_trait( file_name, file_name, "Name of an arbitrary data file." );
create_port_trait( image_file_name, image_file_name, "Name of an image file." );
create_port_trait( video_file_name, video_file_name, "Name of video file." );
create_port_trait( metadata, metadata, "Video metadata vector for a frame." );
create_port_trait( video_uid, video_uid, "Video UID value." );
create_port_trait( frame_rate, frame_rate, "Video frame rate." );
<<<<<<< HEAD
=======

create_port_trait( serialized_message, serialized_message, "serialized data type" );
>>>>>>> 63ae1c06

#endif // KWIVER_VITAL_TYPE_TRAITS_H<|MERGE_RESOLUTION|>--- conflicted
+++ resolved
@@ -152,10 +152,7 @@
 create_port_trait( metadata, metadata, "Video metadata vector for a frame." );
 create_port_trait( video_uid, video_uid, "Video UID value." );
 create_port_trait( frame_rate, frame_rate, "Video frame rate." );
-<<<<<<< HEAD
-=======
 
 create_port_trait( serialized_message, serialized_message, "serialized data type" );
->>>>>>> 63ae1c06
 
 #endif // KWIVER_VITAL_TYPE_TRAITS_H