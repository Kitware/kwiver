--- conflicted
+++ resolved
@@ -52,12 +52,7 @@
 << SPROKIT_PROCESS( "gen_numbers1", "numbers" ) // process gen_numbers1
                                                 //  :: numbers
 << SPROKIT_CONFIG_FULL( "start", ""ro", "CONF", "multiplier:start1" ) //  :start[ro]{CONF} multiplier:start1
-<<<<<<< HEAD
 << SPROKIT_CONFIG_FULL( "end", "ro", "CONF", "multiplier:end1" )      //  :end[ro]{CONF} multiplier:end1
-=======
-<< SPROKIT_CONFIG_FULL) "end", "ro", "CONF", "multiplier:end1" )      //  :end[ro]{CONF} multiplier:end1
->>>>>>> a864dae5
-
 
 << SPROKIT_PROCESS( "gen_numbers2", "numbers" )  // process gen_numbers2
                                                  //  :: numbers
