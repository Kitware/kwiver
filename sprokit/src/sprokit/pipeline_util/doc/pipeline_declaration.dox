--- conflicted
+++ resolved
@@ -45,7 +45,7 @@
  * \section configuration Configuration
  *
  * Configurations are statements which add an entry to the configuration block
- * for the pipeline. Subblocks can be defined by using the <tt>:</tt> (colon) character to
+ * for the pipeline. Subblocks can be defined by using the <tt>:</tt> string to
  * separate key components. The key name is the index to be set within the
  * configuration. Key path components may be composed of alphanumeric characters
  * as well as the <tt>-</tt> and <tt>_</tt> characters. Values may also have
@@ -306,11 +306,12 @@
  * \todo Add some examples.
  *
  * <pre>
- * connect from input.timestamp
- *         to   stabilize.timestamp
+ *  connect from input.timestamp
+ *        to   stabilize.timestamp
  *
  * connect from input.timestamp
  *         to   writer.timestamp
+ *
  * </pre>
  *
  * \subsection cluster_block Cluster block
@@ -413,20 +414,6 @@
  * overridden using more specific edge attributes. This order is
  * default capacity, edge by type, then edge by connection.
  *
- * \subsection scheduler_config Scheduler Config
- *
- * Normally the pipeline is run with a default scheduler that assigns
- * one thread to each process. A different scheduler can be specified
- * in the config file. Configuration parameters for the scheduler can
- * be specified in this section also.
- *
- * <pre>
- * config _scheduler
- *      :type     thread_pool    # selects thread pool scheduler
- *      :thread_pool:num_threads 1024  # scheduler specific value
- * </pre>
- *
-<<<<<<< HEAD
  *
  * \subsection scheduler_config Scheduler Configuration
  *
@@ -463,8 +450,4 @@
  *    :sync:foos   bars
  * </pre>
  *
-=======
- * An application can override the configured scheduler setting with
- * command line parameters.
->>>>>>> 7707e841
  */