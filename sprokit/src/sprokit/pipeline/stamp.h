--- conflicted
+++ resolved
@@ -57,13 +57,8 @@
  */
 class SPROKIT_PIPELINE_EXPORT stamp
   : private boost::equality_comparable<sprokit::stamp
-<<<<<<< HEAD
-          , boost::less_than_comparable1<sprokit::stamp
-          , boost::noncopyable
-=======
   , boost::less_than_comparable1<sprokit::stamp
   , boost::noncopyable
->>>>>>> 7707e841
     > >
 {
   public:
@@ -93,7 +88,6 @@
      * \returns True if \p st and \c *this have the same value, false otherwise.
      */
     bool operator == (stamp const& st) const;
-
     /**
      * \brief Compare two stamps for an order.
      *
@@ -102,8 +96,7 @@
      * \returns True if \p st has a higher value than \c *this, false otherwise.
      */
     bool operator <  (stamp const& st) const;
-
-private:
+  private:
     typedef uint64_t index_t;
 
     SPROKIT_PIPELINE_NO_EXPORT stamp(increment_t increment, index_t index);
