/*ckwg +29
 * Copyright 2011-2013 by Kitware, Inc.
 * All rights reserved.
 *
 * Redistribution and use in source and binary forms, with or without
 * modification, are permitted provided that the following conditions are met:
 *
 *  * Redistributions of source code must retain the above copyright notice,
 *    this list of conditions and the following disclaimer.
 *
 *  * Redistributions in binary form must reproduce the above copyright notice,
 *    this list of conditions and the following disclaimer in the documentation
 *    and/or other materials provided with the distribution.
 *
 *  * Neither name of Kitware, Inc. nor the names of any contributors may be used
 *    to endorse or promote products derived from this software without specific
 *    prior written permission.
 *
 * THIS SOFTWARE IS PROVIDED BY THE COPYRIGHT HOLDERS AND CONTRIBUTORS ``AS IS''
 * AND ANY EXPRESS OR IMPLIED WARRANTIES, INCLUDING, BUT NOT LIMITED TO, THE
 * IMPLIED WARRANTIES OF MERCHANTABILITY AND FITNESS FOR A PARTICULAR PURPOSE
 * ARE DISCLAIMED. IN NO EVENT SHALL THE AUTHORS OR CONTRIBUTORS BE LIABLE FOR
 * ANY DIRECT, INDIRECT, INCIDENTAL, SPECIAL, EXEMPLARY, OR CONSEQUENTIAL
 * DAMAGES (INCLUDING, BUT NOT LIMITED TO, PROCUREMENT OF SUBSTITUTE GOODS OR
 * SERVICES; LOSS OF USE, DATA, OR PROFITS; OR BUSINESS INTERRUPTION) HOWEVER
 * CAUSED AND ON ANY THEORY OF LIABILITY, WHETHER IN CONTRACT, STRICT LIABILITY,
 * OR TORT (INCLUDING NEGLIGENCE OR OTHERWISE) ARISING IN ANY WAY OUT OF THE USE
 * OF THIS SOFTWARE, EVEN IF ADVISED OF THE POSSIBILITY OF SUCH DAMAGE.
 */

#include "edge.h"
#include "edge_exception.h"

#include "stamp.h"
#include "types.h"

#include <vital/logger/logger.h>

#include <boost/thread/condition_variable.hpp>
#include <boost/thread/locks.hpp>
#include <boost/thread/shared_mutex.hpp>
#include <boost/bind.hpp>
#include <boost/function.hpp>
#include <boost/weak_ptr.hpp>

#include <deque>

/**
 * \file edge.cxx
 *
 * \brief Implementation of the \link sprokit::edge edge\endlink class.
 */

namespace sprokit {

edge_datum_t
::edge_datum_t()
  : datum()
  , stamp()
{
}

edge_datum_t
::edge_datum_t(datum_t const& datum_, stamp_t const& stamp_)
  : datum(datum_)
  , stamp(stamp_)
{
}

edge_datum_t
::~edge_datum_t()
{
}

template <typename T>
static bool pointers_equal(T const& a, T const& b);

bool
edge_datum_t
::operator == (edge_datum_t const& rhs) const
{
  return (pointers_equal(datum, rhs.datum) &&
          pointers_equal(stamp, rhs.stamp));
}

kwiver::vital::config_block_key_t const edge::config_dependency = kwiver::vital::config_block_key_t("_dependency");
kwiver::vital::config_block_key_t const edge::config_capacity   = kwiver::vital::config_block_key_t("capacity");
kwiver::vital::config_block_key_t const edge::config_blocking   = kwiver::vital::config_block_key_t("blocking");

// ==================================================================
class edge::priv
{
  public:
    priv(bool depends_, size_t capacity_, bool blocking_);
    ~priv();

    typedef boost::weak_ptr<process> process_ref_t;

    bool full_of_data() const;
    void complete_check() const;

    bool push(edge_datum_t const& datum, boost::optional<duration_t> const& duration = boost::none);
    boost::optional<edge_datum_t> pop(boost::optional<duration_t> const& duration = boost::none);
    bool const depends;
    size_t const capacity;
    bool const blocking;
    bool downstream_complete;

    process_ref_t upstream;
    process_ref_t downstream;

    typedef std::deque<edge_datum_t> edge_queue_t;

    edge_queue_t q;

    boost::condition_variable_any cond_have_data;
    boost::condition_variable_any cond_have_space;

    typedef boost::shared_mutex mutex_t;
    typedef boost::shared_lock<mutex_t> shared_lock_t;
    typedef boost::upgrade_lock<mutex_t> upgrade_lock_t;
    typedef boost::unique_lock<mutex_t> unique_lock_t;
    typedef boost::upgrade_to_unique_lock<mutex_t> upgrade_to_unique_lock_t;

    mutable mutex_t mutex;
    mutable mutex_t complete_mutex;

  kwiver::vital::logger_handle_t m_logger;
};


// ==================================================================
edge
::edge(kwiver::vital::config_block_sptr const& config)
  : d()
{
  if (!config)
  {
    throw null_edge_config_exception();
  }

  bool const depends    = config->get_value<bool>(config_dependency, true);
  size_t const capacity = config->get_value<size_t>(config_capacity, 0);
  bool const blocking   = config->get_value<bool>(config_blocking, true);
<<<<<<< HEAD

  d.reset(new priv(depends, capacity, blocking));

=======

  d.reset(new priv(depends, capacity, blocking));

>>>>>>> 283b68cd
  if ( 0 != capacity || ! blocking )
  {
    LOG_DEBUG( d->m_logger, "Edge capacity set to: " << capacity
               << "   " << (blocking ? "" : "non-" ) << "blocking: ");
  }
}

edge
::~edge()
{
}


// ------------------------------------------------------------------
bool
edge
::makes_dependency() const
{
  return d->depends;
}


// ------------------------------------------------------------------
bool
edge
::has_data() const
{
  priv::shared_lock_t const lock(d->mutex);

  (void)lock;

  return !d->q.empty();
}


// ------------------------------------------------------------------
bool
edge
::full_of_data() const
{
  priv::shared_lock_t const lock(d->mutex);

  (void)lock;

  return d->full_of_data();
}


// ------------------------------------------------------------------
size_t
edge
::datum_count() const
{
  priv::shared_lock_t const lock(d->mutex);

  (void)lock;

  return d->q.size();
}


// ------------------------------------------------------------------
void
edge
::push_datum(edge_datum_t const& datum)
{
  // If non blocking, set duration to zero for no delay
  // If the datum is a control element, then we always want to block.
  // We can lose data but not control messages.
  if ( ! d->blocking && ( datum.datum->type() == datum::data ) )
  {
    d->push( datum, duration_t( 0 ) );
  }
  else
  {
<<<<<<< HEAD
    priv::upgrade_lock_t lock(d->mutex);

    // If this is a non-blocking edge and the edge is already full,
    // just drop the datum.
    if ( ! d->blocking && d->full_of_data() && (datum.datum->type() == sprokit::datum::data ) )
    {
      // Could do something here to notify that we are dropping input
      LOG_TRACE( d->m_logger, "Dropping data datum on edge" );
      return;
    }

    // This is the blocking part
    while (d->full_of_data())
    {
      d->cond_have_space.wait(lock);
    }

    {
      priv::upgrade_to_unique_lock_t const write_lock(lock);

      (void)write_lock;

      d->q.push_back(datum);
    }
=======
    d->push( datum);
>>>>>>> 283b68cd
  }
}


// ------------------------------------------------------------------
edge_datum_t
edge
::get_datum()
{
  return *d->pop();
}


// ------------------------------------------------------------------
edge_datum_t
edge
::peek_datum(size_t idx) const
{
  d->complete_check();

  priv::shared_lock_t lock(d->mutex);

  d->cond_have_data.wait(lock,
      boost::bind(&priv::edge_queue_t::size, &d->q) > idx);

  return d->q.at(idx);
}


// ------------------------------------------------------------------
void
edge
::pop_datum()
{
  d->complete_check();

  {
    priv::upgrade_lock_t lock(d->mutex);

    d->cond_have_data.wait(lock,
        !boost::bind(&priv::edge_queue_t::empty, &d->q));

    {
      priv::upgrade_to_unique_lock_t const write_lock(lock);

      (void)write_lock;

      d->q.pop_front();
    }
  }

  d->cond_have_space.notify_one();
}


// ------------------------------------------------------------------
<<<<<<< HEAD
=======
bool
edge
::try_push_datum(edge_datum_t const& datum, duration_t const& duration)
{
  return d->push(datum, duration);
}


// ------------------------------------------------------------------
boost::optional<edge_datum_t>
edge
::try_get_datum(duration_t const& duration)
{
  return d->pop(duration);
}


// ------------------------------------------------------------------
>>>>>>> 283b68cd
void
edge
::mark_downstream_as_complete()
{
  priv::unique_lock_t const complete_lock(d->complete_mutex);
  priv::unique_lock_t const lock(d->mutex);

  (void)complete_lock;
  (void)lock;

  d->downstream_complete = true;

  while (!d->q.empty())
  {
    d->q.pop_front();
  }

  d->cond_have_space.notify_one();
}


// ------------------------------------------------------------------
bool
edge
::is_downstream_complete() const
{
  priv::shared_lock_t const lock(d->complete_mutex);

  (void)lock;

  return d->downstream_complete;
}


// ------------------------------------------------------------------
void
edge
::set_upstream_process(process_t process)
{
  if (!process)
  {
    throw null_process_connection_exception();
  }

  if (!d->upstream.expired())
  {
    process_t const up = d->upstream.lock();

    throw input_already_connected_exception(up->name(), process->name());
  }

  d->upstream = process;
}


// ------------------------------------------------------------------
void
edge
::set_downstream_process(process_t process)
{
  if (!process)
  {
    throw null_process_connection_exception();
  }

  if (!d->downstream.expired())
  {
    process_t const down = d->downstream.lock();

    throw output_already_connected_exception(down->name(), process->name());
  }

  d->downstream = process;
}


// ==================================================================
edge::priv
::priv(bool depends_, size_t capacity_, bool blocking_)
  : depends(depends_)
  , capacity(capacity_)
  , blocking(blocking_)
  , downstream_complete(false)
  , upstream()
  , downstream()
  , q()
  , cond_have_data()
  , cond_have_space()
  , mutex()
  , complete_mutex()
  , m_logger( kwiver::vital::get_logger( "sprokit.edge" ))
{
}


edge::priv
::~priv()
{
}

<<<<<<< HEAD

// ------------------------------------------------------------------
bool
edge::priv
::has_data() const
{
  return !q.empty();
}


=======

>>>>>>> 283b68cd
// ------------------------------------------------------------------
bool
edge::priv
::full_of_data() const
{
  if (!capacity)
  {
    return false;
  }

  return (capacity <= q.size());
}


// ------------------------------------------------------------------
void
edge::priv
::complete_check() const
{
  shared_lock_t const lock(complete_mutex);

  (void)lock;

  if (downstream_complete)
  {
    throw datum_requested_after_complete();
  }
}


// ------------------------------------------------------------------
bool
edge::priv
::push(edge_datum_t const& datum, boost::optional<duration_t> const& duration)
{
  {
    shared_lock_t const lock(complete_mutex);

    (void)lock;

    // If downstream process has marked itself as complete, do nothing
    if (downstream_complete)
    {
      return true;
    }
  }

  {
    upgrade_lock_t lock(mutex);
    boost::function<bool ()> const predicate = !boost::bind(&sprokit::edge::priv::full_of_data, this);

    if (duration)
    {
      // Wait for specified duration before giving up
      if (!cond_have_space.wait_for(lock, *duration, predicate))
      {
        return false;
      }
    }
    else
    {
      cond_have_space.wait(lock, predicate);
    }

    {
      upgrade_to_unique_lock_t const write_lock(lock);

      (void)write_lock;

      q.push_back(datum);
    }
  }

  cond_have_data.notify_one();

  return true;
}


// ------------------------------------------------------------------
boost::optional<edge_datum_t>
edge::priv
::pop(boost::optional<duration_t> const& duration)
{
  complete_check();

  edge_datum_t dat;

  {
    upgrade_lock_t lock(mutex);
    boost::function<bool ()> const predicate = !boost::bind(&edge_queue_t::empty, &q);

    if (duration)
    {
      if (!cond_have_data.wait_for(lock, *duration, predicate))
      {
        return boost::none;
      }
    }
    else
    {
      cond_have_data.wait(lock, predicate);
    }

    dat = q.front();

    {
      upgrade_to_unique_lock_t const write_lock(lock);

      (void)write_lock;

      q.pop_front();
    }
  }

  cond_have_space.notify_one();

  return dat;
}


// ------------------------------------------------------------------
template <typename T>
bool
pointers_equal(T const& a, T const& b)
{
  if (a == b)
  {
    return true;
  }

  if (!a || !b)
  {
    return false;
  }

  return (*a == *b);
}

}<|MERGE_RESOLUTION|>--- conflicted
+++ resolved
@@ -142,15 +142,9 @@
   bool const depends    = config->get_value<bool>(config_dependency, true);
   size_t const capacity = config->get_value<size_t>(config_capacity, 0);
   bool const blocking   = config->get_value<bool>(config_blocking, true);
-<<<<<<< HEAD
 
   d.reset(new priv(depends, capacity, blocking));
 
-=======
-
-  d.reset(new priv(depends, capacity, blocking));
-
->>>>>>> 283b68cd
   if ( 0 != capacity || ! blocking )
   {
     LOG_DEBUG( d->m_logger, "Edge capacity set to: " << capacity
@@ -226,34 +220,7 @@
   }
   else
   {
-<<<<<<< HEAD
-    priv::upgrade_lock_t lock(d->mutex);
-
-    // If this is a non-blocking edge and the edge is already full,
-    // just drop the datum.
-    if ( ! d->blocking && d->full_of_data() && (datum.datum->type() == sprokit::datum::data ) )
-    {
-      // Could do something here to notify that we are dropping input
-      LOG_TRACE( d->m_logger, "Dropping data datum on edge" );
-      return;
-    }
-
-    // This is the blocking part
-    while (d->full_of_data())
-    {
-      d->cond_have_space.wait(lock);
-    }
-
-    {
-      priv::upgrade_to_unique_lock_t const write_lock(lock);
-
-      (void)write_lock;
-
-      d->q.push_back(datum);
-    }
-=======
     d->push( datum);
->>>>>>> 283b68cd
   }
 }
 
@@ -310,8 +277,6 @@
 
 
 // ------------------------------------------------------------------
-<<<<<<< HEAD
-=======
 bool
 edge
 ::try_push_datum(edge_datum_t const& datum, duration_t const& duration)
@@ -330,7 +295,6 @@
 
 
 // ------------------------------------------------------------------
->>>>>>> 283b68cd
 void
 edge
 ::mark_downstream_as_complete()
@@ -431,20 +395,7 @@
 {
 }
 
-<<<<<<< HEAD
-
-// ------------------------------------------------------------------
-bool
-edge::priv
-::has_data() const
-{
-  return !q.empty();
-}
-
-
-=======
-
->>>>>>> 283b68cd
+
 // ------------------------------------------------------------------
 bool
 edge::priv
