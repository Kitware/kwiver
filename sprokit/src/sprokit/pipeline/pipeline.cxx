/*ckwg +29
 * Copyright 2011-2017 by Kitware, Inc.
 * All rights reserved.
 *
 * Redistribution and use in source and binary forms, with or without
 * modification, are permitted provided that the following conditions are met:
 *
 *  * Redistributions of source code must retain the above copyright notice,
 *    this list of conditions and the following disclaimer.
 *
 *  * Redistributions in binary form must reproduce the above copyright notice,
 *    this list of conditions and the following disclaimer in the documentation
 *    and/or other materials provided with the distribution.
 *
 *  * Neither name of Kitware, Inc. nor the names of any contributors may be used
 *    to endorse or promote products derived from this software without specific
 *    prior written permission.
 *
 * THIS SOFTWARE IS PROVIDED BY THE COPYRIGHT HOLDERS AND CONTRIBUTORS ``AS IS''
 * AND ANY EXPRESS OR IMPLIED WARRANTIES, INCLUDING, BUT NOT LIMITED TO, THE
 * IMPLIED WARRANTIES OF MERCHANTABILITY AND FITNESS FOR A PARTICULAR PURPOSE
 * ARE DISCLAIMED. IN NO EVENT SHALL THE AUTHORS OR CONTRIBUTORS BE LIABLE FOR
 * ANY DIRECT, INDIRECT, INCIDENTAL, SPECIAL, EXEMPLARY, OR CONSEQUENTIAL
 * DAMAGES (INCLUDING, BUT NOT LIMITED TO, PROCUREMENT OF SUBSTITUTE GOODS OR
 * SERVICES; LOSS OF USE, DATA, OR PROFITS; OR BUSINESS INTERRUPTION) HOWEVER
 * CAUSED AND ON ANY THEORY OF LIABILITY, WHETHER IN CONTRACT, STRICT LIABILITY,
 * OR TORT (INCLUDING NEGLIGENCE OR OTHERWISE) ARISING IN ANY WAY OUT OF THE USE
 * OF THIS SOFTWARE, EVEN IF ADVISED OF THE POSSIBILITY OF SUCH DAMAGE.
 */

#include "pipeline.h"
#include "pipeline_exception.h"

#include "edge.h"
#include "process_exception.h"
#include "process_cluster.h"

#include <vital/logger/logger.h>
#include <vital/config/config_block.h>

#include <boost/algorithm/string/predicate.hpp>
#include <boost/graph/directed_graph.hpp>
#include <boost/graph/topological_sort.hpp>
<<<<<<< HEAD
#include <boost/integer.hpp>
=======
#include <boost/integer/common_factor_rt.hpp>
>>>>>>> 34cb7105

#include <functional>
#include <map>
#include <queue>
#include <set>
#include <stdexcept>
#include <stack>
#include <string>
#include <vector>
#include <sstream>
#include <memory>
#include <cstddef>

/**
 * \file pipeline.cxx
 *
 * \brief Implementation of the base class for \link sprokit::pipeline pipelines\endlink.
 */

namespace sprokit
{

class pipeline::priv
{
  public:
    priv(pipeline* pipe, kwiver::vital::config_block_sptr conf);
    ~priv();

    void check_duplicate_name(process::name_t const& name);
    void remove_from_pipeline(process::name_t const& name);
    void propagate(process::name_t const& root);

    typedef std::map<process::name_t, process_t> process_map_t;
    typedef std::stack<process::name_t> parent_stack_t;
    typedef std::map<process::name_t, process::name_t> process_parent_map_t;
    typedef std::map<process::name_t, process_cluster_t> cluster_map_t;
    typedef std::map<size_t, edge_t> edge_map_t;

    typedef enum
    {
      cluster_upstream,
      cluster_downstream
    } cluster_connection_type_t;
    typedef std::pair<process::connection_t, cluster_connection_type_t> cluster_connection_t;
    typedef std::vector<cluster_connection_t> cluster_connections_t;

    typedef enum
    {
      push_upstream,
      push_downstream
    } direction_t;
    typedef std::pair<process::connection_t, direction_t> type_pinning_t;
    typedef std::vector<type_pinning_t> type_pinnings_t;

    typedef enum
    {
      type_deferred,
      type_mismatch,
      type_compatible
    } port_type_status;

    typedef std::map<process::port_addr_t, bool> shared_port_map_t;

    // Steps for checking a connection.
    port_type_status check_connection_types(process::connection_t const& connection,
                                            process::port_type_t const& up_type,
                                            process::port_type_t const& down_type);

    bool check_connection_flags(process::connection_t const& connection,
                                process::port_flags_t const& up_flags,
                                process::port_flags_t const& down_flags);

    // Steps for setting up the pipeline.
    void check_for_processes() const;
    void map_cluster_connections();
    void configure_processes();
    void check_for_data_dep_ports() const;
    void propagate_pinned_types();
    void check_for_untyped_ports() const;
    void make_connections();
    void check_for_required_ports() const;
    void check_for_dag() const;
    void initialize_processes();
    void check_port_frequencies() const;

    void ensure_setup() const;

    pipeline* const q;
    kwiver::vital::config_block_sptr const config;

    process::connections_t planned_connections;
    process::connections_t connections;

    process_map_t process_map;
    cluster_map_t cluster_map;
    edge_map_t edge_map;

    process_parent_map_t process_parent_map;
    parent_stack_t parent_stack;

    process::connections_t data_dep_connections;
    cluster_connections_t cluster_connections;
    process::connections_t untyped_connections;
    type_pinnings_t type_pinnings;

    shared_port_map_t connected_shared_ports;

    bool setup;
    bool setup_in_progress;
    bool setup_successful;
    bool running;

    kwiver::vital::logger_handle_t m_logger;

    static bool is_upstream_for(process::port_addr_t const& addr, process::connection_t const& connection);
    static bool is_downstream_for(process::port_addr_t const& addr, process::connection_t const& connection);
    static bool is_cluster_upstream_for(process::port_addr_t const& addr, cluster_connection_t const& cconnection);
    static bool is_cluster_downstream_for(process::port_addr_t const& addr, cluster_connection_t const& cconnection);
    static bool is_addr_on(process::name_t const& name, process::port_addr_t const& addr);
    static bool is_connection_with(process::name_t const& name, process::connection_t const& connection);
    static bool is_cluster_connection_with(process::name_t const& name, cluster_connection_t const& cconnection);
    static bool is_cluster_connection_for(process::connection_t const& connection, cluster_connection_t const& cconnection);

    class propagation_exception
      : public pipeline_exception
    {
      public:
        propagation_exception(process::name_t const& upstream_name,
                              process::port_t const& upstream_port,
                              process::name_t const& downstream_name,
                              process::port_t const& downstream_port,
                              process::port_type_t const& type,
                              bool push_upstream) noexcept;
        ~propagation_exception() noexcept;

        process::name_t const m_upstream_name;
        process::port_t const m_upstream_port;
        process::name_t const m_downstream_name;
        process::port_t const m_downstream_port;
        process::port_type_t const m_type;
        bool const m_push_upstream;
    };

  private:
  static kwiver::vital::config_block_key_t const config_non_blocking;
    static kwiver::vital::config_block_key_t const config_edge;
    static kwiver::vital::config_block_key_t const config_edge_type;
    static kwiver::vital::config_block_key_t const config_edge_conn;
    static kwiver::vital::config_block_key_t const upstream_subblock;
    static kwiver::vital::config_block_key_t const downstream_subblock;
};

// Process property
kwiver::vital::config_block_key_t const pipeline::priv::config_non_blocking = kwiver::vital::config_block_key_t("_non_blocking");

// Pipeline properties
kwiver::vital::config_block_key_t const pipeline::priv::config_edge         = kwiver::vital::config_block_key_t("_edge");
kwiver::vital::config_block_key_t const pipeline::priv::config_edge_type    = kwiver::vital::config_block_key_t("_edge_by_type");
kwiver::vital::config_block_key_t const pipeline::priv::config_edge_conn    = kwiver::vital::config_block_key_t("_edge_by_conn");
kwiver::vital::config_block_key_t const pipeline::priv::upstream_subblock   = kwiver::vital::config_block_key_t("up");
kwiver::vital::config_block_key_t const pipeline::priv::downstream_subblock = kwiver::vital::config_block_key_t("down");


// ------------------------------------------------------------------
pipeline
::pipeline(kwiver::vital::config_block_sptr const& config)
  : d()
{
  if (!config)
  {
    throw null_pipeline_config_exception();
  }

  d.reset(new priv(this, config));
}

pipeline
::~pipeline()
{
}


// ------------------------------------------------------------------
void
pipeline
::add_process(process_t const& process)
{
  if (!process)
  {
    throw null_process_addition_exception();
  }

  if (d->setup)
  {
    throw add_after_setup_exception(process->name());
  }

  process::name_t const name = process->name();

  d->check_duplicate_name(name);

  process_cluster_t const cluster = std::dynamic_pointer_cast<process_cluster>(process);

  process::name_t parent;

  if (!d->parent_stack.empty())
  {
    parent = d->parent_stack.top();
  }

  d->process_parent_map[name] = parent;

  if (cluster)
  {
    d->cluster_map[name] = cluster;

    d->parent_stack.push(name);

    /// \todo Should failure to add a cluster be able to be rolled back?

    processes_t const cluster_procs = cluster->processes();

    for (process_t const& cluster_proc : cluster_procs)
    {
      add_process(cluster_proc);
    }

    process::connections_t const& connections = cluster->internal_connections();

    for (process::connection_t const& connection : connections)
    {
      process::port_addr_t const& upstream_addr = connection.first;
      process::port_addr_t const& downstream_addr = connection.second;

      process::name_t const& upstream_name = upstream_addr.first;
      process::port_t const& upstream_port = upstream_addr.second;
      process::name_t const& downstream_name = downstream_addr.first;
      process::port_t const& downstream_port = downstream_addr.second;

      connect(upstream_name, upstream_port,
              downstream_name, downstream_port);
    }

    d->parent_stack.pop();

    return;
  }

  d->process_map[name] = process;
}


// ------------------------------------------------------------------
void
pipeline
::remove_process(process::name_t const& name)
{
  if (d->setup)
  {
    throw remove_after_setup_exception(name);
  }

  priv::cluster_map_t::iterator const i = d->cluster_map.find(name);

  if (i != d->cluster_map.end())
  {
    process_cluster_t const& cluster = i->second;

    processes_t const cluster_procs = cluster->processes();

    for (process_t const& cluster_proc : cluster_procs)
    {
      process::name_t const& cluster_proc_name = cluster_proc->name();

      remove_process(cluster_proc_name);
    }

    d->cluster_map.erase(i);

    return;
  }

  /// \todo If process is in a cluster, remove the cluster.

  if (!d->process_map.count(name))
  {
    throw no_such_process_exception(name);
  }

  d->process_map.erase(name);

  d->remove_from_pipeline(name);
}


// ------------------------------------------------------------------
void
pipeline
::connect(process::name_t const& upstream_name,
          process::port_t const& upstream_port,
          process::name_t const& downstream_name,
          process::port_t const& downstream_port)
{
  if (d->setup && !d->setup_in_progress)
  {
    throw connection_after_setup_exception(upstream_name, upstream_port,
                                           downstream_name, downstream_port);
  }

  process::port_addr_t const up_addr = process::port_addr_t(upstream_name, upstream_port);
  process::port_addr_t const down_addr = process::port_addr_t(downstream_name, downstream_port);
  process::connection_t const connection = process::connection_t(up_addr, down_addr);

  if (!d->setup_in_progress)
  {
    d->planned_connections.push_back(connection);
  }

  bool const upstream_is_cluster = (0 != d->cluster_map.count(upstream_name));
  bool const downstream_is_cluster = (0 != d->cluster_map.count(downstream_name));

  if (upstream_is_cluster || downstream_is_cluster)
  {
    if (upstream_is_cluster)
    {
      d->cluster_connections.push_back(priv::cluster_connection_t(connection, priv::cluster_upstream));
    }
    else if (downstream_is_cluster)
    {
      d->cluster_connections.push_back(priv::cluster_connection_t(connection, priv::cluster_downstream));
    }

    return;
  }

  process_t const up_proc = process_by_name(upstream_name);
  process_t const down_proc = process_by_name(downstream_name);

  process::port_info_t const up_info = up_proc->output_port_info(upstream_port);
  process::port_info_t const down_info = down_proc->input_port_info(downstream_port);

  process::port_flags_t const& up_flags = up_info->flags;
  process::port_flags_t const& down_flags = down_info->flags;

  if (!d->check_connection_flags(connection, up_flags, down_flags))
  {
    throw connection_flag_mismatch_exception(upstream_name, upstream_port,
                                             downstream_name, downstream_port);
  }

  process::port_type_t const& up_type = up_info->type;
  process::port_type_t const& down_type = down_info->type;

  switch (d->check_connection_types(connection, up_type, down_type))
  {
  case priv::type_deferred:
    return;

  case priv::type_mismatch:
    throw connection_type_mismatch_exception(upstream_name, upstream_port, up_type,
                                             downstream_name, downstream_port, down_type);
  case priv::type_compatible:
  default:
    break;
  }

  d->connections.push_back(connection);
}


// ------------------------------------------------------------------
void
pipeline
::disconnect(process::name_t const& upstream_name,
             process::port_t const& upstream_port,
             process::name_t const& downstream_name,
             process::port_t const& downstream_port)
{
  if (d->setup)
  {
    throw disconnection_after_setup_exception(upstream_name, upstream_port,
                                              downstream_name, downstream_port);
  }

  process::port_addr_t const upstream_addr = process::port_addr_t(upstream_name, upstream_port);
  process::port_addr_t const downstream_addr = process::port_addr_t(downstream_name, downstream_port);
  process::connection_t const conn = process::connection_t(upstream_addr, downstream_addr);

  std::function<bool (process::connection_t const&)> const eq = std::bind(std::equal_to<process::connection_t>(),
                                                                          conn, std::placeholders::_1);
  std::function<bool (priv::cluster_connection_t const&)> const cluster_eq = std::bind(&priv::is_cluster_connection_for,
                                                                                       conn, std::placeholders::_1);

#define FORGET_CONNECTION(T, f, conns)                                   \
  do                                                                     \
  {                                                                      \
    T::iterator const i = std::remove_if(conns.begin(), conns.end(), f); \
    conns.erase(i, conns.end());                                         \
  } while (false)

  FORGET_CONNECTION(process::connections_t, eq, d->planned_connections);
  FORGET_CONNECTION(process::connections_t, eq, d->connections);
  FORGET_CONNECTION(process::connections_t, eq, d->data_dep_connections);
  FORGET_CONNECTION(process::connections_t, eq, d->untyped_connections);
  FORGET_CONNECTION(priv::cluster_connections_t, cluster_eq, d->cluster_connections);

#undef FORGET_CONNECTION
}


// ------------------------------------------------------------------
void
pipeline
::setup_pipeline()
{
  if (d->setup)
  {
    throw pipeline_duplicate_setup_exception();
  }

  d->check_for_processes();

  // There's no turning back after this (processes are modified and may not be
  // able to be added/removed without compromising the checks after this point).
  d->setup = true;
  d->setup_in_progress = true;
  d->setup_successful = false;

  try
  {
    d->map_cluster_connections();
    d->configure_processes();
    d->check_for_data_dep_ports();
    d->propagate_pinned_types();
    d->check_for_untyped_ports();
    d->make_connections();
    d->check_for_required_ports();
    d->check_for_dag();
    d->initialize_processes();
    d->check_port_frequencies();
  }
  catch (...)
  {
    d->setup_in_progress = false;
    throw;
  }

  d->setup_in_progress = false;
  d->setup_successful = true;
}


// ------------------------------------------------------------------
bool
pipeline
::is_setup() const
{
  return d->setup;
}


// ------------------------------------------------------------------
bool
pipeline
::setup_successful() const
{
  return d->setup_successful;
}


// ------------------------------------------------------------------
void
pipeline
::reset()
{
  if (d->running)
  {
    throw reset_running_pipeline_exception();
  }

  d->setup = false;
  d->setup_successful = false;

  priv::process_map_t const names = d->process_map;

  // Reset all the processes.
  for (priv::process_map_t::value_type& process_entry : d->process_map)
  {
    process_t const& process = process_entry.second;

    process->reset();
  }

  // Clear internal bookkeeping.
  d->connections.clear();
  d->edge_map.clear();
  d->data_dep_connections.clear();
  d->cluster_connections.clear();
  d->untyped_connections.clear();
  d->type_pinnings.clear();
  d->connected_shared_ports.clear();

  d->setup_in_progress = true;

  // Replay connections.
  for (process::connection_t const& connection : d->planned_connections)
  {
    process::port_addr_t const& upstream_addr = connection.first;
    process::port_addr_t const& downstream_addr = connection.second;

    process::name_t const& upstream_name = upstream_addr.first;
    process::port_t const& upstream_port = upstream_addr.second;
    process::name_t const& downstream_name = downstream_addr.first;
    process::port_t const& downstream_port = downstream_addr.second;

    connect(upstream_name, upstream_port,
            downstream_name, downstream_port);
  }

  d->setup_in_progress = false;
}


// ------------------------------------------------------------------
void
pipeline
::reconfigure(kwiver::vital::config_block_sptr const& conf) const
{
  if (!d->setup)
  {
    throw reconfigure_before_setup_exception();
  }

  // reconfigure all top level processes
  for (priv::process_map_t::value_type const& proc_entry : d->process_map)
  {
    process::name_t const& name = proc_entry.first;
    process::name_t const parent = parent_cluster(name);

    // We only want to reconfigure top-level processes; clusters are in charge
    // of reconfiguring child processes.
    if (!parent.empty())
    {
      continue;
    }

    process_t const& proc = proc_entry.second;
    kwiver::vital::config_block_sptr const proc_conf = conf->subblock_view(name);

    proc->reconfigure(proc_conf);
  }

  // reconfigure clusters
  for (priv::cluster_map_t::value_type const& cluster_entry : d->cluster_map)
  {
    process::name_t const& name = cluster_entry.first;
    process::name_t const parent = parent_cluster(name);

    // We only want to reconfigure top-level processes; clusters are in charge
    // of reconfiguring child processes.
    if (!parent.empty())
    {
      continue;
    }

    process_cluster_t const& cluster = cluster_entry.second;
    kwiver::vital::config_block_sptr const proc_conf = conf->subblock_view(name);

    cluster->reconfigure(proc_conf);
  }
}


// ------------------------------------------------------------------
process::names_t
pipeline
::process_names() const
{
  process::names_t names;

  for (priv::process_map_t::value_type const& process_index : d->process_map)
  {
    process::name_t const& name = process_index.first;

    names.push_back(name);
  }

  return names;
}


// ------------------------------------------------------------------
process_t
pipeline
::process_by_name(process::name_t const& name) const
{
  priv::process_map_t::const_iterator i = d->process_map.find(name);

  if (i == d->process_map.end())
  {
    throw no_such_process_exception(name);
  }

  return i->second;
}


// ------------------------------------------------------------------
process::name_t
pipeline
::parent_cluster(process::name_t const& name) const
{
  priv::process_parent_map_t::const_iterator const i = d->process_parent_map.find(name);

  if (i == d->process_parent_map.end())
  {
    throw no_such_process_exception(name);
  }

  return i->second;
}


// ------------------------------------------------------------------
process::names_t
pipeline
::cluster_names() const
{
  process::names_t names;

  for (priv::cluster_map_t::value_type const& cluster : d->cluster_map)
  {
    process::name_t const& name = cluster.first;

    names.push_back(name);
  }

  return names;
}


// ------------------------------------------------------------------
process_cluster_t
pipeline
::cluster_by_name(process::name_t const& name) const
{
  priv::cluster_map_t::const_iterator i = d->cluster_map.find(name);

  if (i == d->cluster_map.end())
  {
    throw no_such_process_exception(name);
  }

  return i->second;
}


// ------------------------------------------------------------------
process::port_addrs_t
pipeline
::connections_from_addr(process::name_t const& name, process::port_t const& port) const
{
  process::port_addrs_t addrs;

  for (process::connection_t const& connection : d->planned_connections)
  {
    process::port_addr_t const& upstream_addr = connection.first;
    process::port_addr_t const& downstream_addr = connection.second;

    process::name_t const& upstream_name = upstream_addr.first;
    process::port_t const& upstream_port = upstream_addr.second;

    if ((upstream_name == name) && (upstream_port == port))
    {
      addrs.push_back(downstream_addr);
    }
  }

  return addrs;
}


// ------------------------------------------------------------------
process::port_addr_t
pipeline
::connection_to_addr(process::name_t const& name, process::port_t const& port) const
{
  for (process::connection_t const& connection : d->planned_connections)
  {
    process::port_addr_t const& upstream_addr = connection.first;
    process::port_addr_t const& downstream_addr = connection.second;

    process::name_t const& downstream_name = downstream_addr.first;
    process::port_t const& downstream_port = downstream_addr.second;

    if ((downstream_name == name) && (downstream_port == port))
    {
      return upstream_addr;
    }
  }

  return process::port_addr_t();
}


// ------------------------------------------------------------------
processes_t
pipeline
::upstream_for_process(process::name_t const& name) const
{
  d->ensure_setup();

  std::set<process::name_t> names;

  for (process::connection_t const& connection : d->connections)
  {
    process::port_addr_t const& upstream_addr = connection.first;
    process::port_addr_t const& downstream_addr = connection.second;

    process::name_t const& upstream_name = upstream_addr.first;
    process::name_t const& downstream_name = downstream_addr.first;

    if (downstream_name == name)
    {
      names.insert(upstream_name);
    }
  }

  processes_t processes;

  for (process::name_t const& process_name : names)
  {
    priv::process_map_t::const_iterator const i = d->process_map.find(process_name);
    process_t const& process = i->second;

    processes.push_back(process);
  }

  return processes;
}


// ------------------------------------------------------------------
process_t
pipeline
::upstream_for_port(process::name_t const& name, process::port_t const& port) const
{
  d->ensure_setup();

  for (process::connection_t const& connection : d->connections)
  {
    process::port_addr_t const& upstream_addr = connection.first;
    process::port_addr_t const& downstream_addr = connection.second;

    process::name_t const& upstream_name = upstream_addr.first;
    process::name_t const& downstream_name = downstream_addr.first;
    process::port_t const& downstream_port = downstream_addr.second;

    if ((downstream_name == name) &&
        (downstream_port == port))
    {
      priv::process_map_t::const_iterator const i = d->process_map.find(upstream_name);

      return i->second;
    }
  }

  return process_t();
}


// ------------------------------------------------------------------
processes_t
pipeline
::downstream_for_process(process::name_t const& name) const
{
  d->ensure_setup();

  std::set<process::name_t> names;

  for (process::connection_t const& connection : d->connections)
  {
    process::port_addr_t const& upstream_addr = connection.first;
    process::port_addr_t const& downstream_addr = connection.second;

    process::name_t const& upstream_name = upstream_addr.first;
    process::name_t const& downstream_name = downstream_addr.first;

    if (upstream_name == name)
    {
      names.insert(downstream_name);
    }
  }

  processes_t processes;

  for (process::name_t const& process_name : names)
  {
    priv::process_map_t::const_iterator const i = d->process_map.find(process_name);
    process_t const& process = i->second;

    processes.push_back(process);
  }

  return processes;
}


// ------------------------------------------------------------------
processes_t
pipeline
::downstream_for_port(process::name_t const& name, process::port_t const& port) const
{
  d->ensure_setup();

  std::set<process::name_t> names;

  for (process::connection_t const& connection : d->connections)
  {
    process::port_addr_t const& upstream_addr = connection.first;
    process::port_addr_t const& downstream_addr = connection.second;

    process::name_t const& upstream_name = upstream_addr.first;
    process::port_t const& upstream_port = upstream_addr.second;
    process::name_t const& downstream_name = downstream_addr.first;

    if ((upstream_name == name) &&
        (upstream_port == port))
    {
      names.insert(downstream_name);
    }
  }

  processes_t processes;

  for (process::name_t const& process_name : names)
  {
    priv::process_map_t::const_iterator const i = d->process_map.find(process_name);
    process_t const& process = i->second;

    processes.push_back(process);
  }

  return processes;
}


// ------------------------------------------------------------------
process::port_addr_t
pipeline
::sender_for_port(process::name_t const& name, process::port_t const& port) const
{
  d->ensure_setup();

  for (process::connection_t const& connection : d->connections)
  {
    process::port_addr_t const& upstream_addr = connection.first;
    process::port_addr_t const& downstream_addr = connection.second;

    process::name_t const& downstream_name = downstream_addr.first;
    process::port_t const& downstream_port = downstream_addr.second;

    if ((downstream_name == name) &&
        (downstream_port == port))
    {
      return upstream_addr;
    }
  }

  return process::port_addr_t();
}


// ------------------------------------------------------------------
process::port_addrs_t
pipeline
::receivers_for_port(process::name_t const& name, process::port_t const& port) const
{
  d->ensure_setup();

  process::port_addrs_t port_addrs;

  for (process::connection_t const& connection : d->connections)
  {
    process::port_addr_t const& upstream_addr = connection.first;
    process::port_addr_t const& downstream_addr = connection.second;

    process::name_t const& upstream_name = upstream_addr.first;
    process::port_t const& upstream_port = upstream_addr.second;

    if ((upstream_name == name) &&
        (upstream_port == port))
    {
      port_addrs.push_back(downstream_addr);
    }
  }

  return port_addrs;
}


// ------------------------------------------------------------------
edge_t
pipeline
::edge_for_connection(process::name_t const& upstream_name,
                      process::port_t const& upstream_port,
                      process::name_t const& downstream_name,
                      process::port_t const& downstream_port) const
{
  d->ensure_setup();

  for (size_t i = 0; i < d->connections.size(); ++i)
  {
    process::connection_t const& connection = d->connections[i];

    process::port_addr_t const& upstream_addr = connection.first;
    process::port_addr_t const& downstream_addr = connection.second;

    process::name_t const& up_name = upstream_addr.first;
    process::port_t const& up_port = upstream_addr.second;
    process::name_t const& down_name = downstream_addr.first;
    process::port_t const& down_port = downstream_addr.second;

    if ((up_name == upstream_name) &&
        (up_port == upstream_port) &&
        (down_name == downstream_name) &&
        (down_port == downstream_port))
    {
      return d->edge_map[i];
    }
  }

  return edge_t();
}


// ------------------------------------------------------------------
edges_t
pipeline
::input_edges_for_process(process::name_t const& name) const
{
  d->ensure_setup();

  edges_t edges;

  for (priv::edge_map_t::value_type const& edge_index : d->edge_map)
  {
    size_t const& i = edge_index.first;
    edge_t const& edge = edge_index.second;

    process::connection_t const connection = d->connections[i];

    process::port_addr_t const& downstream_addr = connection.second;

    process::name_t const& downstream_name = downstream_addr.first;

    if (downstream_name == name)
    {
      edges.push_back(edge);
    }
  }

  return edges;
}


// ------------------------------------------------------------------
edge_t
pipeline
::input_edge_for_port(process::name_t const& name, process::port_t const& port) const
{
  d->ensure_setup();

  for (priv::edge_map_t::value_type const& edge_index : d->edge_map)
  {
    size_t const& i = edge_index.first;
    edge_t const& edge = edge_index.second;

    process::connection_t const connection = d->connections[i];

    process::port_addr_t const& downstream_addr = connection.second;

    process::name_t const& downstream_name = downstream_addr.first;
    process::port_t const& downstream_port = downstream_addr.second;

    if ((downstream_name == name) &&
        (downstream_port == port))
    {
      return edge;
    }
  }

  return edge_t();
}


// ------------------------------------------------------------------
edges_t
pipeline
::output_edges_for_process(process::name_t const& name) const
{
  d->ensure_setup();

  edges_t edges;

  for (priv::edge_map_t::value_type const& edge_index : d->edge_map)
  {
    size_t const& i = edge_index.first;
    edge_t const& edge = edge_index.second;

    process::connection_t const connection = d->connections[i];

    process::port_addr_t const& upstream_addr = connection.first;

    process::name_t const& upstream_name = upstream_addr.first;

    if (upstream_name == name)
    {
      edges.push_back(edge);
    }
  }

  return edges;
}


// ------------------------------------------------------------------
edges_t
pipeline
::output_edges_for_port(process::name_t const& name, process::port_t const& port) const
{
  d->ensure_setup();

  edges_t edges;

  for (priv::edge_map_t::value_type const& edge_index : d->edge_map)
  {
    size_t const& i = edge_index.first;
    edge_t const& edge = edge_index.second;

    process::connection_t const connection = d->connections[i];

    process::port_addr_t const& upstream_addr = connection.first;

    process::name_t const& upstream_name = upstream_addr.first;
    process::port_t const& upstream_port = upstream_addr.second;

    if ((upstream_name == name) &&
        (upstream_port == port))
    {
      edges.push_back(edge);
    }
  }

  return edges;
}


// ------------------------------------------------------------------
void
pipeline
::start()
{
  d->ensure_setup();

  d->running = true;
}


// ------------------------------------------------------------------
void
pipeline
::stop()
{
  if (!d->running)
  {
    static std::string const reason = "Start/stop pipeline state tracking failed";

    throw std::logic_error(reason);
  }

  d->running = false;
}


// ------------------------------------------------------------------
process_t
pipeline
::get_python_process() const
{
  // Run through each process, checking to see if any are python
  process_t python_process; // Start with a null pointer, return it if no python procs are found
  for (priv::process_map_t::value_type const& process_index : d->process_map)
  {
    process_t proc = process_index.second;
    auto properties = proc->properties();
    if ( properties.find("_python") != properties.end() )
    {
      python_process = proc;
      break;
    }
  }

  return python_process;
}

// ------------------------------------------------------------------
pipeline::priv
::priv(pipeline* pipe, kwiver::vital::config_block_sptr conf)
  : q(pipe)
  , config(conf)
  , planned_connections()
  , connections()
  , process_map()
  , cluster_map()
  , edge_map()
  , data_dep_connections()
  , untyped_connections()
  , type_pinnings()
  , setup(false)
  , setup_in_progress(false)
  , setup_successful(false)
  , running(false)
  , m_logger( kwiver::vital::get_logger( "sprokit.pipeline" ) )
{
  if ( IS_DEBUG_ENABLED( m_logger ) )
  {
    std::stringstream msg;
    config->print(msg);
    LOG_DEBUG( m_logger, "pipeline config:\n" << msg.str() );
  }
}

pipeline::priv
::~priv()
{
}


// ------------------------------------------------------------------
void
pipeline::priv
::check_duplicate_name(process::name_t const& name)
{
  if (process_map.count(name) || cluster_map.count(name))
  {
    throw duplicate_process_name_exception(name);
  }
}


// ------------------------------------------------------------------
void
pipeline::priv
::remove_from_pipeline(process::name_t const& name)
{
  std::function<bool (process::connection_t const&)> const is = std::bind(&is_connection_with, name,
                                                                          std::placeholders::_1);
  std::function<bool (cluster_connection_t const&)> const cluster_is = std::bind(&is_cluster_connection_with,
                                                                                 name, std::placeholders::_1);

#define FORGET_CONNECTIONS(T, f, conns)                                  \
  do                                                                     \
  {                                                                      \
    T::iterator const i = std::remove_if(conns.begin(), conns.end(), f); \
    conns.erase(i, conns.end());                                         \
  } while (false)

  FORGET_CONNECTIONS(process::connections_t, is, planned_connections);
  FORGET_CONNECTIONS(process::connections_t, is, connections);
  FORGET_CONNECTIONS(process::connections_t, is, data_dep_connections);
  FORGET_CONNECTIONS(process::connections_t, is, untyped_connections);
  FORGET_CONNECTIONS(cluster_connections_t, cluster_is, cluster_connections);

#undef FORGET_CONNECTIONS
}


// ------------------------------------------------------------------
pipeline::priv::port_type_status
pipeline::priv
::check_connection_types(process::connection_t const& connection,
                         process::port_type_t const& up_type,
                         process::port_type_t const& down_type)
{
  bool const up_data_dep = (up_type == process::type_data_dependent);

  if (up_data_dep)
  {
    data_dep_connections.push_back(connection);

    return type_deferred;
  }

  bool const up_flow_dep = boost::starts_with(up_type, process::type_flow_dependent);
  bool const down_flow_dep = boost::starts_with(down_type, process::type_flow_dependent);

  if (up_flow_dep || down_flow_dep)
  {
    if (up_flow_dep && down_flow_dep)
    {
      untyped_connections.push_back(connection);
    }
    else if (up_flow_dep)
    {
      type_pinnings.push_back(priv::type_pinning_t(connection, priv::push_upstream));
    }
    else if (down_flow_dep)
    {
      type_pinnings.push_back(priv::type_pinning_t(connection, priv::push_downstream));
    }

    return type_deferred;
  }
  else if ((up_type != process::type_any) &&
           (down_type != process::type_any) &&
           (up_type != down_type))
  {
    return type_mismatch;
  }

  return type_compatible;
}


// ------------------------------------------------------------------
bool
pipeline::priv
::check_connection_flags(process::connection_t const& connection,
                         process::port_flags_t const& up_flags,
                         process::port_flags_t const& down_flags)
{
  bool const is_const = (0 != up_flags.count(process::flag_output_const));
  bool const is_shared = (0 != up_flags.count(process::flag_output_shared));
  bool const is_mutable = (0 != down_flags.count(process::flag_input_mutable));

  if (is_const && is_mutable)
  {
    return false;
  }

  if (is_shared)
  {
    process::port_addr_t const& up_addr = connection.first;

    shared_port_map_t::const_iterator const i = connected_shared_ports.find(up_addr);

    if (i == connected_shared_ports.end())
    {
      // Nothing is connected yet.
      connected_shared_ports[up_addr] = is_mutable;
    }
    else
    {
      bool const& has_mutable = i->second;

      // Only one input can listen to a shared port if any are mutable.
      if (is_mutable || has_mutable)
      {
        return false;
      }
    }
  }

  return true;
}


// ------------------------------------------------------------------
void
pipeline::priv
::propagate(process::name_t const& root)
{
  std::queue<process::name_t> kyu;

  kyu.push(root);

  while (!kyu.empty())
  {
    process::name_t const name = kyu.front();
    kyu.pop();

    process_t const proc = q->process_by_name(name);

    process::connections_t const conns = untyped_connections;
    untyped_connections.clear();

    for (process::connection_t const& connection : conns)
    {
      process::port_addr_t const& upstream_addr = connection.first;
      process::port_addr_t const& downstream_addr = connection.second;
      process::name_t const& upstream_name = upstream_addr.first;
      process::port_t const& upstream_port = upstream_addr.second;
      process::name_t const& downstream_name = downstream_addr.first;
      process::port_t const& downstream_port = downstream_addr.second;

      bool resolved = false;

      if (downstream_name == name)
      {
        // Push up.
        process::port_info_t const info = proc->input_port_info(downstream_port);
        process::port_type_t const& type = info->type;

        bool const flow_dep = boost::starts_with(type, process::type_flow_dependent);

        if (!flow_dep)
        {
          process_t const up_proc = q->process_by_name(upstream_name);

          if (!up_proc->set_output_port_type(upstream_port, type))
          {
            throw propagation_exception(upstream_name, upstream_port,
                                        downstream_name, downstream_port,
                                        type, true);
          }

          resolved = true;

          q->connect(upstream_name, upstream_port,
                     downstream_name, downstream_port);

          kyu.push(upstream_name);
        }
      }
      else if (upstream_name == name)
      {
        // Push down.
        process::port_info_t const info = proc->output_port_info(upstream_port);
        process::port_type_t const& type = info->type;

        bool const flow_dep = boost::starts_with(type, process::type_flow_dependent);

        if (!flow_dep)
        {
          process_t const down_proc = q->process_by_name(downstream_name);

          if (!down_proc->set_input_port_type(downstream_port, type))
          {
            throw propagation_exception(upstream_name, upstream_port,
                                        downstream_name, downstream_port,
                                        type, false);
          }

          resolved = true;

          q->connect(upstream_name, upstream_port,
                     downstream_name, downstream_port);

          kyu.push(downstream_name);
        }
      }

      if (!resolved)
      {
        // Remember that the resolution didn't happen.
        untyped_connections.push_back(connection);
      }
    }
  }
}


// ------------------------------------------------------------------
void
pipeline::priv
::check_for_processes() const
{
  if (process_map.empty())
  {
    throw no_processes_exception();
  }
}


// ------------------------------------------------------------------
void
pipeline::priv
::map_cluster_connections()
{
  cluster_connections_t const cconnections = cluster_connections;

  // Forget the connections we'll be mapping.
  cluster_connections.clear();

  for (cluster_connection_t const& cconnection : cconnections)
  {
    process::connection_t const& connection = cconnection.first;
    cluster_connection_type_t const& type = cconnection.second;

    process::port_addr_t const& upstream_addr = connection.first;
    process::port_addr_t const& downstream_addr = connection.second;

    process::name_t const& upstream_name = upstream_addr.first;
    process::port_t const& upstream_port = upstream_addr.second;
    process::name_t const& downstream_name = downstream_addr.first;
    process::port_t const& downstream_port = downstream_addr.second;

    switch (type)
    {
      case cluster_upstream:
        {
          process::name_t const& cluster_name = upstream_name;
          process::port_t const& cluster_port = upstream_port;

          cluster_map_t::const_iterator const cluster_it = cluster_map.find(cluster_name);

          if (cluster_it == cluster_map.end())
          {
            throw no_such_process_exception(cluster_name);
          }

          process_cluster_t const& cluster = cluster_it->second;
          process::connections_t mapped_connections = cluster->output_mappings();

          std::function<bool (process::connection_t const&)> const is_port = std::bind(&is_downstream_for,
                                                                      upstream_addr, std::placeholders::_1);

          process::connections_t::iterator const i = std::remove_if(mapped_connections.begin(),
                                                                    mapped_connections.end(),
                                                                    std::not1(is_port));
          mapped_connections.erase(i, mapped_connections.end());

          if (mapped_connections.empty())
          {
            throw no_such_port_exception(cluster_name, cluster_port);
          }
          else if (mapped_connections.size() != 1)
          {
            static std::string const reason = "Failed to ensure that only one output "
                                              "mapping is allowed on a cluster port";

            throw std::logic_error(reason);
          }

          process::connection_t const& mapped_port_conn = mapped_connections[0];
          process::port_addr_t const& mapped_port_addr = mapped_port_conn.first;

          process::name_t const& mapped_name = mapped_port_addr.first;
          process::port_t const& mapped_port = mapped_port_addr.second;

          q->connect(mapped_name, mapped_port,
                     downstream_name, downstream_port);
        }

        break;

      case cluster_downstream:
        {
          process::name_t const& cluster_name = downstream_name;
          process::port_t const& cluster_port = downstream_port;

          cluster_map_t::const_iterator const cluster_it = cluster_map.find(cluster_name);

          if (cluster_it == cluster_map.end())
          {
            throw no_such_process_exception(cluster_name);
          }

          process_cluster_t const& cluster = cluster_it->second;
          process::connections_t mapped_connections = cluster->input_mappings();

          std::function<bool (process::connection_t const&)> const is_port = std::bind(&is_upstream_for, downstream_addr,
                                                                                       std::placeholders::_1);

          process::connections_t::iterator const i = std::remove_if(mapped_connections.begin(),
                                                                    mapped_connections.end(),
                                                                    std::not1(is_port));
          mapped_connections.erase(i, mapped_connections.end());

          if (mapped_connections.empty())
          {
            throw no_such_port_exception(cluster_name, cluster_port);
          }

          for (process::connection_t const& mapped_port_conn : mapped_connections)
          {
            process::port_addr_t const& mapped_port_addr = mapped_port_conn.second;

            process::name_t const& mapped_name = mapped_port_addr.first;
            process::port_t const& mapped_port = mapped_port_addr.second;

            q->connect(upstream_name, upstream_port,
                       mapped_name, mapped_port);
          }
        }
        break;

      default:
        break;
    }
  }

  // Cluster ports could be mapped to other cluster ports. We need to call again
  // until every cluster port has been resolved to a process.
  if (!cluster_connections.empty())
  {
    map_cluster_connections();
  }
}


// ------------------------------------------------------------------
void
pipeline::priv
::configure_processes()
{
  // Configure processes.
  for (process_map_t::value_type const& proc_data : process_map)
  {
    process::name_t const& name = proc_data.first;
    process_t const& proc = proc_data.second;
    process::connections_t unresolved_connections;

    proc->configure();

    bool resolved_types = false;

    for (process::connection_t const& data_dep_connection : data_dep_connections)
    {
      process::port_addr_t const& data_addr = data_dep_connection.first;
      process::port_addr_t const& downstream_addr = data_dep_connection.second;

      process::name_t const& data_name = data_addr.first;
      process::port_t const& data_port = data_addr.second;
      process::name_t const& downstream_name = downstream_addr.first;
      process::port_t const& downstream_port = downstream_addr.second;

      if (name == data_name)
      {
        process::port_info_t const info = proc->output_port_info(data_port);

        if (info->type == process::type_data_dependent)
        {
          throw untyped_data_dependent_exception(data_name, data_port);
        }

        resolved_types = true;

        q->connect(data_name, data_port,
                   downstream_name, downstream_port);
      }
      else
      {
        unresolved_connections.push_back(data_dep_connection);
      }
    }

    if (resolved_types)
    {
      data_dep_connections = unresolved_connections;
    }
  }

  // Configure clusters.
  for (cluster_map_t::value_type const& cluster_data : cluster_map)
  {
    process_cluster_t const& cluster = cluster_data.second;

    cluster->configure();
  }
}


// ------------------------------------------------------------------
void
pipeline::priv
::check_for_data_dep_ports() const
{
  if (!data_dep_connections.empty())
  {
    static std::string const reason = "Data dependency port tracking failed";

    throw std::logic_error(reason);
  }
}


// ------------------------------------------------------------------
void
pipeline::priv
::propagate_pinned_types()
{
  type_pinnings_t const pinnings = type_pinnings;
  type_pinnings.clear();

  for (type_pinning_t const& pinning : pinnings)
  {
    process::connection_t const& connection = pinning.first;
    direction_t const& direction = pinning.second;

    process::port_addr_t const& upstream_addr = connection.first;
    process::port_addr_t const& downstream_addr = connection.second;

    process::name_t const& upstream_name = upstream_addr.first;
    process::port_t const& upstream_port = upstream_addr.second;
    process::name_t const& downstream_name = downstream_addr.first;
    process::port_t const& downstream_port = downstream_addr.second;

    process_t const up_proc = q->process_by_name(upstream_name);
    process_t const down_proc = q->process_by_name(downstream_name);

    process::port_info_t const up_info = up_proc->output_port_info(upstream_port);
    process::port_info_t const down_info = down_proc->input_port_info(downstream_port);

    process::port_type_t const& up_type = up_info->type;
    process::port_type_t const& down_type = down_info->type;

    process::name_t name;
    process::port_t port;
    process::port_type_t type;

    switch (direction)
    {
      case push_upstream:
        if (!up_proc->set_output_port_type(upstream_port, down_type))
        {
          throw connection_dependent_type_exception(upstream_name, upstream_port,
                                                    downstream_name, downstream_port,
                                                    down_type, true);
        }

        name = upstream_name;
        port = upstream_port;
        type = down_type;

        break;

      case push_downstream:
        if (!down_proc->set_input_port_type(downstream_port, up_type))
        {
          throw connection_dependent_type_exception(upstream_name, upstream_port,
                                                    downstream_name, downstream_port,
                                                    up_type, false);
        }

        name = downstream_name;
        port = downstream_port;
        type = up_type;

        break;

      default:
        continue;
    } // end switch

    try
    {
      propagate(name);
    }
    catch (propagation_exception const& e)
    {
      throw connection_dependent_type_cascade_exception(name, port, type,
                                                        e.m_upstream_name, e.m_upstream_port,
                                                        e.m_downstream_name, e.m_downstream_port,
                                                        e.m_type, e.m_push_upstream);
    }

    // Retry the connection.
    q->connect(upstream_name, upstream_port,
               downstream_name, downstream_port);
  }

  if (!type_pinnings.empty())
  {
    propagate_pinned_types();
  }
}


// ------------------------------------------------------------------
void
pipeline::priv
::check_for_untyped_ports() const
{
  if (!untyped_connections.empty())
  {
    throw untyped_connection_exception();
  }
}


// ------------------------------------------------------------------
void
pipeline::priv
::make_connections()
{
  size_t const len = connections.size();

  for (size_t i = 0; i < len; ++i)
  {
    process::connection_t const& connection = connections[i];

    process::port_addr_t const& upstream_addr = connection.first;
    process::port_addr_t const& downstream_addr = connection.second;

    process::name_t const& upstream_name = upstream_addr.first;
    process::port_t const& upstream_port = upstream_addr.second;
    process::name_t const& downstream_name = downstream_addr.first;
    process::port_t const& downstream_port = downstream_addr.second;

    process_t const up_proc = q->process_by_name(upstream_name);
    process_t const down_proc = q->process_by_name(downstream_name);

    process::port_info_t const down_info = down_proc->input_port_info(downstream_port);
    process::port_flags_t const& down_flags = down_info->flags;

    // Extract the "_edge:" subblock from the supplied config.
    // This supplies the default or most general config values.
    // The edge type config will be merged in to override defaults for this edge.
    // Then the connection based config will be merged to override.
    kwiver::vital::config_block_sptr edge_config = config->subblock(priv::config_edge);

    // Configure the edge based on its type. (_edge_by_type)
    {
      process::port_type_t const& down_type = down_info->type;  // data type on edge
      kwiver::vital::config_block_sptr const type_config = config->subblock(priv::config_edge_type);
      kwiver::vital::config_block_sptr const edge_type_config = type_config->subblock(down_type);

      edge_config->merge_config(edge_type_config);

      if ( IS_TRACE_ENABLED( m_logger ) )
      {
        std::stringstream msg;
        msg << "-- Edge type config for type \"" << down_type << "\" :\n";
        edge_type_config->print( msg );
        LOG_TRACE( m_logger, msg.str() );
      }
    }

    // Configure the edge based on the connected ports. (_edge_by_conn)
    {
      kwiver::vital::config_block_sptr const conn_config = config->subblock(priv::config_edge_conn);
      kwiver::vital::config_block_sptr const up_config =
        conn_config->subblock(upstream_name + kwiver::vital::config_block::block_sep +
                              upstream_subblock + kwiver::vital::config_block::block_sep + upstream_port);

      kwiver::vital::config_block_sptr const down_config =
        conn_config->subblock(downstream_name + kwiver::vital::config_block::block_sep +
                              downstream_subblock + kwiver::vital::config_block::block_sep + downstream_port);

      edge_config->merge_config(up_config);
      edge_config->merge_config(down_config);

      if ( IS_TRACE_ENABLED( m_logger ) )
      {
        std::stringstream msg;
        msg << "-- Up_config for \""
            << upstream_name + kwiver::vital::config_block::block_sep
             + upstream_subblock + kwiver::vital::config_block::block_sep + upstream_port
            << "\" :\n";
        up_config->print(msg);
        msg << "\n-- Down_config for \""
            << downstream_name + kwiver::vital::config_block::block_sep
             + downstream_subblock + kwiver::vital::config_block::block_sep + downstream_port
            << "\" :\n";
        down_config->print(msg);
        LOG_TRACE( m_logger, msg.str() );
      }

    }

    // Configure the edge.
    {
      // Check to see if this port has _nodep flag set (for backward edge.)
      // Pass that value to the edge through the config.
      bool const has_nodep = (0 != down_flags.count(process::flag_input_nodep));

      edge_config->set_value(edge::config_dependency, (has_nodep ? "false" : "true"));
      edge_config->mark_read_only(edge::config_dependency);
    }

    // Process non_blocking processes
    {
      // Check the config of the down stream process to see if the
      // process is marked as non_blocking. If it is non_blocking,
      // then set the input edge property to be non-blocking and force
      // the capacity.
      //
      // Since we are looking at the process property for
      // non_blocking, all input edges for this process will be
      // configured the same.
      const auto proc_config = down_proc->get_config();
      if ( proc_config->has_value( config_non_blocking ) )
      {
        const size_t capacity = proc_config->get_value<size_t>( config_non_blocking );
        edge_config->set_value( edge::config_capacity, capacity );
        edge_config->set_value( edge::config_blocking, false );
      }
    }

    if ( IS_DEBUG_ENABLED( m_logger ) )
    {
      std::stringstream msg;
      edge_config->print(msg);

      LOG_TRACE( m_logger,
                 "Edge config for "  << upstream_name << "." <<
                 upstream_port  << " -> " << downstream_name << "." <<
                 downstream_port << "\n" << msg.str() );
    }

    // Create a new edge
    edge_t const e = std::make_shared<edge>(edge_config);

    edge_map[i] = e;

    up_proc->connect_output_port(upstream_port, e);
    down_proc->connect_input_port(downstream_port, e);

    e->set_upstream_process(up_proc);
    e->set_downstream_process(down_proc);
  }
}


// ------------------------------------------------------------------
void
pipeline::priv
::check_for_required_ports() const
{
  typedef std::set<process::name_t> name_set_t;
  typedef std::queue<process::name_t> name_queue_t;

  name_set_t procs;

  {
    name_queue_t to_visit;

    // Traverse the pipeline starting with a process.
    to_visit.push(process_map.begin()->first);

    // While we have processes to visit yet.
    while (!to_visit.empty())
    {
      process::name_t const cur_proc = to_visit.front();

      to_visit.pop();

      // Ignore the process if we've already visited it.
      if (procs.count(cur_proc))
      {
        continue;
      }

      procs.insert(cur_proc);

      // Check for required ports.
      {
        process_t const process = q->process_by_name(cur_proc);

        // Check for required input ports.
        process::ports_t const input_ports = process->input_ports();
        for (process::port_t const& port : input_ports)
        {
          // Check for required flags.
          process::port_flags_t const port_flags = process->input_port_info(port)->flags;

          if (port_flags.count(process::flag_required))
          {
            if (!q->input_edge_for_port(cur_proc, port))
            {
              static std::string const reason = "The input port has the required flag";

              throw missing_connection_exception(cur_proc, port, reason);
            }
          }
        }

        // Check for required output ports.
        process::ports_t const output_ports = process->output_ports();
        for (process::port_t const& port : output_ports)
        {
          // Check for required flags.
          process::port_flags_t const port_flags = process->output_port_info(port)->flags;

          if (port_flags.count(process::flag_required))
          {
            if (q->output_edges_for_port(cur_proc, port).empty())
            {
              static std::string const reason = "The output port has the required flag";

              throw missing_connection_exception(cur_proc, port, reason);
            }
          }
        }
      }

      processes_t connected_procs;

      // Find all processes upstream of the current process.
      processes_t const upstream_procs = q->upstream_for_process(cur_proc);
      connected_procs.insert(connected_procs.end(), upstream_procs.begin(), upstream_procs.end());

      // Find all processes downstream of the current process.
      processes_t const downstream_procs = q->downstream_for_process(cur_proc);
      connected_procs.insert(connected_procs.end(), downstream_procs.begin(), downstream_procs.end());

      // Mark all connected processes for visitation.
      for (process_t const& proc : connected_procs)
      {
        to_visit.push(proc->name());
      }
    }
  }

  if (procs.size() != process_map.size())
  {
    throw orphaned_processes_exception();
  }
}


// ------------------------------------------------------------------
void
pipeline::priv
::check_for_dag() const
{
  typedef boost::adjacency_list<boost::vecS, boost::vecS, boost::directedS, process::name_t> pipeline_graph_t;
  typedef boost::graph_traits<pipeline_graph_t>::vertex_descriptor vertex_t;
  typedef std::deque<vertex_t> vertices_t;
  typedef std::map<process::name_t, vertex_t> vertex_map_t;

  pipeline_graph_t graph;

  // Create the graph.
  {
    vertex_map_t vertex_map;

    process::names_t const names = q->process_names();

    for (process::name_t const& name : names)
    {
      vertex_t const s = boost::add_vertex(graph);
      graph[s] = name;
      vertex_map[name] = s;
    }

    for (process::name_t const& name : names)
    {
      process_t const proc = q->process_by_name(name);
      process::ports_t const iports = proc->input_ports();

      vertex_t const t = vertex_map[name];

      for (process::port_t const& port : iports)
      {
        process::port_addr_t const sender = q->sender_for_port(name, port);

        if (sender == process::port_addr_t())
        {
          continue;
        }

        process::name_t const& sender_name = sender.first;

        process::port_info_t const info = proc->input_port_info(port);
        process::port_flags_t const& flags = info->flags;

        if (flags.count(process::flag_input_nodep))
        {
          continue;
        }

        vertex_t const s = vertex_map[sender_name];

        boost::add_edge(s, t, graph);
      }
    }
  }

  vertices_t vertices;

  try
  {
    boost::topological_sort(graph, std::front_inserter(vertices));
  }
  catch (boost::not_a_dag const&)
  {
    throw not_a_dag_exception();
  }
}


// ------------------------------------------------------------------
void
pipeline::priv
::initialize_processes()
{
  process::names_t const names = q->process_names();

  // Initialize processes.
  for (process::name_t const& name : names)
  {
    process_t const proc = q->process_by_name(name);

    proc->init();
  }
}


// ------------------------------------------------------------------
void
pipeline::priv
::check_port_frequencies() const
{
  static process::port_frequency_t const base_freq = process::port_frequency_t(1, 1);

  if (process_map.size() == 1)
  {
    process_map_t::const_iterator const i = process_map.begin();
    process_t const only_proc = i->second;

    only_proc->set_core_frequency(base_freq);

    return;
  }

  process::names_t const names = q->process_names();

  typedef std::map<process::name_t, process::port_frequency_t> process_frequency_map_t;

  process_frequency_map_t freq_map;

  std::queue<process::connection_t> unchecked_connections;

  for (process::connection_t const& connection : connections)
  {
    unchecked_connections.push(connection);
  }

  while (!unchecked_connections.empty())
  {
    process::connection_t const connection = unchecked_connections.front();
    unchecked_connections.pop();

    process::port_addr_t const& upstream_addr = connection.first;
    process::port_addr_t const& downstream_addr = connection.second;

    process::name_t const& upstream_name = upstream_addr.first;
    process::port_t const& upstream_port = upstream_addr.second;
    process::name_t const& downstream_name = downstream_addr.first;
    process::port_t const& downstream_port = downstream_addr.second;

    process_t const up_proc = q->process_by_name(upstream_name);
    process::port_info_t const up_info = up_proc->output_port_info(upstream_port);
    process::port_frequency_t const& up_port_freq = up_info->frequency;

    process_t const down_proc = q->process_by_name(downstream_name);
    process::port_info_t const down_info = down_proc->input_port_info(downstream_port);
    process::port_frequency_t const& down_port_freq = down_info->frequency;

    if ( ! up_port_freq ||  ! down_port_freq)
    {
      LOG_WARN( m_logger, "Edge frequency cannot be validated." );
      continue;
    }

    bool const up_in_map = (0 != freq_map.count(upstream_name));
    bool const down_in_map = (0 != freq_map.count(downstream_name));

    bool have_upstream = false;
    bool have_downstream = false;

    if (!up_in_map && !down_in_map)
    {
      if (freq_map.empty())
      {
        // Seed the frequency map at 1-to-1 based on the upstream process.
        freq_map[upstream_name] = base_freq;
        have_upstream = true;
      }
    }

    if (up_in_map)
    {
      have_upstream = true;
    }
    if (down_in_map)
    {
      have_downstream = true;
    }

    // Validate the connection.
    if (have_upstream && have_downstream)
    {
      process::port_frequency_t const up_proc_freq = freq_map[upstream_name];

      process::port_frequency_t const edge_freq = up_proc_freq * up_port_freq;
      process::port_frequency_t const expect_freq = edge_freq / down_port_freq;

      process::port_frequency_t const down_proc_freq = freq_map[downstream_name];

      if (down_proc_freq != expect_freq)
      {
        throw frequency_mismatch_exception(upstream_name, upstream_port, up_proc_freq, up_port_freq,
                                           downstream_name, downstream_port, down_proc_freq, down_port_freq);
      }
    }
    // Propagate the frequency downstream.
    else if (have_upstream)
    {
      process::port_frequency_t const up_proc_freq = freq_map[upstream_name];

      process::port_frequency_t const edge_freq = up_proc_freq * up_port_freq;
      process::port_frequency_t const expect_freq = edge_freq / down_port_freq;

      freq_map[downstream_name] = expect_freq;
    }
    // Propagate the frequency upstream.
    else if (have_downstream)
    {
      process::port_frequency_t const down_proc_freq = freq_map[downstream_name];

      process::port_frequency_t const edge_freq = down_proc_freq * down_port_freq;
      process::port_frequency_t const expect_freq = edge_freq / up_port_freq;

      freq_map[upstream_name] = expect_freq;
    }
    // Not part of the already-checked parts.
    else
    {
      unchecked_connections.push(connection);
    }
  }

  process::frequency_component_t freq_gcd = process::frequency_component_t(1);

  for (process_frequency_map_t::value_type const& proc_freq : freq_map)
  {
    process::port_frequency_t const& freq = proc_freq.second;
    process::frequency_component_t const denom = freq.denominator();

<<<<<<< HEAD
    freq_gcd = boost::lcm(freq_gcd, denom);
=======
    freq_gcd = boost::integer::lcm(freq_gcd, denom);
>>>>>>> 34cb7105
  }

  for (process_frequency_map_t::value_type const& proc_freq : freq_map)
  {
    process::name_t const& name = proc_freq.first;
    process::port_frequency_t const& freq = proc_freq.second;

    process::port_frequency_t const core_freq = freq_gcd * freq;

    process_t const proc = q->process_by_name(name);

    proc->set_core_frequency(core_freq);
  }
}


// ------------------------------------------------------------------
void
pipeline::priv
::ensure_setup() const
{
  if (!setup)
  {
    throw pipeline_not_setup_exception();
  }

  if (!setup_in_progress && !setup_successful)
  {
    throw pipeline_not_ready_exception();
  }
}


// ------------------------------------------------------------------
bool
pipeline::priv
::is_upstream_for(process::port_addr_t const& addr, process::connection_t const& connection)
{
  process::port_addr_t const up_addr = connection.first;

  return (addr == up_addr);
}


// ------------------------------------------------------------------
bool
pipeline::priv
::is_downstream_for(process::port_addr_t const& addr, process::connection_t const& connection)
{
  process::port_addr_t const down_addr = connection.second;

  return (addr == down_addr);
}


// ------------------------------------------------------------------
bool
pipeline::priv
::is_cluster_upstream_for(process::port_addr_t const& addr, cluster_connection_t const& cconnection)
{
  process::connection_t const connection = cconnection.first;

  return is_upstream_for(addr, connection);
}


// ------------------------------------------------------------------
bool
pipeline::priv
::is_cluster_downstream_for(process::port_addr_t const& addr, cluster_connection_t const& cconnection)
{
  process::connection_t const connection = cconnection.first;

  return is_downstream_for(addr, connection);
}


// ------------------------------------------------------------------
bool
pipeline::priv
::is_addr_on(process::name_t const& name, process::port_addr_t const& addr)
{
  process::name_t const& proc_name = addr.first;

  return (name == proc_name);
}


// ------------------------------------------------------------------
bool
pipeline::priv
::is_connection_with(process::name_t const& name, process::connection_t const& connection)
{
  process::port_addr_t const& upstream_addr = connection.first;
  process::port_addr_t const& downstream_addr = connection.second;

  return (is_addr_on(name, upstream_addr) || is_addr_on(name, downstream_addr));
}


// ------------------------------------------------------------------
bool
pipeline::priv
::is_cluster_connection_with(process::name_t const& name, cluster_connection_t const& cconnection)
{
  process::connection_t const& connection = cconnection.first;

  return is_connection_with(name, connection);
}


// ------------------------------------------------------------------
bool
pipeline::priv
::is_cluster_connection_for(process::connection_t const& connection, cluster_connection_t const& cconnection)
{
  process::connection_t const& cluster_connection = cconnection.first;

  return (connection == cluster_connection);
}


// ------------------------------------------------------------------
pipeline::priv::propagation_exception
::propagation_exception(process::name_t const& upstream_name,
                        process::port_t const& upstream_port,
                        process::name_t const& downstream_name,
                        process::port_t const& downstream_port,
                        process::port_type_t const& type,
                        bool push_upstream) noexcept
  : m_upstream_name(upstream_name)
  , m_upstream_port(upstream_port)
  , m_downstream_name(downstream_name)
  , m_downstream_port(downstream_port)
  , m_type(type)
  , m_push_upstream(push_upstream)
{
  m_what = "<internal>";
}


// ------------------------------------------------------------------
pipeline::priv::propagation_exception
::~propagation_exception() noexcept
{
}

} // end namespace<|MERGE_RESOLUTION|>--- conflicted
+++ resolved
@@ -41,11 +41,7 @@
 #include <boost/algorithm/string/predicate.hpp>
 #include <boost/graph/directed_graph.hpp>
 #include <boost/graph/topological_sort.hpp>
-<<<<<<< HEAD
-#include <boost/integer.hpp>
-=======
 #include <boost/integer/common_factor_rt.hpp>
->>>>>>> 34cb7105
 
 #include <functional>
 #include <map>
@@ -2179,11 +2175,7 @@
     process::port_frequency_t const& freq = proc_freq.second;
     process::frequency_component_t const denom = freq.denominator();
 
-<<<<<<< HEAD
-    freq_gcd = boost::lcm(freq_gcd, denom);
-=======
     freq_gcd = boost::integer::lcm(freq_gcd, denom);
->>>>>>> 34cb7105
   }
 
   for (process_frequency_map_t::value_type const& proc_freq : freq_map)
