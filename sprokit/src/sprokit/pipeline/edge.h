/*ckwg +29
 * Copyright 2011-2013 by Kitware, Inc.
 * All rights reserved.
 *
 * Redistribution and use in source and binary forms, with or without
 * modification, are permitted provided that the following conditions are met:
 *
 *  * Redistributions of source code must retain the above copyright notice,
 *    this list of conditions and the following disclaimer.
 *
 *  * Redistributions in binary form must reproduce the above copyright notice,
 *    this list of conditions and the following disclaimer in the documentation
 *    and/or other materials provided with the distribution.
 *
 *  * Neither name of Kitware, Inc. nor the names of any contributors may be used
 *    to endorse or promote products derived from this software without specific
 *    prior written permission.
 *
 * THIS SOFTWARE IS PROVIDED BY THE COPYRIGHT HOLDERS AND CONTRIBUTORS ``AS IS''
 * AND ANY EXPRESS OR IMPLIED WARRANTIES, INCLUDING, BUT NOT LIMITED TO, THE
 * IMPLIED WARRANTIES OF MERCHANTABILITY AND FITNESS FOR A PARTICULAR PURPOSE
 * ARE DISCLAIMED. IN NO EVENT SHALL THE AUTHORS OR CONTRIBUTORS BE LIABLE FOR
 * ANY DIRECT, INDIRECT, INCIDENTAL, SPECIAL, EXEMPLARY, OR CONSEQUENTIAL
 * DAMAGES (INCLUDING, BUT NOT LIMITED TO, PROCUREMENT OF SUBSTITUTE GOODS OR
 * SERVICES; LOSS OF USE, DATA, OR PROFITS; OR BUSINESS INTERRUPTION) HOWEVER
 * CAUSED AND ON ANY THEORY OF LIABILITY, WHETHER IN CONTRACT, STRICT LIABILITY,
 * OR TORT (INCLUDING NEGLIGENCE OR OTHERWISE) ARISING IN ANY WAY OUT OF THE USE
 * OF THIS SOFTWARE, EVEN IF ADVISED OF THE POSSIBILITY OF SUCH DAMAGE.
 */

#ifndef SPROKIT_PIPELINE_EDGE_H
#define SPROKIT_PIPELINE_EDGE_H

#include "pipeline-config.h"

#include <vital/config/config_block.h>
#include "types.h"

#include <boost/noncopyable.hpp>
#include <boost/operators.hpp>
#include <boost/scoped_ptr.hpp>

#include <vector>

/**
 * \file edge.h
 *
 * \brief Header for \link sprokit::edge edges\endlink.
 */

namespace sprokit
{

/**
 * \class edge_datum_t <sprokit/pipeline/edge.h>
 *
 * \brief The packet of data that actually exists within edges.
 */
class SPROKIT_PIPELINE_EXPORT edge_datum_t
  : boost::equality_comparable<edge_datum_t>
{
  public:
    /**
     * \brief Constructor.
     */
    edge_datum_t();

    /**
     * \brief Constructor.
     *
     * \param datum_ The datum on the edge.
     * \param stamp_ The stamp for the datum.
     */
    edge_datum_t(datum_t const& datum_, stamp_t const& stamp_);

    /**
     * \brief Destructor.
     */
    ~edge_datum_t();

    /**
     * \brief Compare two \ref edge_datum_t packets.
     *
     * \param rhs The second packet.
     *
     * \returns True if \p a and \p b are the same, false otherwise.
     */
    bool operator == (edge_datum_t const& rhs) const;

    /// The datum on the edge.
    datum_t datum;

    /// The stamp for the datum.
    stamp_t stamp;
};

/// A typedef for a multiple packets which go through an \ref edge.
typedef std::vector<edge_datum_t> edge_data_t;

/// A group of \link edge edges\endlink.
typedef std::vector<edge_t> edges_t;

<<<<<<< HEAD

=======
>>>>>>> 7707e841
// ------------------------------------------------------------------
/**
 * \class edge edge.h <sprokit/pipeline/edge.h>
 *
 * \brief A connection between two \ref process ports which can carry data.
 *
 * \ingroup base_classes
 */
class SPROKIT_PIPELINE_EXPORT edge
  : boost::noncopyable
{
  public:
    /**
     * \brief Constructor.
     *
     * \preconds
     *
     * \precond{\p config}
     *
     * \endpreconds
     *
     * \param config Contains configuration for the edge.
     */
  edge(kwiver::vital::config_block_sptr const& config = kwiver::vital::config_block::empty_config());
    /**
     * \brief Destructor.
     */
    ~edge();

    /**
     * \brief Query whether the edge represents a dependency from upstream to downstream.
     *
     * \returns True if the edge expresses that upstream must be executed before downstream, false otherwise.
     */
    bool makes_dependency() const;

    /**
     * \brief Query whether the edge has any data in it or not.
     *
     * \returns True if there is data available within the edge, false otherwise.
     */
    bool has_data() const;

    /**
     * \brief Query whether the edge can accept more data or not.
     *
     * \returns True if the edge can hold no more data, false otherwise.
     */
    bool full_of_data() const;

    /**
     * \brief Query how many results are in the edge.
     *
     * \returns The number of data items the edge holds.
     */
    size_t datum_count() const;

    /**
     * \brief Push a datum into the edge.
     *
     * \note This call blocks if \c full_of_data is \c true.
     *
     * \postconds
     *
     * \postcond{<code>this->has_data() == true</code>}
     * \postcond{The edge has one more datum packet in it.}
     * \postcond{\c this takes ownership of \p datum.}
     *
     * \endpostconds
     *
     * \param datum The datum to put into the edge.
     */
    void push_datum(edge_datum_t const& datum);

    /**
     * \brief Extract a datum from the edge.
     *
     * \note This call blocks if \c has_data is \c false.
     *
     * \throws datum_requested_after_complete Thrown if called after \ref mark_downstream_as_complete.
     *
     * \preconds
     *
     * \precond{<code>this->is_downstream_complete() == false</code>}
     *
     * \endpreconds
     *
     * \postconds
     *
     * \postcond{<code>this->full_of_data() == false</code>}}
     * \postcond{The edge has one less datum packet in it.}
     * \postcond{The caller takes ownership of the returned datum packet.}
     *
     * \endpostconds
     *
     * \returns The next datum available from the edge.
     */
    edge_datum_t get_datum();

    /**
     * \brief Look at the next datum in the edge.
     *
     * \note This call blocks if \c has_data is \c false.
     *
     * \preconds
     *
     * \precond{<code>this->is_downstream_complete() == false</code>}
     *
     * \endpreconds
     *
     * \throws datum_requested_after_complete Thrown if called after \ref mark_downstream_as_complete.
     *
     * \postconds
     *
     * \postcond{The edge has the same number of data packets as before.}
     * \postcond{The edge retains ownership of the datum packet.}
     *
     * \endpostconds
     *
     * \param idx The element in the queue to look at.
     *
     * \returns The next datum available from the edge.
     */
    edge_datum_t peek_datum(size_t idx = 0) const;

    /**
     * \brief Remove a datum from the edge.
     *
     * \preconds
     *
     * \precond{<code>this->is_downstream_complete() == false</code>}
     *
     * \endpreconds
     *
     * \throws datum_requested_after_complete Thrown if called after \ref mark_downstream_as_complete.
     *
     * \postconds
     *
     * \postcond{<code>this->full_of_data() == false</code>}
     * \postcond{The edge has one less datum packet in it.}
     *
     * \endpostconds
     */
    void pop_datum();

    /**
     * \brief Trigger the edge to flush all data and not accept any more data.
     *
     * \postconds
     *
     * \postcond{<code>this->is_downstream_complete() == true</code>}
     * \postcond{<code>this->has_data() == false</code>}
     *
     * \endpostconds
     */
    void mark_downstream_as_complete();

    /**
     * \brief Trigger the edge to flush all data and not accept any more data.
     *
     * \returns True if the downstream process indicated that no more data is required, false otherwise.
     */
    bool is_downstream_complete() const;

    /**
     * \brief Set the process which is connected to the input side of the edge.
     *
     * \preconds
     *
     * \precond{\p process}
     * \precond{An upstream process is not already set.}
     *
     * \endpreconds
     *
     * \throws null_process_connection_exception Thrown if \p process is \c NULL.
     * \throws input_already_connected_exception Thrown if a process is already connected.
     *
     * \param process The process which can push data into the edge.
     */
    void set_upstream_process(process_t process);

    /**
     * \brief Set the process which is connected to the output side of the edge.
     *
     * \preconds
     *
     * \precond{\p process}
     * \precond{A downstream process is not already set.}
     *
     * \endpreconds
     *
     * \throws null_process_connection_exception Thrown if \p process is \c NULL.
     * \throws output_already_connected_exception Thrown if a process is already connected.
     *
     * \param process The process which can pull data from the edge.
     */
    void set_downstream_process(process_t process);

    /// Configuration that indicates the edge implies an execution dependency between upstream and downstream.
    static kwiver::vital::config_block_key_t const config_dependency;

    /// Configuration for the maximum capacity of an edge.
    static kwiver::vital::config_block_key_t const config_capacity;

    /// Configuration for edge blocking behaviour
    static kwiver::vital::config_block_key_t const config_blocking;

private:
    class SPROKIT_PIPELINE_NO_EXPORT priv;
    boost::scoped_ptr<priv> d;
};

}

template struct boost::equality_comparable<sprokit::edge_datum_t>;

#endif // SPROKIT_PIPELINE_EDGE_H<|MERGE_RESOLUTION|>--- conflicted
+++ resolved
@@ -64,7 +64,6 @@
      * \brief Constructor.
      */
     edge_datum_t();
-
     /**
      * \brief Constructor.
      *
@@ -72,7 +71,6 @@
      * \param stamp_ The stamp for the datum.
      */
     edge_datum_t(datum_t const& datum_, stamp_t const& stamp_);
-
     /**
      * \brief Destructor.
      */
@@ -89,21 +87,14 @@
 
     /// The datum on the edge.
     datum_t datum;
-
     /// The stamp for the datum.
     stamp_t stamp;
 };
-
 /// A typedef for a multiple packets which go through an \ref edge.
 typedef std::vector<edge_datum_t> edge_data_t;
-
 /// A group of \link edge edges\endlink.
 typedef std::vector<edge_t> edges_t;
 
-<<<<<<< HEAD
-
-=======
->>>>>>> 7707e841
 // ------------------------------------------------------------------
 /**
  * \class edge edge.h <sprokit/pipeline/edge.h>
@@ -146,14 +137,12 @@
      * \returns True if there is data available within the edge, false otherwise.
      */
     bool has_data() const;
-
     /**
      * \brief Query whether the edge can accept more data or not.
      *
      * \returns True if the edge can hold no more data, false otherwise.
      */
     bool full_of_data() const;
-
     /**
      * \brief Query how many results are in the edge.
      *
@@ -177,7 +166,6 @@
      * \param datum The datum to put into the edge.
      */
     void push_datum(edge_datum_t const& datum);
-
     /**
      * \brief Extract a datum from the edge.
      *
@@ -202,7 +190,6 @@
      * \returns The next datum available from the edge.
      */
     edge_datum_t get_datum();
-
     /**
      * \brief Look at the next datum in the edge.
      *
@@ -228,7 +215,6 @@
      * \returns The next datum available from the edge.
      */
     edge_datum_t peek_datum(size_t idx = 0) const;
-
     /**
      * \brief Remove a datum from the edge.
      *
@@ -260,7 +246,6 @@
      * \endpostconds
      */
     void mark_downstream_as_complete();
-
     /**
      * \brief Trigger the edge to flush all data and not accept any more data.
      *
@@ -284,7 +269,6 @@
      * \param process The process which can push data into the edge.
      */
     void set_upstream_process(process_t process);
-
     /**
      * \brief Set the process which is connected to the output side of the edge.
      *
@@ -311,7 +295,7 @@
     /// Configuration for edge blocking behaviour
     static kwiver::vital::config_block_key_t const config_blocking;
 
-private:
+  private:
     class SPROKIT_PIPELINE_NO_EXPORT priv;
     boost::scoped_ptr<priv> d;
 };
