--- conflicted
+++ resolved
@@ -53,13 +53,9 @@
  *
  * \brief The base class for execution strategies on a \ref pipeline.
  *
-<<<<<<< HEAD
  * This class is the abstract base class for all pipeline
  * schedulers. All concrete schedulers must be derived from this
  * interface.
-=======
- * This class is the abstract base class for all schedulers.
->>>>>>> 7707e841
  *
  * \ingroup base_classes
  */
@@ -78,41 +74,36 @@
      * \throws restart_scheduler_exception Thrown when the scheduler was already started.
      */
     void start();
-
     /**
      * \brief Wait until execution is finished.
      *
      * \throws restart_scheduler_exception Thrown when the scheduler has not been started.
      */
     void wait();
-
     /**
      * \brief Pause execution.
      *
      * \throws pause_before_start_exception Thrown when the scheduler has not been started.
      */
     void pause();
-
     /**
      * \brief Resume execution.
      *
      * \throws resume_unpaused_scheduler_exception Thrown when the scheduler is not paused.
      */
     void resume();
-
     /**
      * \brief Stop execution of the pipeline.
      *
      * \throws stop_before_start_exception Thrown when the scheduler has not been started.
      */
     void stop();
-
   protected:
     /**
      * \brief Constructor.
      *
      * \param pipe The pipeline to run.
-     * \param config Contains configuration for the scheduler.
+     * \param config Contains configuration for the edge.
      */
     scheduler(pipeline_t const& pipe, kwiver::vital::config_block_sptr const& config);
 
@@ -123,22 +114,18 @@
      * pipeline. Exceptions should be thrown instead.
      */
     virtual void _start() = 0;
-
     /**
      * \brief Wait until execution is finished.
      */
     virtual void _wait() = 0;
-
     /**
      * \brief Pause execution.
      */
     virtual void _pause() = 0;
-
     /**
      * \brief Resume execution.
      */
     virtual void _resume() = 0;
-
     /**
      * \brief Stop execution of the pipeline.
      *
@@ -161,7 +148,6 @@
      * \returns The pipeline.
      */
     pipeline_t pipeline() const;
-
   private:
     class SPROKIT_PIPELINE_NO_EXPORT priv;
     boost::scoped_ptr<priv> d;
