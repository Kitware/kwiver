/*ckwg +29
 * Copyright 2011-2013 by Kitware, Inc.
 * All rights reserved.
 *
 * Redistribution and use in source and binary forms, with or without
 * modification, are permitted provided that the following conditions are met:
 *
 *  * Redistributions of source code must retain the above copyright notice,
 *    this list of conditions and the following disclaimer.
 *
 *  * Redistributions in binary form must reproduce the above copyright notice,
 *    this list of conditions and the following disclaimer in the documentation
 *    and/or other materials provided with the distribution.
 *
 *  * Neither name of Kitware, Inc. nor the names of any contributors may be used
 *    to endorse or promote products derived from this software without specific
 *    prior written permission.
 *
 * THIS SOFTWARE IS PROVIDED BY THE COPYRIGHT HOLDERS AND CONTRIBUTORS ``AS IS''
 * AND ANY EXPRESS OR IMPLIED WARRANTIES, INCLUDING, BUT NOT LIMITED TO, THE
 * IMPLIED WARRANTIES OF MERCHANTABILITY AND FITNESS FOR A PARTICULAR PURPOSE
 * ARE DISCLAIMED. IN NO EVENT SHALL THE AUTHORS OR CONTRIBUTORS BE LIABLE FOR
 * ANY DIRECT, INDIRECT, INCIDENTAL, SPECIAL, EXEMPLARY, OR CONSEQUENTIAL
 * DAMAGES (INCLUDING, BUT NOT LIMITED TO, PROCUREMENT OF SUBSTITUTE GOODS OR
 * SERVICES; LOSS OF USE, DATA, OR PROFITS; OR BUSINESS INTERRUPTION) HOWEVER
 * CAUSED AND ON ANY THEORY OF LIABILITY, WHETHER IN CONTRACT, STRICT LIABILITY,
 * OR TORT (INCLUDING NEGLIGENCE OR OTHERWISE) ARISING IN ANY WAY OUT OF THE USE
 * OF THIS SOFTWARE, EVEN IF ADVISED OF THE POSSIBILITY OF SUCH DAMAGE.
 */

#ifndef SPROKIT_PIPELINE_DATUM_H
#define SPROKIT_PIPELINE_DATUM_H

#include "pipeline-config.h"

#include "types.h"

#include <boost/any.hpp>
#include <boost/operators.hpp>

#include <string>

/**
 * \file datum.h
 *
 * \brief Header for a piece of \link sprokit::datum data\endlink in the pipeline.
 */

namespace sprokit {

/**
 * \class datum datum.h <sprokit/pipeline/datum.h>
 *
 * \brief A wrapper for data that passes through an \ref edge in the \ref pipeline.
 *
 * \ingroup base_classes
 */
class SPROKIT_PIPELINE_EXPORT datum
  : boost::equality_comparable<sprokit::datum>
{
  public:
    /// Information about an error that occurred within a process.
    typedef std::string error_t;

    /// The type of the datum being passed through the edge.
    /// Order of this enum is important.
    typedef enum
    {
      /// Data is included in the edge.
      data,
      /// No data was computed for the computation.
      empty,
      /// An error occurred when computing the data.
      error,
      /// An invalid type.
      invalid,
      /// The current data stream is complete and a new one will follow.
      flush,
      /// The process is complete and no more data will be available on this edge.
      complete
    } type_t;

    /**
     * \brief Create a datum with the #data type.
     *
     * This method is for bindings to be able to create boost::any objects
     * manually.
     *
     * \param dat The data to pass through the edge.
     *
     * \returns A new datum containing a result.
     */
    static datum_t new_datum(boost::any const& dat);

    /**
     * \brief Create a datum with the #data type.
     *
     * \param dat The data to pass through the edge.
     *
     * \returns A new datum containing a result.
     */
    template <typename T>
    static datum_t new_datum(T const& dat);

    /**
     * \brief Create a datum with the #empty type.
     *
     * \returns A new datum which indicates that a result could not be computed.
     */
    static datum_t empty_datum();

    /**
     * \brief Create a datum with the #flush type.
     *
     * \returns A new datum which indicates that the current data stream is complete.
     */
    static datum_t flush_datum();

    /**
     * \brief Create a datum with the #complete type.
     *
     * \returns A new datum which indicates that the calculation of results is complete.
     */
    static datum_t complete_datum();

    /**
     * \brief Create a datum with the #error type.
     *
     * \param error Information about the error that occurred.
     *
     * \returns A new datum that indicates that an error occurred.
     */
    static datum_t error_datum(error_t const& error);

    /**
     * \brief Query a datum for the type.
     *
     * This method returns the sprokit type of the datum.
     *
     * \returns The type of the datum.
     */
    type_t type() const;

    /**
     * \brief Query for the error that occurred.
     *
     * This method returns the error code that is associated with an
     * error type datum. The error text is set by the CTOR when an
     * error type datum is created.
     *
     * \returns The error that occurred.
     */
    error_t get_error() const;

    /**
     * \brief Extract a result from a datum.
     *
     * \throws bad_datum_cast_exception Thrown when the data cannot be cast as requested.
     *
     * \returns The result contained within the datum.
     */
    template <typename T>
    T get_datum() const;

<<<<<<< HEAD
=======
    /**
     * \brief Compare two data for equality.
     *
     * \note This returns false for two data packets which point to the same
     * internal data since \c boost::any does not give access to it without
     * knowing the type.
     *
     * \param dat The datum to compare to.
     *
     * \returns True if \p dat and \c *this definitely have the same value, false otherwise.
     */
    bool operator == (datum const& dat) const;
>>>>>>> 283b68cd
  private:
    SPROKIT_PIPELINE_NO_EXPORT datum(type_t ty);
    SPROKIT_PIPELINE_NO_EXPORT datum(error_t const& err);
    SPROKIT_PIPELINE_NO_EXPORT datum(boost::any const& dat);

    type_t const m_type;
    error_t const m_error;
    boost::any const m_datum;
};

/**
 * \class datum_exception datum.h <sprokit/pipeline/datum.h>
 *
 * \brief The base class for all exceptions thrown from \ref datum.
 *
 * \ingroup exceptions
 */
class SPROKIT_PIPELINE_EXPORT datum_exception
  : public pipeline_exception
{
  public:
    /**
     * \brief Constructor.
     */
    datum_exception() throw();
    /**
     * \brief Destructor.
     */
    virtual ~datum_exception() throw();
};

/**
 * \class bad_datum_cast_exception datum.h <sprokit/pipeline/datum.h>
 *
 * \brief Thrown when the \ref datum cannot be converted to the requested type.
 *
 * \ingroup exceptions
 */
class SPROKIT_PIPELINE_EXPORT bad_datum_cast_exception
  : public datum_exception
{
  public:
    /**
     * \brief Constructor.
     *
     * \param requested_typeid The type that was requested.
     * \param typeid_ The type that is in the datum.
     * \param type The type of the datum.
     * \param error The type that was requested.
     * \param reason The reason for the bad cast.
     */
    bad_datum_cast_exception(std::string const& requested_typeid, std::string const& typeid_, datum::type_t const& type, datum::error_t const& error, char const* reason) throw();
    /**
     * \brief Destructor.
     */
    ~bad_datum_cast_exception() throw();

    /// The requested datum type.
    std::string const m_requested_typeid;
    /// The datum type.
    std::string const m_typeid;
    /// The datum type.
    datum::type_t const m_type;
    /// The error string from the datum.
    datum::error_t const m_error;
    /// The reason for the failed cast.
    std::string const m_reason;
};

template <typename T>
datum_t
datum::new_datum(T const& dat)
{
  return new_datum(boost::any(dat));
}

template <typename T>
T
datum::get_datum() const
{
  try
  {
    return boost::any_cast<T>(m_datum);
  }
  catch (boost::bad_any_cast const& e)
  {
    std::string const req_type_name = typeid(T).name();
    std::string const type_name = m_datum.type().name();

    throw bad_datum_cast_exception(req_type_name, type_name, m_type, m_error, e.what());
  }
}

template <>
inline
boost::any
datum::get_datum() const
{
  return m_datum;
}

}

#endif // SPROKIT_PIPELINE_DATUM_H<|MERGE_RESOLUTION|>--- conflicted
+++ resolved
@@ -162,8 +162,6 @@
     template <typename T>
     T get_datum() const;
 
-<<<<<<< HEAD
-=======
     /**
      * \brief Compare two data for equality.
      *
@@ -176,7 +174,7 @@
      * \returns True if \p dat and \c *this definitely have the same value, false otherwise.
      */
     bool operator == (datum const& dat) const;
->>>>>>> 283b68cd
+
   private:
     SPROKIT_PIPELINE_NO_EXPORT datum(type_t ty);
     SPROKIT_PIPELINE_NO_EXPORT datum(error_t const& err);
