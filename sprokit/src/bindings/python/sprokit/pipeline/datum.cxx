--- conflicted
+++ resolved
@@ -47,10 +47,7 @@
 #include <vital/types/descriptor_set.h>
 #include <vital/types/track_set.h>
 #include <vital/types/object_track_set.h>
-<<<<<<< HEAD
-=======
 #include <vital/types/feature_track_set.h>
->>>>>>> d98e0d38
 
 #include <limits>
 #include <string>
@@ -129,12 +126,6 @@
   m.def("new_track_set", &new_datum<std::shared_ptr<kwiver::vital::track_set>>
     , (arg("dat"))
     , "Creates a new datum packet containing a track set.");
-<<<<<<< HEAD
-  m.def("new_object_track_set", &new_datum<std::shared_ptr<kwiver::vital::object_track_set>>
-    , (arg("dat"))
-    , "Creates a new datum packet containing an object track set.");
-  m.def("new_double_vector", &new_datum<std::vector<double>>
-=======
   m.def("new_feature_track_set", &new_datum<std::shared_ptr<kwiver::vital::feature_track_set>>
     , (arg("dat"))
     , "Creates a new datum packet containing a feature track set.");
@@ -142,7 +133,6 @@
     , (arg("dat"))
     , "Creates a new datum packet containing an object track set.");
   m.def("new_double_vector", &new_datum<std::shared_ptr<std::vector<double>>>
->>>>>>> d98e0d38
     , (arg("dat"))
     , "Creates a new datum packet containing a double vector.");
   m.def("new_string_vector", &new_datum<std::shared_ptr<std::vector<std::string>>>
@@ -187,15 +177,10 @@
       , "Convert the data to a detected object set")
     .def("get_track_set", &datum_get_object<std::shared_ptr<kwiver::vital::track_set>>
       , "Convert the data to a track set")
-<<<<<<< HEAD
-	.def("get_object_track_set", &datum_get_object<std::shared_ptr<kwiver::vital::object_track_set>>
-      , "Convert the data to a track set")
-=======
     .def("get_feature_track_set", &datum_get_object<std::shared_ptr<kwiver::vital::feature_track_set>>
       , "Convert the data to a feature track set")
     .def("get_object_track_set", &datum_get_object<std::shared_ptr<kwiver::vital::object_track_set>>
       , "Convert the data to an object track set")
->>>>>>> d98e0d38
     .def("get_double_vector", &datum_get_object<std::shared_ptr<std::vector<double>>>
       , "Convert the data to a double vector")
     .def("get_string_vector", &datum_get_object<std::shared_ptr<std::vector<std::string>>>
