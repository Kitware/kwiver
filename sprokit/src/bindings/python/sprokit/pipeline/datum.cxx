/*ckwg +29
 * Copyright 2011-2018 by Kitware, Inc.
 * All rights reserved.
 *
 * Redistribution and use in source and binary forms, with or without
 * modification, are permitted provided that the following conditions are met:
 *
 *  * Redistributions of source code must retain the above copyright notice,
 *    this list of conditions and the following disclaimer.
 *
 *  * Redistributions in binary form must reproduce the above copyright notice,
 *    this list of conditions and the following disclaimer in the documentation
 *    and/or other materials provided with the distribution.
 *
 *  * Neither name of Kitware, Inc. nor the names of any contributors may be used
 *    to endorse or promote products derived from this software without specific
 *    prior written permission.
 *
 * THIS SOFTWARE IS PROVIDED BY THE COPYRIGHT HOLDERS AND CONTRIBUTORS ``AS IS''
 * AND ANY EXPRESS OR IMPLIED WARRANTIES, INCLUDING, BUT NOT LIMITED TO, THE
 * IMPLIED WARRANTIES OF MERCHANTABILITY AND FITNESS FOR A PARTICULAR PURPOSE
 * ARE DISCLAIMED. IN NO EVENT SHALL THE AUTHORS OR CONTRIBUTORS BE LIABLE FOR
 * ANY DIRECT, INDIRECT, INCIDENTAL, SPECIAL, EXEMPLARY, OR CONSEQUENTIAL
 * DAMAGES (INCLUDING, BUT NOT LIMITED TO, PROCUREMENT OF SUBSTITUTE GOODS OR
 * SERVICES; LOSS OF USE, DATA, OR PROFITS; OR BUSINESS INTERRUPTION) HOWEVER
 * CAUSED AND ON ANY THEORY OF LIABILITY, WHETHER IN CONTRACT, STRICT LIABILITY,
 * OR TORT (INCLUDING NEGLIGENCE OR OTHERWISE) ARISING IN ANY WAY OUT OF THE USE
 * OF THIS SOFTWARE, EVEN IF ADVISED OF THE POSSIBILITY OF SUCH DAMAGE.
 */

#if WIN32
#pragma warning (push)
#pragma warning (disable : 4244)
#endif
#include <pybind11/pybind11.h>
#include <pybind11/stl_bind.h>
#include <vital/any.h>
#if WIN32
#pragma warning (pop)
#endif

#include <sprokit/pipeline/datum.h>

// Type conversions
#include <vital/types/image_container.h>
#include <vital/types/detected_object_set.h>
#include <vital/types/descriptor_set.h>
#include <vital/types/track_set.h>
#include <vital/types/object_track_set.h>
#include <vital/types/feature_track_set.h>
<<<<<<< HEAD
=======
#include <vital/types/timestamp.h>
>>>>>>> aa3d781e
#include <vital/types/geo_polygon.h>

#include <limits>
#include <string>
#include <cstdint>

/**
 * \file datum.cxx
 *
 * \brief Python bindings for \link sprokit::datum\endlink.
 */

using namespace pybind11;

PYBIND11_MAKE_OPAQUE(std::vector<unsigned char>);
PYBIND11_MAKE_OPAQUE(std::vector<double>);
PYBIND11_MAKE_OPAQUE(std::vector<std::string>);

static sprokit::datum new_datum_no_cast(object const& obj);
template<class T> sprokit::datum new_datum(object const& obj);
static sprokit::datum empty_datum();
static sprokit::datum flush_datum();
static sprokit::datum complete_datum();
static sprokit::datum error_datum(std::string const& err);
static sprokit::datum::type_t datum_type(sprokit::datum const& self);
static sprokit::datum::error_t datum_get_error(sprokit::datum const& self);
static object datum_get_datum(sprokit::datum const& self);
static std::string datum_datum_type(sprokit::datum const& self);

static PyObject* datum_get_datum_ptr(sprokit::datum& self);
static sprokit::datum_t datum_from_capsule( PyObject* cap );

template<class T> T datum_get_object(sprokit::datum &);

char const* sprokit_datum_PyCapsule_name() { return  "sprokit::datum"; }


PYBIND11_MODULE(datum, m)
{

  enum_<sprokit::datum::type_t>(m, "DatumType"
    , "A type for a datum packet.")
    .value("invalid", sprokit::datum::invalid)
    .value("data", sprokit::datum::data)
    .value("empty", sprokit::datum::empty)
    .value("flush", sprokit::datum::flush)
    .value("complete", sprokit::datum::complete)
    .value("error", sprokit::datum::error)
  ;

  bind_vector<std::vector<unsigned char>, std::shared_ptr<std::vector<unsigned char>>>(m, "VectorUChar");
  bind_vector<std::vector<double>, std::shared_ptr<std::vector<double>>>(m, "VectorDouble");
  bind_vector<std::vector<std::string>, std::shared_ptr<std::vector<std::string>>>(m, "VectorString");

  // constructors
  m.def("new", &new_datum_no_cast
    , (arg("dat"))
    , "Creates a new datum packet containing a python object.");
  m.def("new_int", &new_datum<int>
    , (arg("dat"))
    , "Creates a new datum packet containing an int.");
  m.def("new_float", &new_datum<float>
    , (arg("dat"))
    , "Creates a new datum packet containing a float.");
  m.def("new_string", &new_datum<std::string>
    , (arg("dat"))
    , "Creates a new datum packet containing a string.");
  m.def("new_image_container", &new_datum<std::shared_ptr<kwiver::vital::image_container>>
    , (arg("dat"))
    , "Creates a new datum packet containing an image container.");
  m.def("new_descriptor_set", &new_datum<std::shared_ptr<kwiver::vital::descriptor_set>>
    , (arg("dat"))
    , "Creates a new datum packet containing a descriptor set.");
  m.def("new_detected_object_set", &new_datum<std::shared_ptr<kwiver::vital::detected_object_set>>
    , (arg("dat"))
    , "Creates a new datum packet containing a detected object set.");
  m.def("new_track_set", &new_datum<std::shared_ptr<kwiver::vital::track_set>>
    , (arg("dat"))
    , "Creates a new datum packet containing a track set.");
  m.def("new_feature_track_set", &new_datum<std::shared_ptr<kwiver::vital::feature_track_set>>
    , (arg("dat"))
    , "Creates a new datum packet containing a feature track set.");
  m.def("new_object_track_set", &new_datum<std::shared_ptr<kwiver::vital::object_track_set>>
    , (arg("dat"))
    , "Creates a new datum packet containing an object track set.");
  m.def("new_double_vector", &new_datum<std::shared_ptr<std::vector<double>>>
    , (arg("dat"))
    , "Creates a new datum packet containing a double vector.");
  m.def("new_string_vector", &new_datum<std::shared_ptr<std::vector<std::string>>>
    , (arg("dat"))
    , "Creates a new datum packet containing a string vector.");
  m.def("new_bounding_box", &new_datum<kwiver::vital::bounding_box_d>
    , (arg("dat"))
    , "Creates a new bounding box");
  m.def("new_timestamp", &new_datum<kwiver::vital::timestamp>
    , (arg("dat"))
    , "Creates a new timestamp");
  m.def("new_corner_points", &new_datum<kwiver::vital::geo_polygon>
    , (arg("dat"))
    , "Creates a new set of corner points");
  m.def("new_uchar_vector", &new_datum<std::shared_ptr<std::vector<unsigned char>>>
    , (arg("dat"))
    , "Creates a new datum packet containing an unsigned char vector.");

  m.def("datum_from_capsule", &datum_from_capsule
    , (arg("dptr"))
    , "Converts datum* in capsule to datum_t");


  m.def("empty", &empty_datum
    , "Creates an empty datum packet.");
  m.def("flush", &flush_datum
    , "Creates a flush marker datum packet.");
  m.def("complete", &complete_datum
    , "Creates a complete marker datum packet.");
  m.def("error", &error_datum
    , arg("err")
    , "Creates an error datum packet.");

  // Methods on datum
  class_<sprokit::datum>(m, "Datum"
    , "A packet of data within the pipeline.")
    .def("type", &datum_type
      , "The type of the datum packet.")
    .def("datum_type", &datum_datum_type
      , "The type of the data in the packet")
    .def("get_error", &datum_get_error
      , "The error contained within the datum packet.")
    .def("get_datum", &datum_get_datum
      , "Get the data contained within the packet (if coming from a python process).")
    .def("get_datum_ptr", &datum_get_datum_ptr
      , "Get pointer to datum object as a PyCapsule.")
    .def("get_string", &datum_get_object<std::string>
      , "Convert the data to a string")
    .def("get_image_container", &datum_get_object<std::shared_ptr<kwiver::vital::image_container>>
      , "Convert the data to an image container")
    .def("get_descriptor_set", &datum_get_object<std::shared_ptr<kwiver::vital::descriptor_set>>
      , "Convert the data to a descriptor set")
    .def("get_detected_object_set", &datum_get_object<std::shared_ptr<kwiver::vital::detected_object_set>>
      , "Convert the data to a detected object set")
    .def("get_track_set", &datum_get_object<std::shared_ptr<kwiver::vital::track_set>>
      , "Convert the data to a track set")
    .def("get_feature_track_set", &datum_get_object<std::shared_ptr<kwiver::vital::feature_track_set>>
      , "Convert the data to a feature track set")
    .def("get_object_track_set", &datum_get_object<std::shared_ptr<kwiver::vital::object_track_set>>
      , "Convert the data to an object track set")
    .def("get_double_vector", &datum_get_object<std::shared_ptr<std::vector<double>>>
      , "Convert the data to a double vector")
    .def("get_string_vector", &datum_get_object<std::shared_ptr<std::vector<std::string>>>
      , "Convert the data to a string vector")
    .def("get_uchar_vector", &datum_get_object<std::shared_ptr<std::vector<unsigned char>>>
      , "Convert the data to an unsigned char vector")
    .def("get_bounding_box", &datum_get_object<kwiver::vital::bounding_box_d>
         , "Convert the data to a bounding box")
    .def("get_timestamp", &datum_get_object<kwiver::vital::timestamp>
         , "Convert the data to a timestamp")
    .def("get_corner_points", &datum_get_object<kwiver::vital::geo_polygon>
         , "Convert the data to a set of corner points")
<<<<<<< HEAD
    .def("get_uchar_vector", &datum_get_object<std::shared_ptr<std::vector<unsigned char>>>
      , "Convert the data to an unsigned char vector")
=======
    .def("get_string", &datum_get_object<std::string>,
            "Convert the data to a string")
>>>>>>> aa3d781e
  ;

} // end module


// ------------------------------------------------------------------

// For now, we need to manually specify how we want to cast our datum
// This should be fixed when we move away from kwiver::vital::any
sprokit::datum
new_datum_no_cast(object const& obj)
{
  return *(sprokit::datum::new_datum(obj));
}

template<class T>
sprokit::datum
new_datum(object const& obj)
{
  return *(sprokit::datum::new_datum(cast<T>(obj)));
}

sprokit::datum
empty_datum()
{
  return *(sprokit::datum::empty_datum());
}

sprokit::datum
flush_datum()
{
  return *(sprokit::datum::flush_datum());
}

sprokit::datum
complete_datum()
{
  return *(sprokit::datum::complete_datum());
}

sprokit::datum
error_datum(std::string const& err)
{
  return *(sprokit::datum::error_datum(err));
}

sprokit::datum::type_t
datum_type(sprokit::datum const& self)
{
  return self.type();
}

sprokit::datum::error_t
datum_get_error(sprokit::datum const& self)
{
  return self.get_error();
}

// This converts straight to a pybind11::object
// It can be useful if we can assume we're dealing specifically with python
// otherwise, use a converter like get_image_container
object
datum_get_datum(sprokit::datum const& self)
{
  object dat = none();
  if ( self.type() == sprokit::datum::data )
  {
    kwiver::vital::any const any = self.get_datum<kwiver::vital::any>();
    dat = kwiver::vital::any_cast<object>(any);
  }

  return dat;
}

std::string
datum_datum_type(sprokit::datum const& self)
{
  kwiver::vital::any const any = self.get_datum<kwiver::vital::any>();

  return any.type().name();
}

// ------------------------------------------------------------------
// Bridge regular python to pybind11

/**
 * \brief Get address of datum object.
 *
 * This function returns the address of the datum object managed by
 * the datum_t sptr.
 *
 * Caller holds the datum_t while we are returning the address of the
 * datum.  The customer then extracts the data contained in the datum.
 * After this the datum is then expendable.
 *
 * \param self Reference to datum_t (sptr)
 *
 * \return Address of real datum object.
 */
PyObject*
datum_get_datum_ptr(sprokit::datum& self)
{
  return PyCapsule_New( const_cast< sprokit::datum* >(std::make_shared<sprokit::datum> (self).get()), "sprokit::datum", NULL );
}


/**
 * \brief Convert PyCapsule to datum_t sptr.
 *
 * This function converts the PyCapsule containing the address of a
 * datum object into a datum_t sptr that is managing that object.
 *
 * \param cap Pointer to PyCapsule that contains address of datum object.
 *
 * \return datum_t sptr that manages supplied datum object.
 */
sprokit::datum_t
datum_from_capsule( PyObject* cap )
{
  // cap is pointer to datum
  if (PyCapsule_IsValid( cap, "sprokit::datum" ))
  {
    sprokit::datum* dptr = static_cast<sprokit::datum*>( PyCapsule_GetPointer( cap, "sprokit::datum" ) );
    return sprokit::datum_t(dptr);
  }

  return sprokit::datum::error_datum( "Invalid PyCapsule" );
}

// ------------------------------------------------------------------
// Converter

/**
 * \brief Converter from python datum object to a value
 *
 * This function allows python to choose the type to convert a datum to.
 * The type, T, must have a pybind11 binding.
 * To use this, add a binding with an explicit type.
 *
 * \return shared_ptr<T> to the converted object
 */
template<class T>
T
datum_get_object(sprokit::datum &self)
{
  kwiver::vital::any const any = self.get_datum<kwiver::vital::any>();
  return kwiver::vital::any_cast<T>(any);
}<|MERGE_RESOLUTION|>--- conflicted
+++ resolved
@@ -48,10 +48,7 @@
 #include <vital/types/track_set.h>
 #include <vital/types/object_track_set.h>
 #include <vital/types/feature_track_set.h>
-<<<<<<< HEAD
-=======
 #include <vital/types/timestamp.h>
->>>>>>> aa3d781e
 #include <vital/types/geo_polygon.h>
 
 #include <limits>
@@ -184,8 +181,6 @@
       , "Get the data contained within the packet (if coming from a python process).")
     .def("get_datum_ptr", &datum_get_datum_ptr
       , "Get pointer to datum object as a PyCapsule.")
-    .def("get_string", &datum_get_object<std::string>
-      , "Convert the data to a string")
     .def("get_image_container", &datum_get_object<std::shared_ptr<kwiver::vital::image_container>>
       , "Convert the data to an image container")
     .def("get_descriptor_set", &datum_get_object<std::shared_ptr<kwiver::vital::descriptor_set>>
@@ -210,13 +205,8 @@
          , "Convert the data to a timestamp")
     .def("get_corner_points", &datum_get_object<kwiver::vital::geo_polygon>
          , "Convert the data to a set of corner points")
-<<<<<<< HEAD
-    .def("get_uchar_vector", &datum_get_object<std::shared_ptr<std::vector<unsigned char>>>
-      , "Convert the data to an unsigned char vector")
-=======
     .def("get_string", &datum_get_object<std::string>,
             "Convert the data to a string")
->>>>>>> aa3d781e
   ;
 
 } // end module
