--- conflicted
+++ resolved
@@ -48,10 +48,7 @@
 #include <vital/types/track_set.h>
 #include <vital/types/object_track_set.h>
 #include <vital/types/feature_track_set.h>
-<<<<<<< HEAD
 #include <vital/types/timestamp.h>
-=======
->>>>>>> 897f7acd
 #include <vital/types/geo_polygon.h>
 
 #include <limits>
@@ -137,12 +134,9 @@
   m.def("new_object_track_set", &new_datum<std::shared_ptr<kwiver::vital::object_track_set>>
     , (arg("dat"))
     , "Creates a new datum packet containing an object track set.");
-<<<<<<< HEAD
   m.def("new_timestamp", &new_datum<kwiver::vital::timestamp> // no pointer for timestamps
     , (arg("dat"))
     , "Creates a new datum packet containing a timestamp.");
-=======
->>>>>>> 897f7acd
   m.def("new_double_vector", &new_datum<std::shared_ptr<std::vector<double>>>
     , (arg("dat"))
     , "Creates a new datum packet containing a double vector.");
@@ -204,11 +198,8 @@
       , "Convert the data to a feature track set")
     .def("get_object_track_set", &datum_get_object<std::shared_ptr<kwiver::vital::object_track_set>>
       , "Convert the data to an object track set")
-<<<<<<< HEAD
     .def("get_timestamp", &datum_get_object<kwiver::vital::timestamp> // no pointer for timestamps
       , "Convert the data to a timestamp")
-=======
->>>>>>> 897f7acd
     .def("get_double_vector", &datum_get_object<std::shared_ptr<std::vector<double>>>
       , "Convert the data to a double vector")
     .def("get_string_vector", &datum_get_object<std::shared_ptr<std::vector<std::string>>>
@@ -221,10 +212,6 @@
          , "Convert the data to a set of corner points")
     .def("get_uchar_vector", &datum_get_object<std::shared_ptr<std::vector<unsigned char>>>
       , "Convert the data to an unsigned char vector")
-<<<<<<< HEAD
-
-=======
->>>>>>> 897f7acd
   ;
 
 } // end module
