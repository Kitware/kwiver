/*ckwg +29
 * Copyright 2011-2013 by Kitware, Inc.
 * All rights reserved.
 *
 * Redistribution and use in source and binary forms, with or without
 * modification, are permitted provided that the following conditions are met:
 *
 *  * Redistributions of source code must retain the above copyright notice,
 *    this list of conditions and the following disclaimer.
 *
 *  * Redistributions in binary form must reproduce the above copyright notice,
 *    this list of conditions and the following disclaimer in the documentation
 *    and/or other materials provided with the distribution.
 *
 *  * Neither name of Kitware, Inc. nor the names of any contributors may be used
 *    to endorse or promote products derived from this software without specific
 *    prior written permission.
 *
 * THIS SOFTWARE IS PROVIDED BY THE COPYRIGHT HOLDERS AND CONTRIBUTORS ``AS IS''
 * AND ANY EXPRESS OR IMPLIED WARRANTIES, INCLUDING, BUT NOT LIMITED TO, THE
 * IMPLIED WARRANTIES OF MERCHANTABILITY AND FITNESS FOR A PARTICULAR PURPOSE
 * ARE DISCLAIMED. IN NO EVENT SHALL THE AUTHORS OR CONTRIBUTORS BE LIABLE FOR
 * ANY DIRECT, INDIRECT, INCIDENTAL, SPECIAL, EXEMPLARY, OR CONSEQUENTIAL
 * DAMAGES (INCLUDING, BUT NOT LIMITED TO, PROCUREMENT OF SUBSTITUTE GOODS OR
 * SERVICES; LOSS OF USE, DATA, OR PROFITS; OR BUSINESS INTERRUPTION) HOWEVER
 * CAUSED AND ON ANY THEORY OF LIABILITY, WHETHER IN CONTRACT, STRICT LIABILITY,
 * OR TORT (INCLUDING NEGLIGENCE OR OTHERWISE) ARISING IN ANY WAY OUT OF THE USE
 * OF THIS SOFTWARE, EVEN IF ADVISED OF THE POSSIBILITY OF SUCH DAMAGE.
 */

/**
 * \file process_factory.cxx
 *
 * \brief Python bindings for \link sprokit::process_factory\endlink.
 */

#include <sprokit/pipeline/process.h>
#include <sprokit/pipeline/process_cluster.h>
#include <sprokit/pipeline/process_factory.h>
#include <sprokit/pipeline/process_registry_exception.h>

#include <sprokit/python/util/pybind11.h>
#include <sprokit/python/util/python_exceptions.h>

#include <vital/plugin_loader/plugin_manager.h>

#include <pybind11/stl_bind.h>
#include "python_wrappers.cxx"

using namespace pybind11;

// We need our own factory for inheritance to work
// This is hopefully something pybind11 will deal with soon, and we can eliminate this class
// Otherwise, we can rewrite process_factory to have multiple entrypoints

static void register_process( sprokit::process::type_t const& type,
                              sprokit::process::description_t const& desc,
                              object obj );

static bool is_process_loaded( const std::string& name );
static void mark_process_loaded( const std::string& name );
static std::string get_description( const std::string& name );
static std::vector< std::string > process_names();

// ============================================================================
typedef std::function< pybind11::object( kwiver::vital::config_block_sptr const& config ) > py_process_factory_func_t;

class python_process_factory
  : public sprokit::process_factory
{
  /**
   * @brief CTOR for factory object
   *
   * This CTOR is designed to work in conjunction with pybind11
   *
   * @param type Type name of the process
   * @param itype Type name of interface type.
   * @param factory The Factory function
   */
  public:

  python_process_factory( const std::string& type,
                          const std::string& itype,
                          py_process_factory_func_t factory );

  virtual ~python_process_factory();

  virtual sprokit::process_t create_object(kwiver::vital::config_block_sptr const& config);

private:
  py_process_factory_func_t m_factory;
};


// ------------------------------------------------------------------
python_process_factory::
python_process_factory( const std::string& type,
                        const std::string& itype,
                        py_process_factory_func_t factory )
  : process_factory( type, itype )
  , m_factory( factory )
{
  this->add_attribute( CONCRETE_TYPE, type)
    .add_attribute( PLUGIN_FACTORY_TYPE, typeid(* this ).name() )
    .add_attribute( PLUGIN_CATEGORY, "process" );
}

python_process_factory::
~python_process_factory()
{ }


// ----------------------------------------------------------------------------
sprokit::process_t
python_process_factory::
create_object(kwiver::vital::config_block_sptr const& config)
{
<<<<<<< HEAD
=======
  sprokit::python::gil_scoped_acquire acquire;
  (void)acquire;

>>>>>>> c575db28
  // Call sprokit factory function.
  pybind11::object obj = m_factory(config);

  // We need to do it this way because of how pybind11 handles memory
  obj.inc_ref();
  sprokit::process_t proc_ptr = obj.cast<sprokit::process_t>();
  return proc_ptr;
}


// ==================================================================
PYBIND11_MODULE(process_factory, m)
{
  class_<sprokit::processes_t>(m, "Processes"
    , "A collection of processes.");

  bind_vector<std::vector<std::string> >(m, "StringVector");

<<<<<<< HEAD
  m.def("is_process_module_loaded", &is_process_loaded
       , (arg("module"))
       , "Returns True if the module has already been loaded, False otherwise.");

  m.def("mark_process_module_as_loaded", &mark_process_loaded
       , (arg("module"))
       , "Marks a module as loaded.");

  m.def("add_process", &register_process
      , arg("type"), arg("description"), arg("ctor")
       , "Registers a function which creates a process of the given type.");

  m.def("create_process", &sprokit::create_process
      , arg("type"), arg("name"), arg("config") = kwiver::vital::config_block::empty_config()
      , "Creates a new process of the given type.", return_value_policy::reference_internal);

  m.def("description", &get_description
       , (arg("type"))
       , "Returns description for the process");

  m.def("types", &process_names
=======
  m.def("is_process_module_loaded", &is_process_loaded, call_guard<sprokit::python::gil_scoped_release>()
       , (arg("module"))
       , "Returns True if the module has already been loaded, False otherwise.");

  m.def("mark_process_module_as_loaded", &mark_process_loaded, call_guard<sprokit::python::gil_scoped_release>()
       , (arg("module"))
       , "Marks a module as loaded.");

  m.def("add_process", &register_process, call_guard<sprokit::python::gil_scoped_release>()
      , arg("type"), arg("description"), arg("ctor")
       , "Registers a function which creates a process of the given type.");

  m.def("create_process", &sprokit::create_process, call_guard<sprokit::python::gil_scoped_release>()
      , arg("type"), arg("name"), arg("config") = kwiver::vital::config_block::empty_config()
      , "Creates a new process of the given type.", return_value_policy::reference_internal);

  m.def("description", &get_description, call_guard<sprokit::python::gil_scoped_release>()
       , (arg("type"))
       , "Returns description for the process");

  m.def("types", &process_names, call_guard<sprokit::python::gil_scoped_release>()
>>>>>>> c575db28
       , "Returns list of process names" );

  m.attr("Process") = m.import("sprokit.pipeline.process").attr("PythonProcess");
  m.attr("ProcessCluster") = m.import("sprokit.pipeline.process_cluster").attr("PythonProcessCluster");

}

// ==================================================================
class python_process_wrapper
{
public:
  python_process_wrapper( object obj );
  ~python_process_wrapper();

  object operator()( kwiver::vital::config_block_sptr const& config );


private:
  object const m_obj;
};


// ------------------------------------------------------------------
void
register_process( sprokit::process::type_t const&        type,
                  sprokit::process::description_t const& desc,
                  object                                 obj )
{
<<<<<<< HEAD

  sprokit::python::python_gil const gil;

  (void)gil;

=======
  sprokit::python::gil_scoped_acquire acquire;
  (void)acquire;

>>>>>>> c575db28
  python_process_wrapper const& wrap(obj);

  kwiver::vital::plugin_manager& vpm = kwiver::vital::plugin_manager::instance();
  auto fact = vpm.add_factory( new python_process_factory( type, // derived type name string
                                                           typeid( sprokit::process ).name(),
                                                           wrap ) );

  fact->add_attribute( kwiver::vital::plugin_factory::PLUGIN_NAME, type )
    .add_attribute( kwiver::vital::plugin_factory::PLUGIN_MODULE_NAME, "python-runtime" )
    .add_attribute( kwiver::vital::plugin_factory::PLUGIN_DESCRIPTION, desc )
    ;
}


// ------------------------------------------------------------------
bool is_process_loaded( const std::string& name )
{
  kwiver::vital::plugin_manager& vpm = kwiver::vital::plugin_manager::instance();
  return vpm.is_module_loaded( name );
}


// ------------------------------------------------------------------
void mark_process_loaded( const std::string& name )
{
  kwiver::vital::plugin_manager& vpm = kwiver::vital::plugin_manager::instance();
  vpm.mark_module_as_loaded( name );
}


// ------------------------------------------------------------------
std::string get_description( const std::string& type )
{
  kwiver::vital::plugin_factory_handle_t a_fact;
  try
  {
    typedef kwiver::vital::implementation_factory_by_name< sprokit::process > proc_factory;
    proc_factory ifact;

    SPROKIT_PYTHON_TRANSLATE_EXCEPTION(
      a_fact = ifact.find_factory( type );
      )

  }
  catch ( const std::exception &e )
  {
    typedef kwiver::vital::implementation_factory_by_name< object > py_proc_factory;
    py_proc_factory ifact;

    SPROKIT_PYTHON_TRANSLATE_EXCEPTION(
      a_fact = ifact.find_factory( type );
      )
  }


  std::string buf = "-- Not Set --";
  a_fact->get_attribute( kwiver::vital::plugin_factory::PLUGIN_DESCRIPTION, buf );

  return buf;
}


// ------------------------------------------------------------------
std::vector< std::string > process_names()
{
  std::vector< std::string > name_list;

  auto fact_list = sprokit::get_process_list();
  for( auto fact : fact_list )
  {
    std::string buf;
    if (fact->get_attribute( kwiver::vital::plugin_factory::PLUGIN_NAME, buf ))
    {
      name_list.push_back( buf );
    }
  } // end foreach

  return name_list;
}

// ------------------------------------------------------------------
python_process_wrapper
  ::python_process_wrapper( object obj )
  : m_obj( object(obj) )
{
}


python_process_wrapper
  ::~python_process_wrapper()
{
}


// ------------------------------------------------------------------
object
python_process_wrapper
  ::operator()( kwiver::vital::config_block_sptr const& config )
{
<<<<<<< HEAD
  sprokit::python::python_gil const gil;

  (void)gil;

=======
  sprokit::python::gil_scoped_acquire acquire;
  (void)acquire;
>>>>>>> c575db28
  return m_obj( config );
}<|MERGE_RESOLUTION|>--- conflicted
+++ resolved
@@ -115,12 +115,9 @@
 python_process_factory::
 create_object(kwiver::vital::config_block_sptr const& config)
 {
-<<<<<<< HEAD
-=======
   sprokit::python::gil_scoped_acquire acquire;
   (void)acquire;
 
->>>>>>> c575db28
   // Call sprokit factory function.
   pybind11::object obj = m_factory(config);
 
@@ -139,29 +136,6 @@
 
   bind_vector<std::vector<std::string> >(m, "StringVector");
 
-<<<<<<< HEAD
-  m.def("is_process_module_loaded", &is_process_loaded
-       , (arg("module"))
-       , "Returns True if the module has already been loaded, False otherwise.");
-
-  m.def("mark_process_module_as_loaded", &mark_process_loaded
-       , (arg("module"))
-       , "Marks a module as loaded.");
-
-  m.def("add_process", &register_process
-      , arg("type"), arg("description"), arg("ctor")
-       , "Registers a function which creates a process of the given type.");
-
-  m.def("create_process", &sprokit::create_process
-      , arg("type"), arg("name"), arg("config") = kwiver::vital::config_block::empty_config()
-      , "Creates a new process of the given type.", return_value_policy::reference_internal);
-
-  m.def("description", &get_description
-       , (arg("type"))
-       , "Returns description for the process");
-
-  m.def("types", &process_names
-=======
   m.def("is_process_module_loaded", &is_process_loaded, call_guard<sprokit::python::gil_scoped_release>()
        , (arg("module"))
        , "Returns True if the module has already been loaded, False otherwise.");
@@ -183,7 +157,6 @@
        , "Returns description for the process");
 
   m.def("types", &process_names, call_guard<sprokit::python::gil_scoped_release>()
->>>>>>> c575db28
        , "Returns list of process names" );
 
   m.attr("Process") = m.import("sprokit.pipeline.process").attr("PythonProcess");
@@ -212,17 +185,9 @@
                   sprokit::process::description_t const& desc,
                   object                                 obj )
 {
-<<<<<<< HEAD
-
-  sprokit::python::python_gil const gil;
-
-  (void)gil;
-
-=======
   sprokit::python::gil_scoped_acquire acquire;
   (void)acquire;
 
->>>>>>> c575db28
   python_process_wrapper const& wrap(obj);
 
   kwiver::vital::plugin_manager& vpm = kwiver::vital::plugin_manager::instance();
@@ -322,14 +287,7 @@
 python_process_wrapper
   ::operator()( kwiver::vital::config_block_sptr const& config )
 {
-<<<<<<< HEAD
-  sprokit::python::python_gil const gil;
-
-  (void)gil;
-
-=======
   sprokit::python::gil_scoped_acquire acquire;
   (void)acquire;
->>>>>>> c575db28
   return m_obj( config );
 }