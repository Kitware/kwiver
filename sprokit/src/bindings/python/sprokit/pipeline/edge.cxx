/*ckwg +29
 * Copyright 2011-2012 by Kitware, Inc.
 * All rights reserved.
 *
 * Redistribution and use in source and binary forms, with or without
 * modification, are permitted provided that the following conditions are met:
 *
 *  * Redistributions of source code must retain the above copyright notice,
 *    this list of conditions and the following disclaimer.
 *
 *  * Redistributions in binary form must reproduce the above copyright notice,
 *    this list of conditions and the following disclaimer in the documentation
 *    and/or other materials provided with the distribution.
 *
 *  * Neither name of Kitware, Inc. nor the names of any contributors may be used
 *    to endorse or promote products derived from this software without specific
 *    prior written permission.
 *
 * THIS SOFTWARE IS PROVIDED BY THE COPYRIGHT HOLDERS AND CONTRIBUTORS ``AS IS''
 * AND ANY EXPRESS OR IMPLIED WARRANTIES, INCLUDING, BUT NOT LIMITED TO, THE
 * IMPLIED WARRANTIES OF MERCHANTABILITY AND FITNESS FOR A PARTICULAR PURPOSE
 * ARE DISCLAIMED. IN NO EVENT SHALL THE AUTHORS OR CONTRIBUTORS BE LIABLE FOR
 * ANY DIRECT, INDIRECT, INCIDENTAL, SPECIAL, EXEMPLARY, OR CONSEQUENTIAL
 * DAMAGES (INCLUDING, BUT NOT LIMITED TO, PROCUREMENT OF SUBSTITUTE GOODS OR
 * SERVICES; LOSS OF USE, DATA, OR PROFITS; OR BUSINESS INTERRUPTION) HOWEVER
 * CAUSED AND ON ANY THEORY OF LIABILITY, WHETHER IN CONTRACT, STRICT LIABILITY,
 * OR TORT (INCLUDING NEGLIGENCE OR OTHERWISE) ARISING IN ANY WAY OUT OF THE USE
 * OF THIS SOFTWARE, EVEN IF ADVISED OF THE POSSIBILITY OF SUCH DAMAGE.
 */

#include <sprokit/pipeline/datum.h>
#include <sprokit/pipeline/edge.h>
#include <sprokit/pipeline/stamp.h>

#include <pybind11/stl_bind.h>

<<<<<<< HEAD
#include <pybind11/stl_bind.h>

=======
>>>>>>> c575db28
#include "python_wrappers.cxx"

/**
 * \file edge.cxx
 *
 * \brief Python bindings for \link sprokit::edge\endlink.
 */

using namespace pybind11;
<<<<<<< HEAD

static void push_datum(sprokit::edge& self, wrap_edge_datum const& datum); 
static wrap_edge_datum get_datum(sprokit::edge& self);
static wrap_edge_datum peek_datum(sprokit::edge& self, pybind11::size_t const& idx);

=======

static void push_datum(sprokit::edge& self, wrap_edge_datum const& datum); 
static wrap_edge_datum get_datum(sprokit::edge& self);
static wrap_edge_datum peek_datum(sprokit::edge& self, pybind11::size_t const& idx);

>>>>>>> c575db28
PYBIND11_MODULE(edge, m)
{
  class_<wrap_edge_datum>(m, "EdgeDatum")
    .def(init<>())
    .def(init<sprokit::datum, wrap_stamp>())
    .def_readwrite("datum", &sprokit::edge_datum_t::datum)
    .def_readwrite("stamp", &sprokit::edge_datum_t::stamp)
    .def_property("datum", &wrap_edge_datum::get_datum, &wrap_edge_datum::set_datum)
    .def_property("stamp", &wrap_edge_datum::get_stamp, &wrap_edge_datum::set_stamp)
  ;
  bind_vector<std::vector<wrap_edge_datum> >(m, "EdgeData"
    , "A collection of data packets that may be passed through an edge.");

  class_<sprokit::edges_t>(m, "Edges"
    , "A collection of edges.")
    .def(pybind11::init<>());

  class_<sprokit::edge, sprokit::edge_t>(m, "Edge"
    , "A communication channel between processes.")
    .def(init<>())
    .def(init<kwiver::vital::config_block_sptr>())
    .def("makes_dependency", &sprokit::edge::makes_dependency
      , "Returns True if the edge implies a dependency from downstream on upstream.")
    .def("has_data", &sprokit::edge::has_data
      , "Returns True if the edge contains data, False otherwise.")
    .def("full_of_data", &sprokit::edge::full_of_data
      , "Returns True if the edge cannot hold anymore data, False otherwise.")
    .def("datum_count", &sprokit::edge::datum_count
      , "Returns the number of data packets within the edge.")
    .def("push_datum", &push_datum
      , (arg("datum"))
      , "Pushes a datum packet into the edge.")
    .def("get_datum", &get_datum
      , "Returns the next datum packet from the edge, removing it in the process.")
    .def("peek_datum", &peek_datum
      , (arg("index") = 0)
      , "Returns the next datum packet from the edge.")
    .def("pop_datum", &sprokit::edge::pop_datum
      , "Remove the next datum packet from the edge.")
    .def("set_upstream_process", &sprokit::edge::set_upstream_process
      , (arg("process"))
      , "Set the process which is feeding data into the edge.")
    .def("set_downstream_process", &sprokit::edge::set_downstream_process
      , (arg("process"))
      , "Set the process which is reading data from the edge.")
    .def("mark_downstream_as_complete", &sprokit::edge::mark_downstream_as_complete
      , "Indicate that the downstream process is complete.")
    .def("is_downstream_complete", &sprokit::edge::is_downstream_complete
      , "Returns True if the downstream process is complete, False otherwise.")
    .def_readonly_static("config_dependency", &sprokit::edge::config_dependency)
    .def_readonly_static("config_capacity", &sprokit::edge::config_capacity)
  ;
}

void
push_datum(sprokit::edge& self, wrap_edge_datum const& datum)
{
  self.push_datum((sprokit::edge_datum_t) datum);
}

wrap_edge_datum
get_datum(sprokit::edge& self)
{
  sprokit::edge_datum_t datum = self.get_datum();
  wrap_edge_datum datum_p(*(datum.datum), wrap_stamp(datum.stamp));
  return datum_p;
}

wrap_edge_datum
peek_datum(sprokit::edge& self, pybind11::size_t const& idx)
{
  sprokit::edge_datum_t datum = self.peek_datum(idx);
  wrap_edge_datum datum_p(*(datum.datum), wrap_stamp(datum.stamp));
  return datum_p;
}<|MERGE_RESOLUTION|>--- conflicted
+++ resolved
@@ -34,11 +34,6 @@
 
 #include <pybind11/stl_bind.h>
 
-<<<<<<< HEAD
-#include <pybind11/stl_bind.h>
-
-=======
->>>>>>> c575db28
 #include "python_wrappers.cxx"
 
 /**
@@ -48,19 +43,11 @@
  */
 
 using namespace pybind11;
-<<<<<<< HEAD
 
 static void push_datum(sprokit::edge& self, wrap_edge_datum const& datum); 
 static wrap_edge_datum get_datum(sprokit::edge& self);
 static wrap_edge_datum peek_datum(sprokit::edge& self, pybind11::size_t const& idx);
 
-=======
-
-static void push_datum(sprokit::edge& self, wrap_edge_datum const& datum); 
-static wrap_edge_datum get_datum(sprokit::edge& self);
-static wrap_edge_datum peek_datum(sprokit::edge& self, pybind11::size_t const& idx);
-
->>>>>>> c575db28
 PYBIND11_MODULE(edge, m)
 {
   class_<wrap_edge_datum>(m, "EdgeDatum")
