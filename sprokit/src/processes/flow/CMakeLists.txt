project(sprokit_processes_flow)
# better called topology processes
set(flow_srcs
  collate_process.cxx
  distribute_process.cxx
  mux_process.cxx
  pass_process.cxx
  registration.cxx
  sink_process.cxx)

set(flow_private_headers
  collate_process.h
  distribute_process.h
  mux_process.h
  flow-config.h
  pass_process.h
  sink_process.h)

sprokit_private_header_group(${flow_private_headers})

sprokit_add_plugin(processes_flow
  MAKE_SPROKIT_PROCESSES_FLOW_LIB
  ${flow_srcs}
<<<<<<< HEAD
  ${flow_private_headers})

=======
  ${flow_private_headers}
  )
>>>>>>> 0699bff7
target_link_libraries(processes_flow
  PRIVATE         sprokit_pipeline
                  vital_vpm
  )<|MERGE_RESOLUTION|>--- conflicted
+++ resolved
@@ -21,13 +21,9 @@
 sprokit_add_plugin(processes_flow
   MAKE_SPROKIT_PROCESSES_FLOW_LIB
   ${flow_srcs}
-<<<<<<< HEAD
-  ${flow_private_headers})
-
-=======
   ${flow_private_headers}
   )
->>>>>>> 0699bff7
+
 target_link_libraries(processes_flow
   PRIVATE         sprokit_pipeline
                   vital_vpm
