--- conflicted
+++ resolved
@@ -72,17 +72,11 @@
       ADDITIONAL_MAKE_CLEAN_FILES "${clean_files}")
 endfunction ()
 
-<<<<<<< HEAD
-function (sprokit_configure_file name source dest)
-  set(configure_script   "${CMAKE_CURRENT_BINARY_DIR}/configure.${name}.cmake")
-  set(configured_path    "${configure_script}.output")
-=======
 function (sprokit_configure_file_w_uid uid name source dest)
   set(configure_script
     "${CMAKE_CURRENT_BINARY_DIR}/configure.${name}.cmake")
   set(configured_path
     "${configure_script}.output")
->>>>>>> fe530886
 
   int_sprokit_configure_file(${name} "${source}" "${dest}" ${ARGN})
 
