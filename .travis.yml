#Travis CI configuration for KWIVER
# See http://travis-ci.org/Kitware/kwiver/

sudo: false

language: cpp

matrix:
  include:
    - compiler: gcc
      env:
        - C_COMPILER=gcc-4.8
        - CXX_COMPILER=g++-4.8
    - compiler: clang
      env: # default clang is version 3.4
        - C_COMPILER=clang
        - CXX_COMPILER=clang++

cache:
  directories:
  - $HOME/deps
<<<<<<< HEAD
  - /opt/fletch
=======
  - /opt/kitware
>>>>>>> d8807aa5

before_script:
  - bash .travis/install-deps.sh

addons:
  apt:
    sources:
    - ubuntu-toolchain-r-test
    packages:
    - g++-4.8
    - libproj-dev
    - libgl1-mesa-dev
    - libxt-dev
    - libqt4-dev
    - libatlas-base-dev
    - python2.7-dev

script:
  - export PATH=$HOME/deps/bin:$PATH
  - mkdir build
  - cd build
  - cmake -DCMAKE_C_COMPILER=$C_COMPILER
          -DCMAKE_CXX_COMPILER=$CXX_COMPILER
          -DCMAKE_INSTALL_PREFIX=$HOME/install
<<<<<<< HEAD
          -Dfletch_DIR=/opt/fletch
=======
          -Dfletch_DIR=/opt/kitware/fletch
>>>>>>> d8807aa5
          -DKWIVER_ENABLE_ARROWS=ON
          -DKWIVER_ENABLE_CERES=ON
          -DKWIVER_ENABLE_C_BINDINGS=ON
          -DKWIVER_ENABLE_DOCS=OFF
          -DKWIVER_ENABLE_LOG4CXX=OFF
          -DKWIVER_ENABLE_LOG4CPLUS=ON
          -DKWIVER_ENABLE_OPENCV=ON
          -DKWIVER_ENABLE_PROJ=ON
          -DKWIVER_ENABLE_PROCESSES=ON
          -DKWIVER_ENABLE_PYTHON=OFF
          -DKWIVER_ENABLE_SPROKIT=ON
          -DKWIVER_ENABLE_TESTS=ON
          -DKWIVER_ENABLE_TOOLS=ON
          -DKWIVER_ENABLE_TRACK_ORACLE=ON
          -DKWIVER_ENABLE_VISCL=OFF
          -DKWIVER_ENABLE_VXL=ON
          -DKWIVER_USE_BUILD_TREE=ON
          ../
  - make -j2
  - make install
  - ctest<|MERGE_RESOLUTION|>--- conflicted
+++ resolved
@@ -19,11 +19,7 @@
 cache:
   directories:
   - $HOME/deps
-<<<<<<< HEAD
-  - /opt/fletch
-=======
   - /opt/kitware
->>>>>>> d8807aa5
 
 before_script:
   - bash .travis/install-deps.sh
@@ -48,11 +44,7 @@
   - cmake -DCMAKE_C_COMPILER=$C_COMPILER
           -DCMAKE_CXX_COMPILER=$CXX_COMPILER
           -DCMAKE_INSTALL_PREFIX=$HOME/install
-<<<<<<< HEAD
-          -Dfletch_DIR=/opt/fletch
-=======
           -Dfletch_DIR=/opt/kitware/fletch
->>>>>>> d8807aa5
           -DKWIVER_ENABLE_ARROWS=ON
           -DKWIVER_ENABLE_CERES=ON
           -DKWIVER_ENABLE_C_BINDINGS=ON
